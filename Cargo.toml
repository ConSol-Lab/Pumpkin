--- conflicted
+++ resolved
@@ -16,10 +16,6 @@
 missing_debug_implementations = "warn"
 # missing_docs = "warn" # temporarily off until all warnings are fixed
 non_ascii_idents = "deny"
-<<<<<<< HEAD
-# pointer_structural_match = "deny" # Became a hard error https://rust-lang.github.io/rfcs/3535-constants-in-patterns.html
-=======
->>>>>>> 4722d307
 trivial_casts = "warn"
 trivial_numeric_casts = "warn"
 # unnameable_types = "warn" # https://github.com/rust-lang/rust/issues/48054
