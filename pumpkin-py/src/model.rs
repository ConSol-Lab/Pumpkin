--- conflicted
+++ resolved
@@ -263,29 +263,18 @@
 
         let objective = objective.to_affine_view(&variable_map);
 
-<<<<<<< HEAD
-=======
         let callback: fn(&Solver, SolutionReference, &DefaultBrancher) = |_, _, _| {};
 
->>>>>>> d237293f
         let result = match optimiser {
             Optimiser::LinearSatUnsat => solver.optimise(
                 &mut brancher,
                 &mut Indefinite,
-<<<<<<< HEAD
-                LinearSatUnsat::new(direction, objective, |_, _| {}),
-=======
                 LinearSatUnsat::new(direction, objective, callback),
->>>>>>> d237293f
             ),
             Optimiser::LinearUnsatSat => solver.optimise(
                 &mut brancher,
                 &mut Indefinite,
-<<<<<<< HEAD
-                LinearUnsatSat::new(direction, objective, |_, _| {}),
-=======
                 LinearUnsatSat::new(direction, objective, callback),
->>>>>>> d237293f
             ),
         };
 
