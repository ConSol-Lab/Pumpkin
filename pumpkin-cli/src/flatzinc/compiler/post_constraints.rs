--- conflicted
+++ resolved
@@ -236,29 +236,16 @@
     let resource_requirements = context.resolve_array_integer_constants(&exprs[2])?;
     let resource_capacity = context.resolve_integer_constant_from_expr(&exprs[3])?;
 
-<<<<<<< HEAD
-    Ok(context
-        .solver
-        .cumulative(
-            &start_times,
-            &durations,
-            &resource_requirements,
-            resource_capacity,
-            options.cumulative_allow_holes,
-            options.cumulative_explanation_type,
-        )
-        .is_ok())
-=======
     let post_result = constraints::cumulative(
         &start_times,
         &durations,
         &resource_requirements,
         resource_capacity,
         options.cumulative_allow_holes,
+        options.cumulative_explanation_type,
     )
     .post(context.solver);
     Ok(post_result.is_ok())
->>>>>>> 71eb41d2
 }
 
 fn compile_array_int_maximum(
