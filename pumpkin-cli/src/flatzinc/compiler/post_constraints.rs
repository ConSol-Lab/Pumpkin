//! Compile constraints into CP propagators

use std::rc::Rc;

<<<<<<< HEAD
use pumpkin_lib::constraints::ConstraintsExt;
use pumpkin_lib::engine::variables::AffineView;
use pumpkin_lib::engine::variables::DomainId;
use pumpkin_lib::engine::variables::Literal;
use pumpkin_lib::engine::variables::TransformableVariable;
use pumpkin_lib::engine::ConstraintSatisfactionSolver;
=======
use pumpkin_lib::constraints;
use pumpkin_lib::constraints::Constraint;
use pumpkin_lib::constraints::NegatableConstraint;
use pumpkin_lib::predicate;
use pumpkin_lib::variables::AffineView;
use pumpkin_lib::variables::DomainId;
use pumpkin_lib::variables::Literal;
use pumpkin_lib::variables::TransformableVariable;
>>>>>>> f5fcf01d

use super::context::CompilationContext;
use crate::flatzinc::ast::FlatZincAst;
<<<<<<< HEAD
use crate::flatzinc::compiler::constraints::array_bool_or;
=======
use crate::flatzinc::compiler::context::Set;
>>>>>>> f5fcf01d
use crate::flatzinc::FlatZincError;
use crate::flatzinc::FlatZincOptions;

pub(crate) fn run(
    ast: &FlatZincAst,
    context: &mut CompilationContext,
    options: FlatZincOptions,
) -> Result<(), FlatZincError> {
    for constraint_item in &ast.constraint_decls {
        let flatzinc::ConstraintItem { id, exprs, annos } = constraint_item;

        let is_satisfiable: bool = match id.as_str() {
            "array_int_maximum" => compile_array_int_maximum(context, exprs)?,
            "array_int_minimum" => compile_array_int_minimum(context, exprs)?,
            "int_max" => {
                compile_ternary_int_predicate(context, exprs, annos, "int_max", |a, b, c| {
                    constraints::maximum([a, b], c)
                })?
            }
            "int_min" => {
                compile_ternary_int_predicate(context, exprs, annos, "int_min", |a, b, c| {
                    constraints::minimum([a, b], c)
                })?
            }

            // We rewrite `array_int_element` to `array_var_int_element`.
            "array_int_element" => compile_array_var_int_element(context, exprs)?,
            "array_var_int_element" => compile_array_var_int_element(context, exprs)?,

            "int_lin_ne" => compile_int_lin_predicate(
                context,
                exprs,
                annos,
                "int_lin_ne",
                constraints::not_equals,
            )?,
            "int_lin_ne_reif" => compile_reified_int_lin_predicate(
                context,
                exprs,
                annos,
                "int_lin_ne_reif",
                constraints::not_equals,
            )?,
            "int_lin_le" => compile_int_lin_predicate(
                context,
                exprs,
                annos,
                "int_lin_le",
                constraints::less_than_or_equals,
            )?,
            "int_lin_le_reif" => compile_reified_int_lin_predicate(
                context,
                exprs,
                annos,
                "int_lin_le_reif",
                constraints::less_than_or_equals,
            )?,
            "int_lin_eq" => {
                compile_int_lin_predicate(context, exprs, annos, "int_lin_eq", constraints::equals)?
            }
            "int_lin_eq_reif" => compile_reified_int_lin_predicate(
                context,
                exprs,
                annos,
                "int_lin_eq_reif",
                constraints::equals,
            )?,
            "int_ne" => compile_binary_int_predicate(
                context,
                exprs,
                annos,
                "int_ne",
                constraints::binary_not_equals,
            )?,
            "int_ne_reif" => compile_reified_binary_int_predicate(
                context,
                exprs,
                annos,
                "int_ne_reif",
                constraints::binary_not_equals,
            )?,
            "int_eq" => compile_binary_int_predicate(
                context,
                exprs,
                annos,
                "int_eq",
                constraints::binary_equals,
            )?,
            "int_eq_reif" => compile_reified_binary_int_predicate(
                context,
                exprs,
                annos,
                "int_eq_reif",
                constraints::binary_equals,
            )?,
            "int_le" => compile_binary_int_predicate(
                context,
                exprs,
                annos,
                "int_le",
                constraints::binary_less_than_or_equals,
            )?,
            "int_le_reif" => compile_reified_binary_int_predicate(
                context,
                exprs,
                annos,
                "int_le_reif",
                constraints::binary_less_than_or_equals,
            )?,
            "int_lt" => compile_binary_int_predicate(
                context,
                exprs,
                annos,
                "int_lt",
                constraints::binary_less_than,
            )?,
            "int_lt_reif" => compile_reified_binary_int_predicate(
                context,
                exprs,
                annos,
                "int_lt_reif",
                constraints::binary_less_than,
            )?,

            "int_plus" => {
                compile_ternary_int_predicate(context, exprs, annos, "int_plus", constraints::plus)?
            }

            "int_times" => compile_ternary_int_predicate(
                context,
                exprs,
                annos,
                "int_times",
                constraints::times,
            )?,
            "int_div" => compile_ternary_int_predicate(
                context,
                exprs,
                annos,
                "int_div",
                constraints::division,
            )?,
            "int_abs" => compile_binary_int_predicate(
                context,
                exprs,
                annos,
                "int_abs",
                constraints::absolute,
            )?,

            "pumpkin_all_different" => compile_all_different(context, exprs, annos)?,

            "array_bool_and" => compile_array_bool_and(context, exprs)?,
            "array_bool_element" => {
                compile_array_var_bool_element(context, exprs, "array_bool_element")?
            }
            "array_var_bool_element" => {
                compile_array_var_bool_element(context, exprs, "array_var_bool_element")?
            }
            "array_bool_or" => compile_bool_or(context, exprs)?,
            "pumpkin_bool_xor" => compile_bool_xor(context, exprs)?,
            "pumpkin_bool_xor_reif" => compile_bool_xor_reif(context, exprs)?,

            "bool2int" => compile_bool2int(context, exprs)?,

            "bool_lin_eq" => {
                compile_bool_lin_eq_predicate(context, exprs)?
            }

            "bool_lin_le" => {
                compile_bool_lin_le_predicate(context, exprs)?
            }

            "bool_and" => compile_bool_and(context, exprs)?,
            "bool_clause" => compile_bool_clause(context, exprs)?,
            "bool_eq" => compile_bool_eq(context, exprs)?,
            "bool_eq_reif" => compile_bool_eq_reif(context, exprs)?,
            "bool_not" => compile_bool_not(context, exprs)?,
            "set_in_reif" => compile_set_in_reif(context, exprs)?,
            "set_in" => {
                // 'set_in' constraints are handled in pre-processing steps.
                // TODO: remove it from the AST, so it does not need to be matched here
                true
            }

            "pumpkin_cumulative" => compile_cumulative(context, exprs, &options)?,
            "pumpkin_cumulative_var" => todo!("The `cumulative` constraint with variable duration/resource consumption/bound is not implemented yet!"),
            unknown => todo!("unsupported constraint {unknown}"),
        };

        if !is_satisfiable {
            break;
        }
    }

    Ok(())
}

macro_rules! check_parameters {
    ($exprs:ident, $num_parameters:expr, $name:expr) => {
        if $exprs.len() != $num_parameters {
            return Err(FlatZincError::IncorrectNumberOfArguments {
                constraint_id: $name.into(),
                expected: $num_parameters,
                actual: $exprs.len(),
            });
        }
    };
}

fn compile_cumulative(
    context: &mut CompilationContext<'_>,
    exprs: &[flatzinc::Expr],
    options: &FlatZincOptions,
) -> Result<bool, FlatZincError> {
    check_parameters!(exprs, 4, "pumpkin_cumulative");

    let start_times = context.resolve_integer_variable_array(&exprs[0])?;
    let durations = context.resolve_array_integer_constants(&exprs[1])?;
    let resource_requirements = context.resolve_array_integer_constants(&exprs[2])?;
    let resource_capacity = context.resolve_integer_constant_from_expr(&exprs[3])?;

    let post_result = constraints::cumulative(
        &start_times,
        &durations,
        &resource_requirements,
        resource_capacity,
        options.cumulative_allow_holes,
    )
    .post(context.solver);
    Ok(post_result.is_ok())
}

fn compile_array_int_maximum(
    context: &mut CompilationContext<'_>,
    exprs: &[flatzinc::Expr],
) -> Result<bool, FlatZincError> {
    check_parameters!(exprs, 2, "array_int_maximum");

    let rhs = context.resolve_integer_variable(&exprs[0])?;
    let array = context.resolve_integer_variable_array(&exprs[1])?;

    Ok(constraints::maximum(array.as_ref(), rhs)
        .post(context.solver)
        .is_ok())
}

fn compile_array_int_minimum(
    context: &mut CompilationContext<'_>,
    exprs: &[flatzinc::Expr],
) -> Result<bool, FlatZincError> {
    check_parameters!(exprs, 2, "array_int_minimum");

    let rhs = context.resolve_integer_variable(&exprs[0])?;
    let array = context.resolve_integer_variable_array(&exprs[1])?;

    Ok(constraints::minimum(array.iter().copied(), rhs)
        .post(context.solver)
        .is_ok())
}

fn compile_set_in_reif(
    _context: &mut CompilationContext<'_>,
    _exprs: &[flatzinc::Expr],
) -> Result<bool, FlatZincError> {
<<<<<<< HEAD
    todo!();
    // check_parameters!(exprs, 3, "set_in_reif");
    //
    // let variable = context.resolve_integer_variable(&exprs[0])?;
    // let set = context.resolve_set_constant(&exprs[1])?;
    // let reif = context.resolve_bool_variable(&exprs[2])?;
    //
    // let success = match set {
    // Set::Interval {
    // lower_bound,
    // upper_bound,
    // } => {
    // `reif -> x \in S`
    // Decomposed to `reif -> x >= lb /\ reif -> x <= ub`
    // let forward = context
    // .solver
    // .add_clause([
    // !reif,
    // context
    // .solver
    // .get_literal(predicate![variable >= lower_bound]),
    // ])
    // .is_ok()
    // && context
    // .solver
    // .add_clause([
    // !reif,
    // !context
    // .solver
    // .get_literal(predicate![variable >= upper_bound + 1]),
    // ])
    // .is_ok();
    //
    // `!reif -> x \notin S`
    // Decomposed to `!reif -> (x < lb \/ x > ub)`
    // let backward = context
    // .solver
    // .add_clause([
    // reif,
    // !context
    // .solver
    // .get_literal(predicate![variable >= lower_bound]),
    // context
    // .solver
    // .get_literal(predicate![variable >= upper_bound + 1]),
    // ])
    // .is_ok();
    //
    // forward && backward
    // }
    //
    // Set::Sparse { values } => {
    // let clause = values
    // .iter()
    // .map(|&value| predicate![variable == value])
    // .collect::<Vec<_>>();
    //
    // array_bool_or(context.solver, clause, reif)
    // }
    // };
    //
    // Ok(success)
=======
    check_parameters!(exprs, 3, "set_in_reif");

    let variable = context.resolve_integer_variable(&exprs[0])?;
    let set = context.resolve_set_constant(&exprs[1])?;
    let reif = context.resolve_bool_variable(&exprs[2])?;

    let success = match set {
        Set::Interval {
            lower_bound,
            upper_bound,
        } => {
            // `reif -> x \in S`
            // Decomposed to `reif -> x >= lb /\ reif -> x <= ub`
            let forward = context
                .solver
                .add_clause([
                    !reif,
                    context
                        .solver
                        .get_literal(predicate![variable >= lower_bound]),
                ])
                .is_ok()
                && context
                    .solver
                    .add_clause([
                        !reif,
                        !context
                            .solver
                            .get_literal(predicate![variable >= upper_bound + 1]),
                    ])
                    .is_ok();

            // `!reif -> x \notin S`
            // Decomposed to `!reif -> (x < lb \/ x > ub)`
            let backward = context
                .solver
                .add_clause([
                    reif,
                    !context
                        .solver
                        .get_literal(predicate![variable >= lower_bound]),
                    context
                        .solver
                        .get_literal(predicate![variable >= upper_bound + 1]),
                ])
                .is_ok();

            forward && backward
        }

        Set::Sparse { values } => {
            let clause = values
                .iter()
                .map(|&value| context.solver.get_literal(predicate![variable == value]))
                .collect::<Vec<_>>();

            constraints::clause(clause)
                .reify(context.solver, reif)
                .is_ok()
        }
    };

    Ok(success)
>>>>>>> f5fcf01d
}

fn compile_array_var_int_element(
    context: &mut CompilationContext<'_>,
    exprs: &[flatzinc::Expr],
) -> Result<bool, FlatZincError> {
    check_parameters!(exprs, 3, "array_var_int_element");

    let index = context.resolve_integer_variable(&exprs[0])?.offset(-1);
    let array = context.resolve_integer_variable_array(&exprs[1])?;
    let rhs = context.resolve_integer_variable(&exprs[2])?;

    Ok(constraints::element(index, array.as_ref(), rhs)
        .post(context.solver)
        .is_ok())
}

fn compile_bool_not(
    _context: &mut CompilationContext<'_>,
    _exprs: &[flatzinc::Expr],
) -> Result<bool, FlatZincError> {
    todo!();

    // TODO: Take this constraint into account when creating variables, as these can be opposite
<<<<<<< HEAD
    // literals of the same PropositionalVariable. Unsure how often this actually appears in models
    // though.
    // check_parameters!(exprs, 2, "bool_not");
    //
    // let a = context.resolve_bool_variable(&exprs[0])?;
    // let b = context.resolve_bool_variable(&exprs[1])?;
    //
=======
    // literals of the same PropositionalVariable. Unsure how often this actually appears in
    // models though.
    check_parameters!(exprs, 2, "bool_not");

    let a = context.resolve_bool_variable(&exprs[0])?;
    let b = context.resolve_bool_variable(&exprs[1])?;

>>>>>>> f5fcf01d
    // a != b
    // -> !(a /\ b) /\ !(!a /\ !b)
    // -> (!a \/ !b) /\ (a \/ b)
    // let c1 = context.solver.add_clause([a, b]).is_ok();
    // let c2 = context.solver.add_clause([!a, !b]).is_ok();
    //
    // Ok(c1 && c2)
}

fn compile_bool_eq_reif(
    _context: &mut CompilationContext<'_>,
    _exprs: &[flatzinc::Expr],
) -> Result<bool, FlatZincError> {
    todo!();
    // check_parameters!(exprs, 3, "bool_eq_reif");
    //
    // let a = context.resolve_bool_variable(&exprs[0])?;
    // let b = context.resolve_bool_variable(&exprs[1])?;
    // let r = context.resolve_bool_variable(&exprs[2])?;
    //
    // let c1 = context.solver.add_clause([!a, !b, r]).is_ok();
    // let c2 = context.solver.add_clause([!a, b, !r]).is_ok();
    // let c3 = context.solver.add_clause([a, !b, !r]).is_ok();
    // let c4 = context.solver.add_clause([a, b, r]).is_ok();
    //
    // Ok(c1 && c2 && c3 && c4)
}

fn compile_bool_eq(
    _context: &mut CompilationContext<'_>,
    _exprs: &[flatzinc::Expr],
) -> Result<bool, FlatZincError> {
    todo!();
    // TODO: Take this constraint into account when merging equivalence classes. Unsure how often
    // this actually appears in models though.
    // check_parameters!(exprs, 2, "bool_eq");
    //
    // let a = context.resolve_bool_variable(&exprs[0])?;
    // let b = context.resolve_bool_variable(&exprs[1])?;
    //
    // let c1 = context.solver.add_clause([!a, b]).is_ok();
    // let c2 = context.solver.add_clause([!b, a]).is_ok();
    //
    // Ok(c1 && c2)
}

fn compile_bool_clause(
    _context: &mut CompilationContext<'_>,
    _exprs: &[flatzinc::Expr],
) -> Result<bool, FlatZincError> {
    todo!();
    // check_parameters!(exprs, 2, "bool_clause");
    //
    // let clause_1 = context.resolve_bool_variable_array(&exprs[0])?;
    // let clause_2 = context.resolve_bool_variable_array(&exprs[1])?;
    //
    // let clause: Vec<Predicate> = clause_1
    // .iter()
    // .copied()
    // .chain(clause_2.iter().map(|&literal| !literal))
    // .collect();
    // Ok(context.solver.add_clause(clause).is_ok())
}

fn compile_bool_and(
    _context: &mut CompilationContext<'_>,
    _exprs: &[flatzinc::Expr],
) -> Result<bool, FlatZincError> {
    todo!();
    // check_parameters!(exprs, 2, "bool_and");
    //
    // let a = context.resolve_bool_variable(&exprs[0])?;
    // let b = context.resolve_bool_variable(&exprs[1])?;
    // let r = context.resolve_bool_variable(&exprs[2])?;
    //
    // let c1 = context.solver.add_clause([!r, a]).is_ok();
    // let c2 = context.solver.add_clause([!r, b]).is_ok();
    //
    // let c3 = context.solver.add_clause([!a, !b, r]).is_ok();
    //
    // Ok(c1 && c2 && c3)
}

fn compile_bool2int(
    _context: &mut CompilationContext<'_>,
    _exprs: &[flatzinc::Expr],
) -> Result<bool, FlatZincError> {
    todo!();
    // TODO: Perhaps we want to add a phase in the compiler that directly uses the literal
    // corresponding to the predicate [b = 1] for the boolean parameter in this constraint.
    // See https://emir-demirovic.atlassian.net/browse/PUM-89
    // check_parameters!(exprs, 2, "bool2int");
    //
    // let a = context.resolve_bool_variable(&exprs[0])?;
    // let b = context.resolve_integer_variable(&exprs[1])?;
    //
    // let b_lit = predicate![b == 1];
    //
    // let c1 = context.solver.add_clause([!a, b_lit]).is_ok();
    // let c2 = context.solver.add_clause([!b_lit, a]).is_ok();
    //
    // Ok(c1 && c2)
}

fn compile_bool_or(
    context: &mut CompilationContext<'_>,
    exprs: &[flatzinc::Expr],
) -> Result<bool, FlatZincError> {
    check_parameters!(exprs, 2, "bool_or");

    let clause = context.resolve_bool_variable_array(&exprs[0])?;
    let r = context.resolve_bool_variable(&exprs[1])?;

    Ok(constraints::clause(clause.as_ref())
        .reify(context.solver, r)
        .is_ok())
}

fn compile_bool_xor(
    _context: &mut CompilationContext<'_>,
    _exprs: &[flatzinc::Expr],
) -> Result<bool, FlatZincError> {
    todo!();
    // check_parameters!(exprs, 2, "pumpkin_bool_xor");
    //
    // let a = context.resolve_bool_variable(&exprs[0])?;
    // let b = context.resolve_bool_variable(&exprs[1])?;
    //
    // let c1 = context.solver.add_clause([!a, !b]).is_ok();
    // let c2 = context.solver.add_clause([b, a]).is_ok();
    //
    // Ok(c1 && c2)
}

fn compile_bool_xor_reif(
    _context: &mut CompilationContext<'_>,
    _exprs: &[flatzinc::Expr],
) -> Result<bool, FlatZincError> {
    todo!();
    // check_parameters!(exprs, 3, "pumpkin_bool_xor_reif");
    //
    // let a = context.resolve_bool_variable(&exprs[0])?;
    // let b = context.resolve_bool_variable(&exprs[1])?;
    // let r = context.resolve_bool_variable(&exprs[2])?;
    //
    // let c1 = context.solver.add_clause([!a, !b, !r]).is_ok();
    // let c2 = context.solver.add_clause([!a, b, r]).is_ok();
    // let c3 = context.solver.add_clause([a, !b, r]).is_ok();
    // let c4 = context.solver.add_clause([a, b, !r]).is_ok();
    //
    // Ok(c1 && c2 && c3 && c4)
}

fn compile_array_var_bool_element(
    _context: &mut CompilationContext<'_>,
    _exprs: &[flatzinc::Expr],
    _name: &str,
) -> Result<bool, FlatZincError> {
    todo!();
    // check_parameters!(exprs, 3, name);
    //
    // let index = context.resolve_integer_variable(&exprs[0])?;
    // let array = context.resolve_bool_variable_array(&exprs[1])?;
    // let rhs = context.resolve_bool_variable(&exprs[2])?;
    //
    // let mut success = true;
    //
    // for i in 0..array.len() {
    // Note: minizinc arrays are 1-indexed.
    // let mzn_index = i as i32 + 1;
    //
    // [index = mzn_index] -> (rhs <-> array[i])
    //
    // let predicate_lit = predicate![index == mzn_index];
    //
    // success &= context
    // .solver
    // .add_clause([!predicate_lit, !rhs, array[i]])
    // .is_ok();
    // success &= context
    // .solver
    // .add_clause([!predicate_lit, !array[i], rhs])
    // .is_ok();
    // }
    //
    // Ok(success)
}

fn compile_array_bool_and(
    _context: &mut CompilationContext<'_>,
    _exprs: &[flatzinc::Expr],
) -> Result<bool, FlatZincError> {
<<<<<<< HEAD
    todo!();
    // check_parameters!(exprs, 2, "array_bool_and");
    //
    // let conjunction = context.resolve_bool_variable_array(&exprs[0])?;
    // let r = context.resolve_bool_variable(&exprs[1])?;
    //
    // /\conjunction -> r
    // let clause: Vec<Predicate> = conjunction
    // .iter()
    // .map(|&literal| !literal)
    // .chain(std::iter::once(r))
    // .collect();
    // let first_implication = context.solver.add_clause(clause).is_ok();
    //
    // r -> /\conjunction
    // let second_implication = conjunction
    // .iter()
    // .all(|&literal| context.solver.add_clause([!r, literal]).is_ok());
    //
    // Ok(first_implication && second_implication)
=======
    check_parameters!(exprs, 2, "array_bool_and");

    let conjunction = context.resolve_bool_variable_array(&exprs[0])?;
    let r = context.resolve_bool_variable(&exprs[1])?;

    Ok(constraints::conjunction(conjunction.as_ref())
        .reify(context.solver, r)
        .is_ok())
>>>>>>> f5fcf01d
}

fn compile_ternary_int_predicate<C: Constraint>(
    context: &mut CompilationContext,
    exprs: &[flatzinc::Expr],
    _: &[flatzinc::Annotation],
    predicate_name: &str,
    create_constraint: impl FnOnce(DomainId, DomainId, DomainId) -> C,
) -> Result<bool, FlatZincError> {
    check_parameters!(exprs, 3, predicate_name);

    let a = context.resolve_integer_variable(&exprs[0])?;
    let b = context.resolve_integer_variable(&exprs[1])?;
    let c = context.resolve_integer_variable(&exprs[2])?;

    let constraint = create_constraint(a, b, c);
    Ok(constraint.post(context.solver).is_ok())
}

fn compile_binary_int_predicate<C: Constraint>(
    context: &mut CompilationContext,
    exprs: &[flatzinc::Expr],
    _: &[flatzinc::Annotation],
    predicate_name: &str,
    create_constraint: impl FnOnce(DomainId, DomainId) -> C,
) -> Result<bool, FlatZincError> {
    check_parameters!(exprs, 2, predicate_name);

    let a = context.resolve_integer_variable(&exprs[0])?;
    let b = context.resolve_integer_variable(&exprs[1])?;

    let constraint = create_constraint(a, b);
    Ok(constraint.post(context.solver).is_ok())
}

fn compile_reified_binary_int_predicate<C: NegatableConstraint>(
    context: &mut CompilationContext,
    exprs: &[flatzinc::Expr],
    _: &[flatzinc::Annotation],
    predicate_name: &str,
    create_constraint: impl FnOnce(DomainId, DomainId) -> C,
) -> Result<bool, FlatZincError> {
    check_parameters!(exprs, 3, predicate_name);

    let a = context.resolve_integer_variable(&exprs[0])?;
    let b = context.resolve_integer_variable(&exprs[1])?;
    let reif = context.resolve_bool_variable(&exprs[2])?;

    let constraint = create_constraint(a, b);
    Ok(constraint.reify(context.solver, reif).is_ok())
}

fn weighted_vars(weights: Rc<[i32]>, vars: Rc<[DomainId]>) -> Box<[AffineView<DomainId>]> {
    vars.iter()
        .zip(weights.iter())
        .map(|(x_i, &w_i)| x_i.scaled(w_i))
        .collect::<Box<[_]>>()
}

fn compile_int_lin_predicate<C: Constraint>(
    context: &mut CompilationContext,
    exprs: &[flatzinc::Expr],
    _: &[flatzinc::Annotation],
    predicate_name: &str,
    create_constraint: impl FnOnce(Box<[AffineView<DomainId>]>, i32) -> C,
) -> Result<bool, FlatZincError> {
    check_parameters!(exprs, 3, predicate_name);

    let weights = context.resolve_array_integer_constants(&exprs[0])?;
    let vars = context.resolve_integer_variable_array(&exprs[1])?;
    let rhs = context.resolve_integer_constant_from_expr(&exprs[2])?;

    let terms = weighted_vars(weights, vars);

    let constraint = create_constraint(terms, rhs);
    Ok(constraint.post(context.solver).is_ok())
}

fn compile_reified_int_lin_predicate<C: NegatableConstraint>(
    context: &mut CompilationContext,
    exprs: &[flatzinc::Expr],
    _: &[flatzinc::Annotation],
    predicate_name: &str,
    create_constraint: impl FnOnce(Box<[AffineView<DomainId>]>, i32) -> C,
) -> Result<bool, FlatZincError> {
    check_parameters!(exprs, 4, predicate_name);

    let weights = context.resolve_array_integer_constants(&exprs[0])?;
    let vars = context.resolve_integer_variable_array(&exprs[1])?;
    let rhs = context.resolve_integer_constant_from_expr(&exprs[2])?;
    let reif = context.resolve_bool_variable(&exprs[3])?;

    let terms = weighted_vars(weights, vars);

    let constraint = create_constraint(terms, rhs);
    Ok(constraint.reify(context.solver, reif).is_ok())
}

fn compile_bool_lin_eq_predicate(
    context: &mut CompilationContext,
    exprs: &[flatzinc::Expr],
) -> Result<bool, FlatZincError> {
    check_parameters!(exprs, 3, "bool_lin_eq");

    let weights = context.resolve_array_integer_constants(&exprs[0])?;
    let bools = context.resolve_bool_variable_array(&exprs[1])?;
    let rhs = context.resolve_integer_variable(&exprs[2])?;

    Ok(
        constraints::boolean_equals(weights.as_ref(), bools.as_ref(), rhs)
            .post(context.solver)
            .is_ok(),
    )
}

fn compile_bool_lin_le_predicate(
    context: &mut CompilationContext,
    exprs: &[flatzinc::Expr],
) -> Result<bool, FlatZincError> {
    check_parameters!(exprs, 3, "bool_lin_le");

    let weights = context.resolve_array_integer_constants(&exprs[0])?;
    let bools = context.resolve_bool_variable_array(&exprs[1])?;
    let rhs = context.resolve_integer_constant_from_expr(&exprs[2])?;

    Ok(
        constraints::boolean_less_than_or_equals(weights.as_ref(), bools.as_ref(), rhs)
            .post(context.solver)
            .is_ok(),
    )
}

fn compile_all_different(
    context: &mut CompilationContext,
    exprs: &[flatzinc::Expr],
    _: &[flatzinc::Annotation],
) -> Result<bool, FlatZincError> {
    check_parameters!(exprs, 1, "fzn_all_different");

    let variables = context.resolve_integer_variable_array(&exprs[0])?.to_vec();
    Ok(constraints::all_different(variables)
        .post(context.solver)
        .is_ok())
}<|MERGE_RESOLUTION|>--- conflicted
+++ resolved
@@ -2,14 +2,6 @@
 
 use std::rc::Rc;
 
-<<<<<<< HEAD
-use pumpkin_lib::constraints::ConstraintsExt;
-use pumpkin_lib::engine::variables::AffineView;
-use pumpkin_lib::engine::variables::DomainId;
-use pumpkin_lib::engine::variables::Literal;
-use pumpkin_lib::engine::variables::TransformableVariable;
-use pumpkin_lib::engine::ConstraintSatisfactionSolver;
-=======
 use pumpkin_lib::constraints;
 use pumpkin_lib::constraints::Constraint;
 use pumpkin_lib::constraints::NegatableConstraint;
@@ -18,15 +10,10 @@
 use pumpkin_lib::variables::DomainId;
 use pumpkin_lib::variables::Literal;
 use pumpkin_lib::variables::TransformableVariable;
->>>>>>> f5fcf01d
 
 use super::context::CompilationContext;
 use crate::flatzinc::ast::FlatZincAst;
-<<<<<<< HEAD
-use crate::flatzinc::compiler::constraints::array_bool_or;
-=======
 use crate::flatzinc::compiler::context::Set;
->>>>>>> f5fcf01d
 use crate::flatzinc::FlatZincError;
 use crate::flatzinc::FlatZincOptions;
 
@@ -292,7 +279,6 @@
     _context: &mut CompilationContext<'_>,
     _exprs: &[flatzinc::Expr],
 ) -> Result<bool, FlatZincError> {
-<<<<<<< HEAD
     todo!();
     // check_parameters!(exprs, 3, "set_in_reif");
     //
@@ -355,71 +341,6 @@
     // };
     //
     // Ok(success)
-=======
-    check_parameters!(exprs, 3, "set_in_reif");
-
-    let variable = context.resolve_integer_variable(&exprs[0])?;
-    let set = context.resolve_set_constant(&exprs[1])?;
-    let reif = context.resolve_bool_variable(&exprs[2])?;
-
-    let success = match set {
-        Set::Interval {
-            lower_bound,
-            upper_bound,
-        } => {
-            // `reif -> x \in S`
-            // Decomposed to `reif -> x >= lb /\ reif -> x <= ub`
-            let forward = context
-                .solver
-                .add_clause([
-                    !reif,
-                    context
-                        .solver
-                        .get_literal(predicate![variable >= lower_bound]),
-                ])
-                .is_ok()
-                && context
-                    .solver
-                    .add_clause([
-                        !reif,
-                        !context
-                            .solver
-                            .get_literal(predicate![variable >= upper_bound + 1]),
-                    ])
-                    .is_ok();
-
-            // `!reif -> x \notin S`
-            // Decomposed to `!reif -> (x < lb \/ x > ub)`
-            let backward = context
-                .solver
-                .add_clause([
-                    reif,
-                    !context
-                        .solver
-                        .get_literal(predicate![variable >= lower_bound]),
-                    context
-                        .solver
-                        .get_literal(predicate![variable >= upper_bound + 1]),
-                ])
-                .is_ok();
-
-            forward && backward
-        }
-
-        Set::Sparse { values } => {
-            let clause = values
-                .iter()
-                .map(|&value| context.solver.get_literal(predicate![variable == value]))
-                .collect::<Vec<_>>();
-
-            constraints::clause(clause)
-                .reify(context.solver, reif)
-                .is_ok()
-        }
-    };
-
-    Ok(success)
->>>>>>> f5fcf01d
 }
 
 fn compile_array_var_int_element(
@@ -444,7 +365,6 @@
     todo!();
 
     // TODO: Take this constraint into account when creating variables, as these can be opposite
-<<<<<<< HEAD
     // literals of the same PropositionalVariable. Unsure how often this actually appears in models
     // though.
     // check_parameters!(exprs, 2, "bool_not");
@@ -452,15 +372,6 @@
     // let a = context.resolve_bool_variable(&exprs[0])?;
     // let b = context.resolve_bool_variable(&exprs[1])?;
     //
-=======
-    // literals of the same PropositionalVariable. Unsure how often this actually appears in
-    // models though.
-    check_parameters!(exprs, 2, "bool_not");
-
-    let a = context.resolve_bool_variable(&exprs[0])?;
-    let b = context.resolve_bool_variable(&exprs[1])?;
-
->>>>>>> f5fcf01d
     // a != b
     // -> !(a /\ b) /\ !(!a /\ !b)
     // -> (!a \/ !b) /\ (a \/ b)
@@ -653,7 +564,6 @@
     _context: &mut CompilationContext<'_>,
     _exprs: &[flatzinc::Expr],
 ) -> Result<bool, FlatZincError> {
-<<<<<<< HEAD
     todo!();
     // check_parameters!(exprs, 2, "array_bool_and");
     //
@@ -674,16 +584,6 @@
     // .all(|&literal| context.solver.add_clause([!r, literal]).is_ok());
     //
     // Ok(first_implication && second_implication)
-=======
-    check_parameters!(exprs, 2, "array_bool_and");
-
-    let conjunction = context.resolve_bool_variable_array(&exprs[0])?;
-    let r = context.resolve_bool_variable(&exprs[1])?;
-
-    Ok(constraints::conjunction(conjunction.as_ref())
-        .reify(context.solver, r)
-        .is_ok())
->>>>>>> f5fcf01d
 }
 
 fn compile_ternary_int_predicate<C: Constraint>(
