//! Compile constraints into CP propagators

use std::rc::Rc;

use pumpkin_lib::constraints;
use pumpkin_lib::constraints::Constraint;
use pumpkin_lib::constraints::NegatableConstraint;
use pumpkin_lib::predicate;
use pumpkin_lib::variables::AffineView;
use pumpkin_lib::variables::DomainId;
use pumpkin_lib::variables::Literal;
use pumpkin_lib::variables::TransformableVariable;

use super::context::CompilationContext;
use crate::flatzinc::ast::FlatZincAst;
use crate::flatzinc::compiler::context::Set;
use crate::flatzinc::FlatZincError;
use crate::flatzinc::FlatZincOptions;

pub(crate) fn run(
    ast: &FlatZincAst,
    context: &mut CompilationContext,
    options: FlatZincOptions,
) -> Result<(), FlatZincError> {
    for constraint_item in &ast.constraint_decls {
        let flatzinc::ConstraintItem { id, exprs, annos } = constraint_item;

        let is_satisfiable: bool = match id.as_str() {
            "array_int_maximum" => compile_array_int_maximum(context, exprs)?,
            "array_int_minimum" => compile_array_int_minimum(context, exprs)?,
            "int_max" => {
                compile_ternary_int_predicate(context, exprs, annos, "int_max", |a, b, c| {
                    constraints::maximum([a, b], c)
                })?
            }
            "int_min" => {
                compile_ternary_int_predicate(context, exprs, annos, "int_min", |a, b, c| {
                    constraints::minimum([a, b], c)
                })?
            }

            // We rewrite `array_int_element` to `array_var_int_element`.
            "array_int_element" => compile_array_var_int_element(context, exprs)?,
            "array_var_int_element" => compile_array_var_int_element(context, exprs)?,

            "int_lin_ne" => compile_int_lin_predicate(
                context,
                exprs,
                annos,
                "int_lin_ne",
                constraints::not_equals,
            )?,
            "int_lin_ne_reif" => compile_reified_int_lin_predicate(
                context,
                exprs,
                annos,
                "int_lin_ne_reif",
                constraints::not_equals,
            )?,
            "int_lin_le" => compile_int_lin_predicate(
                context,
                exprs,
                annos,
                "int_lin_le",
                constraints::less_than_or_equals,
            )?,
            "int_lin_le_reif" => compile_reified_int_lin_predicate(
                context,
                exprs,
                annos,
                "int_lin_le_reif",
                constraints::less_than_or_equals,
            )?,
            "int_lin_eq" => {
                compile_int_lin_predicate(context, exprs, annos, "int_lin_eq", constraints::equals)?
            }
            "int_lin_eq_reif" => compile_reified_int_lin_predicate(
                context,
                exprs,
                annos,
                "int_lin_eq_reif",
                constraints::equals,
            )?,
            "int_ne" => compile_binary_int_predicate(
                context,
                exprs,
                annos,
                "int_ne",
                constraints::binary_not_equals,
            )?,
            "int_ne_reif" => compile_reified_binary_int_predicate(
                context,
                exprs,
                annos,
                "int_ne_reif",
                constraints::binary_not_equals,
            )?,
            "int_eq" => compile_binary_int_predicate(
                context,
                exprs,
                annos,
                "int_eq",
                constraints::binary_equals,
            )?,
            "int_eq_reif" => compile_reified_binary_int_predicate(
                context,
                exprs,
                annos,
                "int_eq_reif",
                constraints::binary_equals,
            )?,
            "int_le" => compile_binary_int_predicate(
                context,
                exprs,
                annos,
                "int_le",
                constraints::binary_less_than_or_equals,
            )?,
            "int_le_reif" => compile_reified_binary_int_predicate(
                context,
                exprs,
                annos,
                "int_le_reif",
                constraints::binary_less_than_or_equals,
            )?,
            "int_lt" => compile_binary_int_predicate(
                context,
                exprs,
                annos,
                "int_lt",
                constraints::binary_less_than,
            )?,
            "int_lt_reif" => compile_reified_binary_int_predicate(
                context,
                exprs,
                annos,
                "int_lt_reif",
                constraints::binary_less_than,
            )?,

            "int_plus" => {
                compile_ternary_int_predicate(context, exprs, annos, "int_plus", constraints::plus)?
            }

            "int_times" => compile_ternary_int_predicate(
                context,
                exprs,
                annos,
                "int_times",
                constraints::times,
            )?,
            "int_div" => compile_ternary_int_predicate(
                context,
                exprs,
                annos,
                "int_div",
                constraints::division,
            )?,
            "int_abs" => compile_binary_int_predicate(
                context,
                exprs,
                annos,
                "int_abs",
                constraints::absolute,
            )?,

            "pumpkin_all_different" => compile_all_different(context, exprs, annos)?,

            "array_bool_and" => compile_array_bool_and(context, exprs)?,
            "array_bool_element" => {
                compile_array_var_bool_element(context, exprs, "array_bool_element")?
            }
            "array_var_bool_element" => {
                compile_array_var_bool_element(context, exprs, "array_var_bool_element")?
            }
            "array_bool_or" => compile_bool_or(context, exprs)?,
            "pumpkin_bool_xor" => compile_bool_xor(context, exprs)?,
            "pumpkin_bool_xor_reif" => compile_bool_xor_reif(context, exprs)?,

            "bool2int" => compile_bool2int(context, exprs)?,

            "bool_lin_eq" => {
                compile_bool_lin_eq_predicate(context, exprs)?
            }

            "bool_lin_le" => {
                compile_bool_lin_le_predicate(context, exprs)?
            }

            "bool_and" => compile_bool_and(context, exprs)?,
            "bool_clause" => compile_bool_clause(context, exprs)?,
            "bool_eq" => compile_bool_eq(context, exprs)?,
            "bool_eq_reif" => compile_bool_eq_reif(context, exprs)?,
            "bool_not" => compile_bool_not(context, exprs)?,
            "set_in_reif" => compile_set_in_reif(context, exprs)?,
            "set_in" => {
                // 'set_in' constraints are handled in pre-processing steps.
                // TODO: remove it from the AST, so it does not need to be matched here
                true
            }

            "pumpkin_cumulative" => compile_cumulative(context, exprs, &options)?,
            "pumpkin_cumulative_var" => todo!("The `cumulative` constraint with variable duration/resource consumption/bound is not implemented yet!"),
            unknown => todo!("unsupported constraint {unknown}"),
        };

        if !is_satisfiable {
            break;
        }
    }

    Ok(())
}

macro_rules! check_parameters {
    ($exprs:ident, $num_parameters:expr, $name:expr) => {
        if $exprs.len() != $num_parameters {
            return Err(FlatZincError::IncorrectNumberOfArguments {
                constraint_id: $name.into(),
                expected: $num_parameters,
                actual: $exprs.len(),
            });
        }
    };
}

fn compile_cumulative(
    context: &mut CompilationContext<'_>,
    exprs: &[flatzinc::Expr],
    options: &FlatZincOptions,
) -> Result<bool, FlatZincError> {
    check_parameters!(exprs, 4, "pumpkin_cumulative");

    let start_times = context.resolve_integer_variable_array(&exprs[0])?;
    let durations = context.resolve_array_integer_constants(&exprs[1])?;
    let resource_requirements = context.resolve_array_integer_constants(&exprs[2])?;
    let resource_capacity = context.resolve_integer_constant_from_expr(&exprs[3])?;

    let post_result = constraints::cumulative_with_options(
        &start_times,
        &durations,
        &resource_requirements,
        resource_capacity,
        options.cumulative_options,
    )
    .post(context.solver, None);
    Ok(post_result.is_ok())
}

fn compile_array_int_maximum(
    context: &mut CompilationContext<'_>,
    exprs: &[flatzinc::Expr],
) -> Result<bool, FlatZincError> {
    check_parameters!(exprs, 2, "array_int_maximum");

    let rhs = context.resolve_integer_variable(&exprs[0])?;
    let array = context.resolve_integer_variable_array(&exprs[1])?;

<<<<<<< HEAD
    Ok(constraints::maximum(array.as_ref().to_owned(), rhs)
        .post(context.solver)
=======
    Ok(constraints::maximum(array.as_ref(), rhs)
        .post(context.solver, None)
>>>>>>> 02b96990
        .is_ok())
}

fn compile_array_int_minimum(
    context: &mut CompilationContext<'_>,
    exprs: &[flatzinc::Expr],
) -> Result<bool, FlatZincError> {
    check_parameters!(exprs, 2, "array_int_minimum");

    let rhs = context.resolve_integer_variable(&exprs[0])?;
    let array = context.resolve_integer_variable_array(&exprs[1])?;

<<<<<<< HEAD
    Ok(constraints::minimum(array.as_ref().to_owned(), rhs)
        .post(context.solver)
=======
    Ok(constraints::minimum(array.iter().copied(), rhs)
        .post(context.solver, None)
>>>>>>> 02b96990
        .is_ok())
}

fn compile_set_in_reif(
    context: &mut CompilationContext<'_>,
    exprs: &[flatzinc::Expr],
) -> Result<bool, FlatZincError> {
    check_parameters!(exprs, 3, "set_in_reif");

    let variable = context.resolve_integer_variable(&exprs[0])?;
    let set = context.resolve_set_constant(&exprs[1])?;
    let reif = context.resolve_bool_variable(&exprs[2])?;

    let success = match set {
        Set::Interval {
            lower_bound,
            upper_bound,
        } => {
            // `reif -> x \in S`
            // Decomposed to `reif -> x >= lb /\ reif -> x <= ub`
            let forward = context
                .solver
                .add_clause([
                    !reif,
                    context
                        .solver
                        .get_literal(predicate![variable >= lower_bound]),
                ])
                .is_ok()
                && context
                    .solver
                    .add_clause([
                        !reif,
                        !context
                            .solver
                            .get_literal(predicate![variable >= upper_bound + 1]),
                    ])
                    .is_ok();

            // `!reif -> x \notin S`
            // Decomposed to `!reif -> (x < lb \/ x > ub)`
            let backward = context
                .solver
                .add_clause([
                    reif,
                    !context
                        .solver
                        .get_literal(predicate![variable >= lower_bound]),
                    context
                        .solver
                        .get_literal(predicate![variable >= upper_bound + 1]),
                ])
                .is_ok();

            forward && backward
        }

        Set::Sparse { values } => {
            let clause = values
                .iter()
                .map(|&value| context.solver.get_literal(predicate![variable == value]))
                .collect::<Vec<_>>();

            constraints::clause(clause)
                .reify(context.solver, reif, None)
                .is_ok()
        }
    };

    Ok(success)
}

fn compile_array_var_int_element(
    context: &mut CompilationContext<'_>,
    exprs: &[flatzinc::Expr],
) -> Result<bool, FlatZincError> {
    check_parameters!(exprs, 3, "array_var_int_element");

    let index = context.resolve_integer_variable(&exprs[0])?.offset(-1);
    let array = context.resolve_integer_variable_array(&exprs[1])?;
    let rhs = context.resolve_integer_variable(&exprs[2])?;

<<<<<<< HEAD
    Ok(constraints::element(index, array.as_ref().to_owned(), rhs)
        .post(context.solver)
=======
    Ok(constraints::element(index, array.as_ref(), rhs)
        .post(context.solver, None)
>>>>>>> 02b96990
        .is_ok())
}

fn compile_bool_not(
    context: &mut CompilationContext<'_>,
    exprs: &[flatzinc::Expr],
) -> Result<bool, FlatZincError> {
    // TODO: Take this constraint into account when creating variables, as these can be opposite
    // literals of the same PropositionalVariable. Unsure how often this actually appears in
    // models though.
    check_parameters!(exprs, 2, "bool_not");

    let a = context.resolve_bool_variable(&exprs[0])?;
    let b = context.resolve_bool_variable(&exprs[1])?;

    // a != b
    // -> !(a /\ b) /\ !(!a /\ !b)
    // -> (!a \/ !b) /\ (a \/ b)
    let c1 = context.solver.add_clause([a, b]).is_ok();
    let c2 = context.solver.add_clause([!a, !b]).is_ok();

    Ok(c1 && c2)
}

fn compile_bool_eq_reif(
    context: &mut CompilationContext<'_>,
    exprs: &[flatzinc::Expr],
) -> Result<bool, FlatZincError> {
    check_parameters!(exprs, 3, "bool_eq_reif");

    let a = context.resolve_bool_variable(&exprs[0])?;
    let b = context.resolve_bool_variable(&exprs[1])?;
    let r = context.resolve_bool_variable(&exprs[2])?;

    let c1 = context.solver.add_clause([!a, !b, r]).is_ok();
    let c2 = context.solver.add_clause([!a, b, !r]).is_ok();
    let c3 = context.solver.add_clause([a, !b, !r]).is_ok();
    let c4 = context.solver.add_clause([a, b, r]).is_ok();

    Ok(c1 && c2 && c3 && c4)
}

fn compile_bool_eq(
    context: &mut CompilationContext<'_>,
    exprs: &[flatzinc::Expr],
) -> Result<bool, FlatZincError> {
    // TODO: Take this constraint into account when merging equivalence classes. Unsure how often
    // this actually appears in models though.
    check_parameters!(exprs, 2, "bool_eq");

    let a = context.resolve_bool_variable(&exprs[0])?;
    let b = context.resolve_bool_variable(&exprs[1])?;

    let c1 = context.solver.add_clause([!a, b]).is_ok();
    let c2 = context.solver.add_clause([!b, a]).is_ok();

    Ok(c1 && c2)
}

fn compile_bool_clause(
    context: &mut CompilationContext<'_>,
    exprs: &[flatzinc::Expr],
) -> Result<bool, FlatZincError> {
    check_parameters!(exprs, 2, "bool_clause");

    let clause_1 = context.resolve_bool_variable_array(&exprs[0])?;
    let clause_2 = context.resolve_bool_variable_array(&exprs[1])?;

    let clause: Vec<Literal> = clause_1
        .iter()
        .copied()
        .chain(clause_2.iter().map(|&literal| !literal))
        .collect();
    Ok(context.solver.add_clause(clause).is_ok())
}

fn compile_bool_and(
    context: &mut CompilationContext<'_>,
    exprs: &[flatzinc::Expr],
) -> Result<bool, FlatZincError> {
    check_parameters!(exprs, 2, "bool_and");

    let a = context.resolve_bool_variable(&exprs[0])?;
    let b = context.resolve_bool_variable(&exprs[1])?;
    let r = context.resolve_bool_variable(&exprs[2])?;

    let c1 = context.solver.add_clause([!r, a]).is_ok();
    let c2 = context.solver.add_clause([!r, b]).is_ok();

    let c3 = context.solver.add_clause([!a, !b, r]).is_ok();

    Ok(c1 && c2 && c3)
}

fn compile_bool2int(
    context: &mut CompilationContext<'_>,
    exprs: &[flatzinc::Expr],
) -> Result<bool, FlatZincError> {
    // TODO: Perhaps we want to add a phase in the compiler that directly uses the literal
    // corresponding to the predicate [b = 1] for the boolean parameter in this constraint.
    // See https://emir-demirovic.atlassian.net/browse/PUM-89
    check_parameters!(exprs, 2, "bool2int");

    let a = context.resolve_bool_variable(&exprs[0])?;
    let b = context.resolve_integer_variable(&exprs[1])?;

    let b_lit = context.solver.get_literal(predicate![b == 1]);

    let c1 = context.solver.add_clause([!a, b_lit]).is_ok();
    let c2 = context.solver.add_clause([!b_lit, a]).is_ok();

    Ok(c1 && c2)
}

fn compile_bool_or(
    context: &mut CompilationContext<'_>,
    exprs: &[flatzinc::Expr],
) -> Result<bool, FlatZincError> {
    check_parameters!(exprs, 2, "bool_or");

    let clause = context.resolve_bool_variable_array(&exprs[0])?;
    let r = context.resolve_bool_variable(&exprs[1])?;

    Ok(constraints::clause(clause.as_ref())
        .reify(context.solver, r, None)
        .is_ok())
}

fn compile_bool_xor(
    context: &mut CompilationContext<'_>,
    exprs: &[flatzinc::Expr],
) -> Result<bool, FlatZincError> {
    check_parameters!(exprs, 2, "pumpkin_bool_xor");

    let a = context.resolve_bool_variable(&exprs[0])?;
    let b = context.resolve_bool_variable(&exprs[1])?;

    let c1 = context.solver.add_clause([!a, !b]).is_ok();
    let c2 = context.solver.add_clause([b, a]).is_ok();

    Ok(c1 && c2)
}

fn compile_bool_xor_reif(
    context: &mut CompilationContext<'_>,
    exprs: &[flatzinc::Expr],
) -> Result<bool, FlatZincError> {
    check_parameters!(exprs, 3, "pumpkin_bool_xor_reif");

    let a = context.resolve_bool_variable(&exprs[0])?;
    let b = context.resolve_bool_variable(&exprs[1])?;
    let r = context.resolve_bool_variable(&exprs[2])?;

    let c1 = context.solver.add_clause([!a, !b, !r]).is_ok();
    let c2 = context.solver.add_clause([!a, b, r]).is_ok();
    let c3 = context.solver.add_clause([a, !b, r]).is_ok();
    let c4 = context.solver.add_clause([a, b, !r]).is_ok();

    Ok(c1 && c2 && c3 && c4)
}

fn compile_array_var_bool_element(
    context: &mut CompilationContext<'_>,
    exprs: &[flatzinc::Expr],
    name: &str,
) -> Result<bool, FlatZincError> {
    check_parameters!(exprs, 3, name);

    let index = context.resolve_integer_variable(&exprs[0])?;
    let array = context.resolve_bool_variable_array(&exprs[1])?;
    let rhs = context.resolve_bool_variable(&exprs[2])?;

    let mut success = true;

    for i in 0..array.len() {
        // Note: minizinc arrays are 1-indexed.
        let mzn_index = i as i32 + 1;

        // [index = mzn_index] -> (rhs <-> array[i])

        let predicate_lit = context.solver.get_literal(predicate![index == mzn_index]);

        success &= context
            .solver
            .add_clause([!predicate_lit, !rhs, array[i]])
            .is_ok();
        success &= context
            .solver
            .add_clause([!predicate_lit, !array[i], rhs])
            .is_ok();
    }

    Ok(success)
}

fn compile_array_bool_and(
    context: &mut CompilationContext<'_>,
    exprs: &[flatzinc::Expr],
) -> Result<bool, FlatZincError> {
    check_parameters!(exprs, 2, "array_bool_and");

    let conjunction = context.resolve_bool_variable_array(&exprs[0])?;
    let r = context.resolve_bool_variable(&exprs[1])?;

    Ok(constraints::conjunction(conjunction.as_ref())
        .reify(context.solver, r, None)
        .is_ok())
}

fn compile_ternary_int_predicate<C: Constraint>(
    context: &mut CompilationContext,
    exprs: &[flatzinc::Expr],
    _: &[flatzinc::Annotation],
    predicate_name: &str,
    create_constraint: impl FnOnce(DomainId, DomainId, DomainId) -> C,
) -> Result<bool, FlatZincError> {
    check_parameters!(exprs, 3, predicate_name);

    let a = context.resolve_integer_variable(&exprs[0])?;
    let b = context.resolve_integer_variable(&exprs[1])?;
    let c = context.resolve_integer_variable(&exprs[2])?;

    let constraint = create_constraint(a, b, c);
    Ok(constraint.post(context.solver, None).is_ok())
}

fn compile_binary_int_predicate<C: Constraint>(
    context: &mut CompilationContext,
    exprs: &[flatzinc::Expr],
    _: &[flatzinc::Annotation],
    predicate_name: &str,
    create_constraint: impl FnOnce(DomainId, DomainId) -> C,
) -> Result<bool, FlatZincError> {
    check_parameters!(exprs, 2, predicate_name);

    let a = context.resolve_integer_variable(&exprs[0])?;
    let b = context.resolve_integer_variable(&exprs[1])?;

    let constraint = create_constraint(a, b);
    Ok(constraint.post(context.solver, None).is_ok())
}

fn compile_reified_binary_int_predicate<C: NegatableConstraint>(
    context: &mut CompilationContext,
    exprs: &[flatzinc::Expr],
    _: &[flatzinc::Annotation],
    predicate_name: &str,
    create_constraint: impl FnOnce(DomainId, DomainId) -> C,
) -> Result<bool, FlatZincError> {
    check_parameters!(exprs, 3, predicate_name);

    let a = context.resolve_integer_variable(&exprs[0])?;
    let b = context.resolve_integer_variable(&exprs[1])?;
    let reif = context.resolve_bool_variable(&exprs[2])?;

    let constraint = create_constraint(a, b);
    Ok(constraint.reify(context.solver, reif, None).is_ok())
}

fn weighted_vars(weights: Rc<[i32]>, vars: Rc<[DomainId]>) -> Box<[AffineView<DomainId>]> {
    vars.iter()
        .zip(weights.iter())
        .map(|(x_i, &w_i)| x_i.scaled(w_i))
        .collect::<Box<[_]>>()
}

fn compile_int_lin_predicate<C: Constraint>(
    context: &mut CompilationContext,
    exprs: &[flatzinc::Expr],
    _: &[flatzinc::Annotation],
    predicate_name: &str,
    create_constraint: impl FnOnce(Box<[AffineView<DomainId>]>, i32) -> C,
) -> Result<bool, FlatZincError> {
    check_parameters!(exprs, 3, predicate_name);

    let weights = context.resolve_array_integer_constants(&exprs[0])?;
    let vars = context.resolve_integer_variable_array(&exprs[1])?;
    let rhs = context.resolve_integer_constant_from_expr(&exprs[2])?;

    let terms = weighted_vars(weights, vars);

    let constraint = create_constraint(terms, rhs);
    Ok(constraint.post(context.solver, None).is_ok())
}

fn compile_reified_int_lin_predicate<C: NegatableConstraint>(
    context: &mut CompilationContext,
    exprs: &[flatzinc::Expr],
    _: &[flatzinc::Annotation],
    predicate_name: &str,
    create_constraint: impl FnOnce(Box<[AffineView<DomainId>]>, i32) -> C,
) -> Result<bool, FlatZincError> {
    check_parameters!(exprs, 4, predicate_name);

    let weights = context.resolve_array_integer_constants(&exprs[0])?;
    let vars = context.resolve_integer_variable_array(&exprs[1])?;
    let rhs = context.resolve_integer_constant_from_expr(&exprs[2])?;
    let reif = context.resolve_bool_variable(&exprs[3])?;

    let terms = weighted_vars(weights, vars);

    let constraint = create_constraint(terms, rhs);
    Ok(constraint.reify(context.solver, reif, None).is_ok())
}

fn compile_bool_lin_eq_predicate(
    context: &mut CompilationContext,
    exprs: &[flatzinc::Expr],
) -> Result<bool, FlatZincError> {
    check_parameters!(exprs, 3, "bool_lin_eq");

    let weights = context.resolve_array_integer_constants(&exprs[0])?;
    let bools = context.resolve_bool_variable_array(&exprs[1])?;
    let rhs = context.resolve_integer_variable(&exprs[2])?;

    Ok(
<<<<<<< HEAD
        constraints::boolean_equals(weights.as_ref().to_owned(), bools.as_ref().to_owned(), rhs)
            .post(context.solver)
=======
        constraints::boolean_equals(weights.as_ref(), bools.as_ref(), rhs)
            .post(context.solver, None)
>>>>>>> 02b96990
            .is_ok(),
    )
}

fn compile_bool_lin_le_predicate(
    context: &mut CompilationContext,
    exprs: &[flatzinc::Expr],
) -> Result<bool, FlatZincError> {
    check_parameters!(exprs, 3, "bool_lin_le");

    let weights = context.resolve_array_integer_constants(&exprs[0])?;
    let bools = context.resolve_bool_variable_array(&exprs[1])?;
    let rhs = context.resolve_integer_constant_from_expr(&exprs[2])?;

<<<<<<< HEAD
    Ok(constraints::boolean_less_than_or_equals(
        weights.as_ref().to_owned(),
        bools.as_ref().to_owned(),
        rhs,
=======
    Ok(
        constraints::boolean_less_than_or_equals(weights.as_ref(), bools.as_ref(), rhs)
            .post(context.solver, None)
            .is_ok(),
>>>>>>> 02b96990
    )
    .post(context.solver)
    .is_ok())
}

fn compile_all_different(
    context: &mut CompilationContext,
    exprs: &[flatzinc::Expr],
    _: &[flatzinc::Annotation],
) -> Result<bool, FlatZincError> {
    check_parameters!(exprs, 1, "fzn_all_different");

    let variables = context.resolve_integer_variable_array(&exprs[0])?.to_vec();
    Ok(constraints::all_different(variables)
        .post(context.solver, None)
        .is_ok())
}<|MERGE_RESOLUTION|>--- conflicted
+++ resolved
@@ -256,13 +256,8 @@
     let rhs = context.resolve_integer_variable(&exprs[0])?;
     let array = context.resolve_integer_variable_array(&exprs[1])?;
 
-<<<<<<< HEAD
     Ok(constraints::maximum(array.as_ref().to_owned(), rhs)
-        .post(context.solver)
-=======
-    Ok(constraints::maximum(array.as_ref(), rhs)
         .post(context.solver, None)
->>>>>>> 02b96990
         .is_ok())
 }
 
@@ -275,13 +270,8 @@
     let rhs = context.resolve_integer_variable(&exprs[0])?;
     let array = context.resolve_integer_variable_array(&exprs[1])?;
 
-<<<<<<< HEAD
     Ok(constraints::minimum(array.as_ref().to_owned(), rhs)
-        .post(context.solver)
-=======
-    Ok(constraints::minimum(array.iter().copied(), rhs)
         .post(context.solver, None)
->>>>>>> 02b96990
         .is_ok())
 }
 
@@ -364,13 +354,8 @@
     let array = context.resolve_integer_variable_array(&exprs[1])?;
     let rhs = context.resolve_integer_variable(&exprs[2])?;
 
-<<<<<<< HEAD
     Ok(constraints::element(index, array.as_ref().to_owned(), rhs)
-        .post(context.solver)
-=======
-    Ok(constraints::element(index, array.as_ref(), rhs)
         .post(context.solver, None)
->>>>>>> 02b96990
         .is_ok())
 }
 
@@ -687,13 +672,8 @@
     let rhs = context.resolve_integer_variable(&exprs[2])?;
 
     Ok(
-<<<<<<< HEAD
         constraints::boolean_equals(weights.as_ref().to_owned(), bools.as_ref().to_owned(), rhs)
-            .post(context.solver)
-=======
-        constraints::boolean_equals(weights.as_ref(), bools.as_ref(), rhs)
             .post(context.solver, None)
->>>>>>> 02b96990
             .is_ok(),
     )
 }
@@ -708,19 +688,12 @@
     let bools = context.resolve_bool_variable_array(&exprs[1])?;
     let rhs = context.resolve_integer_constant_from_expr(&exprs[2])?;
 
-<<<<<<< HEAD
     Ok(constraints::boolean_less_than_or_equals(
         weights.as_ref().to_owned(),
         bools.as_ref().to_owned(),
         rhs,
-=======
-    Ok(
-        constraints::boolean_less_than_or_equals(weights.as_ref(), bools.as_ref(), rhs)
-            .post(context.solver, None)
-            .is_ok(),
->>>>>>> 02b96990
     )
-    .post(context.solver)
+    .post(context.solver, None)
     .is_ok())
 }
 
