--- conflicted
+++ resolved
@@ -36,74 +36,46 @@
                 exprs,
                 annos,
                 "int_lin_ne",
-<<<<<<< HEAD
-                |solver, terms, rhs| solver.linear_not_equals(terms, rhs).is_ok(),
-=======
                 |solver, terms, rhs| solver.not_equals(terms, rhs).is_ok(),
->>>>>>> 6bf4bca2
             )?,
             "int_lin_ne_reif" => compile_reified_int_lin_predicate(
                 context,
                 exprs,
                 annos,
                 "int_lin_ne_reif",
-<<<<<<< HEAD
-                |solver, terms, rhs, reif| solver.reified_linear_not_equals(terms, rhs, reif).is_ok(),
-=======
                 |solver, terms, rhs, reif| solver.reified_not_equals(terms, rhs, reif).is_ok(),
->>>>>>> 6bf4bca2
             )?,
             "int_lin_le" => compile_int_lin_predicate(
                 context,
                 exprs,
                 annos,
                 "int_lin_le",
-<<<<<<< HEAD
-                |solver, terms, rhs| solver.linear_less_than_or_equal(terms, rhs).is_ok(),
-=======
                 |solver, terms, rhs| solver.less_than_or_equals(terms, rhs).is_ok(),
->>>>>>> 6bf4bca2
             )?,
             "int_lin_le_reif" => compile_reified_int_lin_predicate(
                 context,
                 exprs,
                 annos,
                 "int_lin_le_reif",
-<<<<<<< HEAD
-                |solver, terms, rhs, reif| solver.reified_linear_less_than_or_equal(terms, rhs, reif).is_ok(),
-=======
                 |solver, terms, rhs, reif| solver.reified_less_than_or_equals(terms, rhs, reif).is_ok(),
->>>>>>> 6bf4bca2
             )?,
             "int_lin_eq" => compile_int_lin_predicate(
                 context,
                 exprs,
                 annos,
                 "int_lin_eq",
-<<<<<<< HEAD
-                |solver, terms, rhs| solver.linear_equals(terms, rhs).is_ok(),
-=======
                 |solver, terms, rhs| solver.equals(terms, rhs).is_ok(),
->>>>>>> 6bf4bca2
             )?,
             "int_lin_eq_reif" => compile_reified_int_lin_predicate(
                 context,
                 exprs,
                 annos,
                 "int_lin_eq_reif",
-<<<<<<< HEAD
-                |solver, terms, rhs, reif| solver.reified_linear_equals(terms, rhs, reif).is_ok(),
-            )?,
-            "int_ne" => {
-                compile_binary_int_predicate(context, exprs, annos, "int_ne", |solver, a, b| {
-                    solver.binary_not_equal(a, b).is_ok()
-=======
                 |solver, terms, rhs, reif| solver.reified_equals(terms, rhs, reif).is_ok(),
             )?,
             "int_ne" => {
                 compile_binary_int_predicate(context, exprs, annos, "int_ne", |solver, a, b| {
                     solver.binary_not_equals(a, b).is_ok()
->>>>>>> 6bf4bca2
                 })?
             }
             "int_ne_reif" => compile_reified_binary_int_predicate(
@@ -115,11 +87,7 @@
             )?,
             "int_le" => {
                 compile_binary_int_predicate(context, exprs, annos, "int_le", |solver, a, b| {
-<<<<<<< HEAD
-                    solver.binary_less_than_or_equal(a, b).is_ok()
-=======
                     solver.binary_less_than_or_equals(a, b).is_ok()
->>>>>>> 6bf4bca2
                 })?
             }
             "int_le_reif" => compile_reified_binary_int_predicate(
@@ -127,11 +95,7 @@
                 exprs,
                 annos,
                 "int_le_reif",
-<<<<<<< HEAD
-                |solver, a, b, reif| solver.reified_binary_less_than_or_equal(a, b, reif).is_ok(),
-=======
                 |solver, a, b, reif| solver.reified_binary_less_than_or_equals(a, b, reif).is_ok(),
->>>>>>> 6bf4bca2
             )?,
             "int_lt" => {
                 compile_binary_int_predicate(context, exprs, annos, "int_lt", |solver, a, b| {
@@ -155,22 +119,6 @@
                 exprs,
                 annos,
                 "int_eq_reif",
-<<<<<<< HEAD
-                |solver, a,b, reif| solver.reified_binary_equals(a, b, reif).is_ok(),
-            )?,
-            "int_plus" => compile_ternary_int_predicate(context, exprs, annos, "int_plus", |solver, a, b, c| {
-                solver.integer_plus(a, b, c).is_ok()
-            })?,
-            "int_times" => compile_ternary_int_predicate(context, exprs, annos, "int_times", |solver, a, b, c| {
-                solver.integer_multiplication(a, b, c).is_ok()
-            })?,
-            "int_div" => compile_ternary_int_predicate(context, exprs, annos, "int_div", |solver, a, b, c| {
-                solver.integer_division(a, b, c).is_ok()
-            })?,
-            "int_abs" => {
-                compile_binary_int_predicate(context, exprs, annos, "int_abs", |solver, a, b| {
-                    solver.integer_absolute(a, b).is_ok()
-=======
                 |solver, a, b, reif| solver.reified_binary_equals(a, b, reif).is_ok(),
             )?,
             "int_plus" => compile_ternary_int_predicate(context, exprs, annos, "int_plus", |solver, a, b, c| {
@@ -185,7 +133,6 @@
             "int_abs" => {
                 compile_binary_int_predicate(context, exprs, annos, "int_abs", |solver, a, b| {
                     solver.absolute(a, b).is_ok()
->>>>>>> 6bf4bca2
                 })?
             }
             "int_max" => compile_int_max(context, exprs)?,
@@ -270,10 +217,7 @@
             &durations,
             &resource_requirements,
             resource_capacity,
-<<<<<<< HEAD
-=======
             options.cumulative_allow_holes,
->>>>>>> 6bf4bca2
         )
         .is_ok())
 }
@@ -388,11 +332,7 @@
                 .map(|&value| context.solver.get_literal(predicate![variable == value]))
                 .collect::<Vec<_>>();
 
-<<<<<<< HEAD
-            context.solver.array_bool_or(clause, reif).is_ok()
-=======
             context.solver.reified_clause(clause, reif).is_ok()
->>>>>>> 6bf4bca2
         }
     };
 
@@ -532,11 +472,7 @@
     let clause = context.resolve_bool_variable_array(&exprs[0])?;
     let r = context.resolve_bool_variable(&exprs[1])?;
 
-<<<<<<< HEAD
-    Ok(context.solver.array_bool_or(clause.as_ref(), r).is_ok())
-=======
     Ok(context.solver.reified_clause(clause.as_ref(), r).is_ok())
->>>>>>> 6bf4bca2
 }
 
 fn compile_bool_xor(
@@ -719,14 +655,7 @@
     let bools = context.resolve_bool_variable_array(&exprs[1])?;
     let rhs = context.resolve_integer_variable(&exprs[2])?;
 
-<<<<<<< HEAD
-    Ok(context
-        .solver
-        .linear_boolean_equals(&weights, &bools, rhs)
-        .is_ok())
-=======
     Ok(context.solver.boolean_equals(&weights, &bools, rhs).is_ok())
->>>>>>> 6bf4bca2
 }
 
 fn compile_bool_lin_le_predicate(
@@ -741,11 +670,7 @@
 
     Ok(context
         .solver
-<<<<<<< HEAD
-        .linear_boolean_less_than_or_equal(&weights, &bools, rhs)
-=======
         .boolean_less_than_or_equals(&weights, &bools, rhs)
->>>>>>> 6bf4bca2
         .is_ok())
 }
 
