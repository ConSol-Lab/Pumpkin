--- conflicted
+++ resolved
@@ -649,7 +649,6 @@
     }
 }
 
-<<<<<<< HEAD
 #[derive(Clone, Copy, Debug, ValueEnum)]
 enum ProofType {
     /// Log only the proof scaffold.
@@ -667,7 +666,9 @@
             ProofType::Full => write!(f, "full"),
             ProofType::WithHints => write!(f, "with-hints"),
         }
-=======
+    }
+}
+
 fn cumulative_propagation_method_parser(s: &str) -> Result<CumulativePropagationMethod, String> {
     match s {
         "time-table-per-point" => Ok(CumulativePropagationMethod::TimeTablePerPoint),
@@ -675,6 +676,5 @@
         "time-table-over-interval" => Ok(CumulativePropagationMethod::TimeTableOverInterval),
         "time-table-over-interval-incremental" => Ok(CumulativePropagationMethod::TimeTableOverIntervalIncremental),
         value => Err(format!("'{value}' is not a valid cumulative propagation method. Possible values: ['time-table-per-point', 'time-table-per-point-incremental', 'time-table-over-interval', 'time-table-over-interval-incremental']"))
->>>>>>> faa5b959
     }
 }