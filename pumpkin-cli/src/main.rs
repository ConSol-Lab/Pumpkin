--- conflicted
+++ resolved
@@ -341,7 +341,6 @@
         verbatim_doc_comment
     )]
     cumulative_allow_holes: bool,
-<<<<<<< HEAD
 
     /// Determines the type of explanation used by the cumulative propagator(s) to explain
     /// propagations/conflicts.
@@ -349,13 +348,6 @@
     /// Possible values: ["naive", "big-step", "pointwise"]
     #[arg(long = "cumulative-explanation-type", value_parser = cumulative_explanation_type_parser, default_value_t = CumulativeExplanationType::default())]
     cumulative_explanation_type: CumulativeExplanationType,
-
-    /// Verify the reported solution is consistent with the instance, and, if applicable, verify
-    /// that it evaluates to the reported objective value.
-    #[arg(long = "verify", default_value_t = false)]
-    verify_solution: bool,
-=======
->>>>>>> 7c4583be
 }
 
 fn configure_logging(
@@ -614,10 +606,20 @@
 
 fn upper_bound_encoding_parser(s: &str) -> Result<PseudoBooleanEncoding, String> {
     match s {
-<<<<<<< HEAD
-        "gte" => Ok(PseudoBooleanEncoding::GeneralizedTotalizer.into()),
-        "cne" => Ok(PseudoBooleanEncoding::CardinalityNetwork.into()),
-        value => Err(format!("'{value}' is not a valid upper bound encoding.")),
+        "gte" => Ok(PseudoBooleanEncoding::GeneralizedTotalizer),
+        "cne" => Ok(PseudoBooleanEncoding::CardinalityNetwork),
+        value => Err(format!(
+            "'{value}' is not a valid upper bound encoding. Possible values: ['gte', 'cne']."
+        )),
+    }
+}
+
+fn sequence_generator_parser(s: &str) -> Result<SequenceGeneratorType, String> {
+    match s {
+        "constant" => Ok(SequenceGeneratorType::Constant),
+        "geometric" => Ok(SequenceGeneratorType::Geometric),
+        "luby" => Ok(SequenceGeneratorType::Luby),
+        value => Err(format!("'{value}' is not a valid sequence generator. Possible values: ['constant', 'geometric', 'luby'].")),
     }
 }
 
@@ -630,80 +632,4 @@
             "'{value}' is not a valid cumulative explanation type. Possible values: ['naive', 'big-step', 'pointwise']"
         )),
     }
-}
-
-fn learned_clause_minimisation_parser(s: &str) -> Result<CliArg<bool>, String> {
-    if s == "1" || s.to_lowercase() == "true" {
-        Ok(true.into())
-    } else if s == "0" || s.to_lowercase() == "false" {
-        Ok(false.into())
-    } else {
-        Err(format!(
-            "'{s}' is not valid input for the learned clause minimisation parameter."
-        ))
-=======
-        "gte" => Ok(PseudoBooleanEncoding::GeneralizedTotalizer),
-        "cne" => Ok(PseudoBooleanEncoding::CardinalityNetwork),
-        value => Err(format!(
-            "'{value}' is not a valid upper bound encoding. Possible values: ['gte', 'cne']."
-        )),
->>>>>>> 7c4583be
-    }
-}
-
-fn sequence_generator_parser(s: &str) -> Result<SequenceGeneratorType, String> {
-    match s {
-<<<<<<< HEAD
-        "constant" => Ok(SequenceGeneratorType::Constant.into()),
-        "geometric" => Ok(SequenceGeneratorType::Geometric.into()),
-        "luby" => Ok(SequenceGeneratorType::Luby.into()),
-        value => Err(format!("'{value}' is not a valid sequence generator.")),
-    }
-}
-
-#[derive(Debug, Clone)]
-struct CliArg<T> {
-    inner: T,
-}
-
-impl<T> From<T> for CliArg<T> {
-    fn from(value: T) -> Self {
-        CliArg { inner: value }
-    }
-}
-
-impl std::fmt::Display for CliArg<CumulativeExplanationType> {
-    fn fmt(&self, f: &mut std::fmt::Formatter<'_>) -> std::fmt::Result {
-        std::fmt::Display::fmt(&self.inner, f)
-    }
-}
-
-impl std::fmt::Display for CliArg<LearnedClauseSortingStrategy> {
-    fn fmt(&self, f: &mut std::fmt::Formatter<'_>) -> Result<(), std::fmt::Error> {
-        std::fmt::Display::fmt(&self.inner, f)
-    }
-}
-
-impl std::fmt::Display for CliArg<PseudoBooleanEncoding> {
-    fn fmt(&self, f: &mut std::fmt::Formatter<'_>) -> std::fmt::Result {
-        std::fmt::Display::fmt(&self.inner, f)
-    }
-}
-
-impl std::fmt::Display for CliArg<SequenceGeneratorType> {
-    fn fmt(&self, f: &mut std::fmt::Formatter<'_>) -> std::fmt::Result {
-        std::fmt::Display::fmt(&self.inner, f)
-    }
-}
-
-impl std::fmt::Display for CliArg<bool> {
-    fn fmt(&self, f: &mut std::fmt::Formatter<'_>) -> std::fmt::Result {
-        std::fmt::Display::fmt(&self.inner, f)
-=======
-        "constant" => Ok(SequenceGeneratorType::Constant),
-        "geometric" => Ok(SequenceGeneratorType::Geometric),
-        "luby" => Ok(SequenceGeneratorType::Luby),
-        value => Err(format!("'{value}' is not a valid sequence generator. Possible values: ['constant', 'geometric', 'luby'].")),
->>>>>>> 7c4583be
-    }
 }