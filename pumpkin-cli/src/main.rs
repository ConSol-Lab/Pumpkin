mod file_format;
mod flatzinc;
mod maxsat;
mod parsers;
mod result;

use std::fmt::Debug;
use std::fs::File;
use std::io::Write;
use std::path::Path;
use std::path::PathBuf;
use std::time::Duration;

use clap::Parser;
use file_format::FileFormat;
use log::error;
use log::info;
use log::warn;
use log::Level;
use log::LevelFilter;
use parsers::dimacs::parse_cnf;
use parsers::dimacs::SolverArgs;
use parsers::dimacs::SolverDimacsSink;
use pumpkin_lib::encodings::PseudoBooleanEncoding;
use pumpkin_lib::options::*;
use pumpkin_lib::proof::Format;
use pumpkin_lib::proof::ProofLog;
use pumpkin_lib::results::ProblemSolution;
use pumpkin_lib::results::SatisfactionResult;
use pumpkin_lib::results::Solution;
use pumpkin_lib::termination::TimeBudget;
use pumpkin_lib::variables::PropositionalVariable;
use pumpkin_lib::Solver;
use rand::rngs::SmallRng;
use rand::SeedableRng;
use result::PumpkinError;
use result::PumpkinResult;

use crate::flatzinc::FlatZincOptions;
use crate::maxsat::wcnf_problem;

#[derive(Debug, Parser)]
#[command(
    help_template = "\
{before-help}{name} {version}
Authors: {author}
About: {about}

{usage-heading}\n{tab}{usage}

{all-args}{after-help}
",
    author,
    version,
    about,
    arg_required_else_help = true
)]
struct Args {
    /// The instance to solve. The file should have one of the following extensions:
    ///  - '*.cnf' for SAT instances, given in the DIMACS format,
    ///  - '*.wcnf' for MaxSAT instances, given in the WDIMACS format.
    ///  - '*.fzn' for FlatZinc instances (see <https://docs.minizinc.dev/en/stable/flattening.html>).
    #[clap(verbatim_doc_comment)]
    instance_path: PathBuf,

    /// The output path for the proof file.
    ///
    /// When solving a DIMACS instance, a DRAT proof is logged. In case of a FlatZinc model, a DRCP
    /// proof is logged.
    #[arg(long, verbatim_doc_comment)]
    proof_path: Option<PathBuf>,

    /// The number of high lbd learned clauses that are kept in the database.
    /// Learned clauses are kept based on the tiered system introduced in "Improving
    /// SAT Solvers by Exploiting Empirical Characteristics of CDCL - Chanseok Oh (2016)".
    ///
    /// Possible values: u64
    #[arg(
        long = "learning-max-num-clauses",
        default_value_t = 4000,
        verbatim_doc_comment
    )]
    learning_max_num_clauses: u64,

    /// Learned clauses with this threshold LBD or lower are kept permanently
    /// Learned clauses are kept based on the tiered system introduced "Improving
    /// SAT Solvers by Exploiting Empirical Characteristics of CDCL - Chanseok Oh (2016)".
    ///
    /// Possible values: u32
    #[arg(
        long = "learning-lbd-threshold",
        default_value_t = 5,
        verbatim_doc_comment
    )]
    learning_lbd_threshold: u32,

    /// Decides which clauses will be removed when cleaning up the learned clauses. Can either be
    /// based on the LBD of a clause (the number of different decision levels) or on the activity
    /// of a clause (how often it is used in conflict analysis).
    ///
    /// Possible values: ["lbd", "activity"]
    #[arg(
        short = 'l',
        long = "learning-sorting-strategy",
        value_parser = learned_clause_sorting_strategy_parser,
        default_value_t = LearnedClauseSortingStrategy::Activity, verbatim_doc_comment
    )]
    learning_sorting_strategy: LearnedClauseSortingStrategy,

    /// Decides whether learned clauses are minimised as a post-processing step after computing the
    /// 1-UIP Minimisation is done; according to the idea proposed in "Generalized Conflict-Clause
    /// Strengthening for Satisfiability Solvers - Allen van Gelder (2011)".
    ///
    /// If this flag is present then the minimisation is turned off.
    ///
    /// Possible values: bool
    #[arg(long = "no-learning-minimise", verbatim_doc_comment)]
    no_learning_clause_minimisation: bool,

    /// Decides the sequence based on which the restarts are performed.
    /// - The "constant" approach uses a constant number of conflicts before another restart is
    ///   triggered
    /// - The "geometric" approach uses a geometrically increasing sequence
    /// - The "luby" approach uses a recursive sequence of the form 1, 1, 2, 1, 1, 2, 4, 1, 1, 2,
    ///   1, 1, 2, 4, 8, 1, 1, 2.... (see "Optimal speedup of Las Vegas algorithms - Luby et al.
    ///   (1993)")
    ///
    /// To be used in combination with "--restarts-base-interval".
    ///
    /// Possible values: ["constant", "geometric", "luby"]
    #[arg(
        long = "restart-sequence",
        value_parser = sequence_generator_parser,
        default_value_t = SequenceGeneratorType::Constant, verbatim_doc_comment
    )]
    restart_sequence_generator_type: SequenceGeneratorType,

    /// The base interval length is used as a multiplier to the restart sequence.
    /// - In the case of the "constant" restart sequence this argument indicates the constant which
    ///   is used to determine when a restart occurs
    /// - For the "geometric" approach this argument indicates the starting value of the sequence
    /// - For the "luby" approach, the sequence is multiplied by this value
    ///
    /// For example, constant restarts with base interval 50 means a restart is triggered every 50
    /// conflicts.
    ///
    /// Possible values: u64
    #[arg(
        long = "restart-base-interval",
        default_value_t = 50,
        verbatim_doc_comment
    )]
    restart_base_interval: u64,

    /// Indicates the minimum number of initial conflicts before the first restart can occur. This
    /// allows the solver to learn some things about the problem before a restart is allowed to
    /// occur.
    ///
    /// Possible values: u64
    #[arg(
        long = "restart-min-initial-conflicts",
        default_value_t = 10000,
        verbatim_doc_comment
    )]
    restart_min_num_conflicts_before_first_restart: u64,

    /// Used to determine if a restart should be forced (see "Refining Restarts Strategies for SAT
    /// and UNSAT - Audemard and Simon (2012)").
    ///
    /// The state is "bad" if the current LBD value is much greater than
    /// the global LBD average. A greater (lower) value for lbd-coef means a less (more) frequent
    /// restart policy. If the long-term average LBD multiplied by this coefficient is lower
    /// than the short-term average LBD then a restart is performed.
    ///
    /// Possible values: f64
    #[arg(
        long = "restart-lbd-coef",
        default_value_t = 1.25,
        verbatim_doc_comment
    )]
    restart_lbd_coef: f64,

    /// Used to determine if a restart should be blocked (see "Refining Restarts Strategies for SAT
    /// and UNSAT - Audemard and Simon (2012)").
    ///
    /// To be used in combination with "--restarts-num-assigned-window".
    ///
    /// A restart is blocked if the number of assigned propositional variables is much greater than
    /// the average number of assigned variables in the recent past. A greater (lower) value for
    /// "--restart-num-assigned-coef" means fewer (more) blocked restarts.
    ///
    /// Possible values: f64
    #[arg(
        long = "restart-num-assigned-coef",
        default_value_t = 1.4,
        verbatim_doc_comment
    )]
    restart_num_assigned_coef: f64,

    /// Used to determine the length of the recent past that should be considered when deciding on
    /// blocking restarts (see "Refining Restarts Strategies for SAT
    /// and UNSAT - Audemard and Simon (2012)").
    ///
    /// The solver considers the last "--restart_num_assigned_window" conflicts as the reference
    /// point for the number of assigned variables.
    ///
    /// Possible values: u64
    #[arg(
        long = "restart-num-assigned-window",
        default_value_t = 5000,
        verbatim_doc_comment
    )]
    restart_num_assigned_window: u64,

    /// The coefficient in the geometric sequence `x_i = x_{i-1} * "--restart-geometric-coef"`
    /// where `x_1 = "--restarts-base-interval"`. Used only if "--restarts-sequence-generator"
    /// is assigned to "geometric".
    ///
    /// Possible values: f64 (Optional)
    #[arg(long = "restart-geometric-coef", verbatim_doc_comment)]
    restart_geometric_coef: Option<f64>,

    /// The time budget for the solver, given in milliseconds.
    ///
    /// Possible values: u64 (Optional)
    #[arg(short = 't', long = "time-limit", verbatim_doc_comment)]
    time_limit: Option<u64>,

    /// The random seed to use for the Pseudo Random Number Generator.
    ///
    /// Randomisation can be used for aspects such as the variable/value generator or initial
    /// ordering of variables.
    ///
    /// Possible values: u64
    #[arg(
        short = 'r',
        long = "random-seed",
        default_value_t = 42,
        verbatim_doc_comment
    )]
    random_seed: u64,

    /// Enables log message output from the solver.
    ///
    /// For printing statistics see the option "--log-statistics", and for printing all solutions
    /// (in case of a satisfaction problem) or printing solutions of increasing quality (in case of
    /// an optimization problem) see the option "--all-solutions".
    ///
    /// Possible values: bool
    #[arg(short = 'v', long = "verbose", verbatim_doc_comment)]
    verbose: bool,

    /// Enables logging of statistics from the solver.
    ///
    /// Possible values: bool
    #[arg(short = 's', long = "log-statistics", verbatim_doc_comment)]
    log_statistics: bool,

    /// Instructs the solver to perform free search when solving a MiniZinc model; this flag
    /// indicates that it is allowed to ignore the search annotations specified in the model.
    ///
    /// See the MiniZinc specification (<https://docs.minizinc.dev/en/stable/fzn-spec.html#cmdoption-f>)
    /// for more information.
    ///
    /// Possible values: bool
    #[arg(short = 'f', long = "free-search", verbatim_doc_comment)]
    free_search: bool,

    /// Instructs the solver to report all solutions in the case of satisfaction problems,
    /// or print intermediate solutions of increasing quality in the case of optimisation
    /// problems.
    ///
    /// See the MiniZinc specification (<https://docs.minizinc.dev/en/stable/fzn-spec.html#cmdoption-a>)
    /// for more information.
    ///
    /// Possible values: bool
    #[arg(short = 'a', long = "all-solutions", verbatim_doc_comment)]
    all_solutions: bool,

    /// If `--verbose` is enabled then this option removes the timestamp information from the log
    /// messages. Note that this option will only take affect in the case of a (W)CNF instance.
    ///
    /// Possible values: bool
    #[arg(long = "omit-timestamp", verbatim_doc_comment)]
    omit_timestamp: bool,

    /// If `--verbose` is enabled then this option removes the call site information from the log
    /// messages. The call site is the file and line from which the message
    /// originated. Note that this option will only take affect in the case of a (W)CNF instance.
    ///
    /// Possible values: bool
    #[arg(long = "omit-call-site", default_value_t = false, verbatim_doc_comment)]
    omit_call_site: bool,

    /// The encoding to use for the upper bound constraint in a MaxSAT optimisation problem.
    ///
    /// The "gte" value specifies that the solver should use the Generalized Totalizer Encoding
    /// (see "Generalized totalizer encoding for pseudo-boolean constraints - Saurabh et al.
    /// (2015)"), and the "cne" value specifies that the solver should use the Cardinality Network
    /// Encoding (see "Cardinality networks: a theoretical and empirical study - Asín et al.
    /// (2011)").
    ///
    /// Possible values: ["gte", "cne"]
    #[arg(
        long = "upper-bound-encoding",
        value_parser = upper_bound_encoding_parser,
        default_value_t = PseudoBooleanEncoding::GeneralizedTotalizer, verbatim_doc_comment
    )]
    upper_bound_encoding: PseudoBooleanEncoding,

    /// Determines whether to allow the cumulative propagator(s) to create holes in the domain.
    ///
    /// If this option is set to false then only the lower- and upper-bounds are updated.
    ///
    /// Possible values: bool
    #[arg(
        long = "cumulative-allow-holes",
        default_value_t = false,
        verbatim_doc_comment
    )]
    cumulative_allow_holes: bool,

    /// Determines the type of explanation used by the cumulative propagator(s) to explain
    /// propagations/conflicts.
    ///
    /// Possible values: ["naive", "big-step", "pointwise"]
    #[arg(long = "cumulative-explanation-type", value_parser = cumulative_explanation_type_parser, default_value_t = CumulativeExplanationType::default())]
    cumulative_explanation_type: CumulativeExplanationType,

<<<<<<< HEAD
    /// Determines the type of propagator which is used by the cumulative propagator(s) to
    /// propagate the constraint.
    ///
    /// Currently, the solver only supports variations on time-tabling methods.
    ///
    /// Possible values: ["TimeTablePerPoint", "TimeTablePerPointIncremental",
    /// "TimeTableOverInterval", "TimeTableOverIntervalIncremental"]
    #[arg(long = "cumulative-propagation-method", value_parser = cumulative_propagation_method_parser, default_value_t = CumulativePropagationMethod::default())]
    cumulative_propagtion_method: CumulativePropagationMethod,
=======
    /// Determines whether a sequence of profiles is generated when explaining a propagation for
    /// the cumulative constraint.
    ///
    /// Possible values: bool
    #[arg(long = "cumulative-generate-sequence")]
    cumulative_generate_sequence: bool,
>>>>>>> f1088e8d
}

fn configure_logging(
    file_format: FileFormat,
    verbose: bool,
    log_statistics: bool,
    omit_timestamp: bool,
    omit_call_site: bool,
) -> std::io::Result<()> {
    match file_format {
        FileFormat::CnfDimacsPLine | FileFormat::WcnfDimacsPLine => {
            configure_logging_sat(verbose, log_statistics, omit_timestamp, omit_call_site)
        }
        FileFormat::FlatZinc => configure_logging_minizinc(verbose, log_statistics),
    }
}

fn configure_logging_unknown() -> std::io::Result<()> {
    env_logger::Builder::new()
        .format(move |buf, record| writeln!(buf, "{}", record.args()))
        .filter_level(LevelFilter::Trace)
        .target(env_logger::Target::Stdout)
        .init();
    Ok(())
}

fn configure_logging_minizinc(verbose: bool, log_statistics: bool) -> std::io::Result<()> {
    pumpkin_lib::statistics::configure(log_statistics, "%%%mzn-stat:", Some("%%%mzn-stat-end"));
    let level_filter = if verbose {
        LevelFilter::Debug
    } else {
        LevelFilter::Warn
    };

    env_logger::Builder::new()
        .format(move |buf, record| {
            write!(buf, "% ")?;

            writeln!(buf, "{}", record.args())
        })
        .filter_level(level_filter)
        .target(env_logger::Target::Stdout)
        .init();
    info!("Logging successfully configured");
    Ok(())
}

fn configure_logging_sat(
    verbose: bool,
    log_statistics: bool,
    omit_timestamp: bool,
    omit_call_site: bool,
) -> std::io::Result<()> {
    pumpkin_lib::statistics::configure(log_statistics, "c STAT", None);
    let level_filter = if verbose {
        LevelFilter::Debug
    } else {
        LevelFilter::Warn
    };

    env_logger::Builder::new()
        .format(move |buf, record| {
            write!(buf, "c ")?;
            if record.level() != Level::Info && !omit_timestamp {
                write!(buf, "{} ", buf.timestamp())?;
            }
            write!(buf, "{} ", record.level())?;
            if record.level() != Level::Info && !omit_call_site {
                write!(
                    buf,
                    "[{}:{}] ",
                    record.file().unwrap_or("unknown"),
                    record.line().unwrap_or(0)
                )?;
            }
            writeln!(buf, "{}", record.args())
        })
        .filter_level(level_filter)
        .target(env_logger::Target::Stdout)
        .init();
    info!("Logging successfully configured");
    Ok(())
}

fn main() {
    match run() {
        Ok(()) => {}
        Err(e) => {
            error!("Execution failed, error: {}", e);
            std::process::exit(1);
        }
    }
}

fn run() -> PumpkinResult<()> {
    pumpkin_lib::print_pumpkin_assert_warning_message!();

    let args = Args::parse();

    let file_format = match args.instance_path.extension().and_then(|ext| ext.to_str()) {
        Some("cnf") => FileFormat::CnfDimacsPLine,
        Some("wcnf") => FileFormat::WcnfDimacsPLine,
        Some("fzn") => FileFormat::FlatZinc,
        _ => {
            configure_logging_unknown()?;
            return Err(PumpkinError::invalid_instance(args.instance_path.display()));
        }
    };

    configure_logging(
        file_format,
        args.verbose,
        args.log_statistics,
        args.omit_timestamp,
        args.omit_call_site,
    )?;

    let learning_options = LearningOptions {
        num_high_lbd_learned_clauses_max: args.learning_max_num_clauses,
        high_lbd_learned_clause_sorting_strategy: args.learning_sorting_strategy,
        lbd_threshold: args.learning_lbd_threshold,
        ..Default::default()
    };

    let proof_log = if let Some(path_buf) = args.proof_path {
        match file_format {
            FileFormat::CnfDimacsPLine => ProofLog::dimacs(&path_buf)?,
            FileFormat::WcnfDimacsPLine => {
                return Err(PumpkinError::ProofGenerationNotSupported("wcnf".to_owned()))
            }
            FileFormat::FlatZinc => ProofLog::cp(&path_buf, Format::Text)?,
        }
    } else {
        ProofLog::default()
    };

    let solver_options = SolverOptions {
        restart_options: RestartOptions {
            sequence_generator_type: args.restart_sequence_generator_type,
            base_interval: args.restart_base_interval,
            min_num_conflicts_before_first_restart: args
                .restart_min_num_conflicts_before_first_restart,
            lbd_coef: args.restart_lbd_coef,
            num_assigned_coef: args.restart_num_assigned_coef,
            num_assigned_window: args.restart_num_assigned_window,
            geometric_coef: args.restart_geometric_coef,
        },
        proof_log,
        learning_clause_minimisation: !args.no_learning_clause_minimisation,
        random_generator: SmallRng::seed_from_u64(args.random_seed),
    };

    let time_limit = args.time_limit.map(Duration::from_millis);
    let instance_path = args
        .instance_path
        .to_str()
        .ok_or(PumpkinError::invalid_instance(args.instance_path.display()))?;

    match file_format {
        FileFormat::CnfDimacsPLine => {
            cnf_problem(learning_options, solver_options, time_limit, instance_path)?
        }
        FileFormat::WcnfDimacsPLine => wcnf_problem(
            learning_options,
            solver_options,
            time_limit,
            instance_path,
            args.upper_bound_encoding,
        )?,
        FileFormat::FlatZinc => flatzinc::solve(
            Solver::with_options(learning_options, solver_options),
            instance_path,
            time_limit,
            FlatZincOptions {
                free_search: args.free_search,
                all_solutions: args.all_solutions,
<<<<<<< HEAD
                cumulative_options: CumulativeOptions::new(
                    args.cumulative_allow_holes,
                    args.cumulative_explanation_type,
                    args.cumulative_propagtion_method,
                ),
=======
                cumulative_options: CumulativeOptions {
                    allow_holes_in_domain: args.cumulative_allow_holes,
                    explanation_type: args.cumulative_explanation_type,
                    generate_sequence: args.cumulative_generate_sequence,
                },
>>>>>>> f1088e8d
            },
        )?,
    }

    Ok(())
}

fn cnf_problem(
    learning_options: LearningOptions,
    solver_options: SolverOptions,
    time_limit: Option<Duration>,
    instance_path: impl AsRef<Path>,
) -> Result<(), PumpkinError> {
    let instance_file = File::open(instance_path)?;
    let mut solver = parse_cnf::<SolverDimacsSink>(
        instance_file,
        SolverArgs::new(learning_options, solver_options),
    )?;

    let mut termination =
        TimeBudget::starting_now(time_limit.unwrap_or(Duration::from_secs(u64::MAX)));
    let mut brancher = solver.default_brancher_over_all_propositional_variables();
    match solver.satisfy(&mut brancher, &mut termination) {
        SatisfactionResult::Satisfiable(solution) => {
            solver.log_statistics();
            println!("s SATISFIABLE");
            let num_propositional_variables = solution.num_propositional_variables();
            println!(
                "v {}",
                stringify_solution(&solution, num_propositional_variables, true)
            );
        }
        SatisfactionResult::Unsatisfiable => {
            solver.log_statistics();
            if solver.conclude_proof_unsat().is_err() {
                warn!("Failed to log solver conclusion");
            };

            println!("s UNSATISFIABLE");
        }
        SatisfactionResult::Unknown => {
            solver.log_statistics();
            println!("s UNKNOWN");
        }
    };

    Ok(())
}

fn stringify_solution(
    solution: &Solution,
    num_variables: usize,
    terminate_with_zero: bool,
) -> String {
    (1..num_variables)
        .map(|index| PropositionalVariable::new(index.try_into().unwrap()))
        .map(|var| {
            if solution.get_propositional_variable_value(var) {
                format!("{} ", var.get_index())
            } else {
                format!("-{} ", var.get_index())
            }
        })
        .chain(if terminate_with_zero {
            std::iter::once(String::from("0"))
        } else {
            std::iter::once(String::new())
        })
        .collect::<String>()
}

fn learned_clause_sorting_strategy_parser(s: &str) -> Result<LearnedClauseSortingStrategy, String> {
    match s {
        "lbd" => Ok(LearnedClauseSortingStrategy::Lbd),
        "activity" => Ok(LearnedClauseSortingStrategy::Activity),
        value => Err(format!(
            "'{value}' is not a valid learned clause sorting strategy. Possible values: ['lbd', 'activity']"
        )),
    }
}

fn upper_bound_encoding_parser(s: &str) -> Result<PseudoBooleanEncoding, String> {
    match s {
        "gte" => Ok(PseudoBooleanEncoding::GeneralizedTotalizer),
        "cne" => Ok(PseudoBooleanEncoding::CardinalityNetwork),
        value => Err(format!(
            "'{value}' is not a valid upper bound encoding. Possible values: ['gte', 'cne']."
        )),
    }
}

fn sequence_generator_parser(s: &str) -> Result<SequenceGeneratorType, String> {
    match s {
        "constant" => Ok(SequenceGeneratorType::Constant),
        "geometric" => Ok(SequenceGeneratorType::Geometric),
        "luby" => Ok(SequenceGeneratorType::Luby),
        value => Err(format!("'{value}' is not a valid sequence generator. Possible values: ['constant', 'geometric', 'luby'].")),
    }
}

fn cumulative_explanation_type_parser(s: &str) -> Result<CumulativeExplanationType, String> {
    match s {
        "naive" => Ok(CumulativeExplanationType::Naive),
        "big-step" => Ok(CumulativeExplanationType::BigStep),
        "pointwise" => Ok(CumulativeExplanationType::PointWise),
        value => Err(format!(
            "'{value}' is not a valid cumulative explanation type. Possible values: ['naive', 'big-step', 'pointwise']"
        )),
    }
}

fn cumulative_propagation_method_parser(s: &str) -> Result<CumulativePropagationMethod, String> {
    match s {
        "TimeTablePerPoint" => Ok(CumulativePropagationMethod::TimeTablePerPoint),
        "TimeTablePerPointIncremental" => Ok(CumulativePropagationMethod::TimeTablePerPointIncremental),
        "TimeTableOverInterval" => Ok(CumulativePropagationMethod::TimeTableOverInterval),
        "TimeTableOverIntervalIncremental" => Ok(CumulativePropagationMethod::TimeTableOverIntervalIncremental),
        value => Err(format!("'{value}' is not a valid cumulative propagation method. Possible values: ['TimeTablePerPoint', 'TimeTablePerPointIncremental', 'TimeTableOverInterval', 'TimeTableOverIntervalIncremental']"))
    }
}<|MERGE_RESOLUTION|>--- conflicted
+++ resolved
@@ -327,7 +327,6 @@
     #[arg(long = "cumulative-explanation-type", value_parser = cumulative_explanation_type_parser, default_value_t = CumulativeExplanationType::default())]
     cumulative_explanation_type: CumulativeExplanationType,
 
-<<<<<<< HEAD
     /// Determines the type of propagator which is used by the cumulative propagator(s) to
     /// propagate the constraint.
     ///
@@ -335,16 +334,15 @@
     ///
     /// Possible values: ["TimeTablePerPoint", "TimeTablePerPointIncremental",
     /// "TimeTableOverInterval", "TimeTableOverIntervalIncremental"]
+
     #[arg(long = "cumulative-propagation-method", value_parser = cumulative_propagation_method_parser, default_value_t = CumulativePropagationMethod::default())]
-    cumulative_propagtion_method: CumulativePropagationMethod,
-=======
+    cumulative_propagation_method: CumulativePropagationMethod,
     /// Determines whether a sequence of profiles is generated when explaining a propagation for
     /// the cumulative constraint.
     ///
     /// Possible values: bool
     #[arg(long = "cumulative-generate-sequence")]
     cumulative_generate_sequence: bool,
->>>>>>> f1088e8d
 }
 
 fn configure_logging(
@@ -521,19 +519,12 @@
             FlatZincOptions {
                 free_search: args.free_search,
                 all_solutions: args.all_solutions,
-<<<<<<< HEAD
                 cumulative_options: CumulativeOptions::new(
                     args.cumulative_allow_holes,
                     args.cumulative_explanation_type,
-                    args.cumulative_propagtion_method,
+                    args.cumulative_propagation_method,
+                    args.cumulative_generate_sequence,
                 ),
-=======
-                cumulative_options: CumulativeOptions {
-                    allow_holes_in_domain: args.cumulative_allow_holes,
-                    explanation_type: args.cumulative_explanation_type,
-                    generate_sequence: args.cumulative_generate_sequence,
-                },
->>>>>>> f1088e8d
             },
         )?,
     }
