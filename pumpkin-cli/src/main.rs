mod file_format;
mod flatzinc;
mod maxsat;
mod parsers;
mod result;

use std::fmt::Debug;
use std::fs::File;
use std::io::Write;
use std::path::Path;
use std::path::PathBuf;
use std::time::Duration;

use clap::Parser;
use file_format::FileFormat;
use log::error;
use log::info;
use log::warn;
use log::Level;
use log::LevelFilter;
use parsers::dimacs::parse_cnf;
use parsers::dimacs::SolverArgs;
use parsers::dimacs::SolverDimacsSink;
use pumpkin_lib::encodings::PseudoBooleanEncoding;
use pumpkin_lib::options::*;
use pumpkin_lib::proof::Format;
use pumpkin_lib::proof::ProofLog;
use pumpkin_lib::results::ProblemSolution;
use pumpkin_lib::results::SatisfactionResult;
use pumpkin_lib::results::Solution;
use pumpkin_lib::termination::TimeBudget;
use pumpkin_lib::variables::PropositionalVariable;
use pumpkin_lib::Solver;
use rand::rngs::SmallRng;
use rand::SeedableRng;
use result::PumpkinError;
use result::PumpkinResult;

use crate::flatzinc::FlatZincOptions;
use crate::maxsat::wcnf_problem;

#[derive(Debug, Parser)]
#[command(
    help_template = "\
{before-help}{name} {version}
Authors: {author}
About: {about}

{usage-heading}\n{tab}{usage}

{all-args}{after-help}
",
    author,
    version,
    about,
    arg_required_else_help = true
)]
struct Args {
    /// The instance to solve. The file should have one of the following extensions:
    ///  - '*.cnf' for SAT instances, given in the DIMACS format,
    ///  - '*.wcnf' for MaxSAT instances, given in the WDIMACS format.
    ///  - '*.fzn' for FlatZinc instances (see <https://docs.minizinc.dev/en/stable/flattening.html>).
    #[clap(verbatim_doc_comment)]
    instance_path: PathBuf,

    /// The output path for the proof file.
    ///
    /// When solving a DIMACS instance, a DRAT proof is logged. In case of a FlatZinc model, a DRCP
    /// proof is logged.
    #[arg(long, verbatim_doc_comment)]
    proof_path: Option<PathBuf>,

    /// The number of high lbd learned clauses that are kept in the database.
    /// Learned clauses are kept based on the tiered system introduced in "Improving
    /// SAT Solvers by Exploiting Empirical Characteristics of CDCL - Chanseok Oh (2016)".
    ///
    /// Possible values: u64
    #[arg(
        long = "learning-max-num-clauses",
        default_value_t = 4000,
        verbatim_doc_comment
    )]
    learning_max_num_clauses: u64,

    /// Learned clauses with this threshold LBD or lower are kept permanently
    /// Learned clauses are kept based on the tiered system introduced "Improving
    /// SAT Solvers by Exploiting Empirical Characteristics of CDCL - Chanseok Oh (2016)".
    ///
    /// Possible values: u32
    #[arg(
        long = "learning-lbd-threshold",
        default_value_t = 5,
        verbatim_doc_comment
    )]
    learning_lbd_threshold: u32,

    /// Decides which clauses will be removed when cleaning up the learned clauses. Can either be
    /// based on the LBD of a clause (the number of different decision levels) or on the activity
    /// of a clause (how often it is used in conflict analysis).
    ///
    /// Possible values: ["lbd", "activity"]
    #[arg(
        short = 'l',
        long = "learning-sorting-strategy",
        value_parser = learned_clause_sorting_strategy_parser,
        default_value_t = LearnedClauseSortingStrategy::Activity, verbatim_doc_comment
    )]
    learning_sorting_strategy: LearnedClauseSortingStrategy,

    /// Decides whether learned clauses are minimised as a post-processing step after computing the
    /// 1-UIP Minimisation is done; according to the idea proposed in "Generalized Conflict-Clause
    /// Strengthening for Satisfiability Solvers - Allen van Gelder (2011)".
    ///
    /// If this flag is present then the minimisation is turned off.
    ///
    /// Possible values: bool
    #[arg(long = "no-learning-minimise", verbatim_doc_comment)]
    no_learning_clause_minimisation: bool,

    /// Decides the sequence based on which the restarts are performed.
    /// - The "constant" approach uses a constant number of conflicts before another restart is
    ///   triggered
    /// - The "geometric" approach uses a geometrically increasing sequence
    /// - The "luby" approach uses a recursive sequence of the form 1, 1, 2, 1, 1, 2, 4, 1, 1, 2,
    ///   1, 1, 2, 4, 8, 1, 1, 2.... (see "Optimal speedup of Las Vegas algorithms - Luby et al.
    ///   (1993)")
    ///
    /// To be used in combination with "--restarts-base-interval".
    ///
    /// Possible values: ["constant", "geometric", "luby"]
    #[arg(
        long = "restart-sequence",
        value_parser = sequence_generator_parser,
        default_value_t = SequenceGeneratorType::Constant, verbatim_doc_comment
    )]
    restart_sequence_generator_type: SequenceGeneratorType,

    /// The base interval length is used as a multiplier to the restart sequence.
    /// - In the case of the "constant" restart sequence this argument indicates the constant which
    ///   is used to determine when a restart occurs
    /// - For the "geometric" approach this argument indicates the starting value of the sequence
    /// - For the "luby" approach, the sequence is multiplied by this value
    ///
    /// For example, constant restarts with base interval 50 means a restart is triggered every 50
    /// conflicts.
    ///
    /// Possible values: u64
    #[arg(
        long = "restart-base-interval",
        default_value_t = 50,
        verbatim_doc_comment
    )]
    restart_base_interval: u64,

    /// Indicates the minimum number of initial conflicts before the first restart can occur. This
    /// allows the solver to learn some things about the problem before a restart is allowed to
    /// occur.
    ///
    /// Possible values: u64
    #[arg(
        long = "restart-min-initial-conflicts",
        default_value_t = 10000,
        verbatim_doc_comment
    )]
    restart_min_num_conflicts_before_first_restart: u64,

    /// Used to determine if a restart should be forced (see "Refining Restarts Strategies for SAT
    /// and UNSAT - Audemard and Simon (2012)").
    ///
    /// The state is "bad" if the current LBD value is much greater than
    /// the global LBD average. A greater (lower) value for lbd-coef means a less (more) frequent
    /// restart policy. If the long-term average LBD multiplied by this coefficient is lower
    /// than the short-term average LBD then a restart is performed.
    ///
    /// Possible values: f64
    #[arg(
        long = "restart-lbd-coef",
        default_value_t = 1.25,
        verbatim_doc_comment
    )]
    restart_lbd_coef: f64,

    /// Used to determine if a restart should be blocked (see "Refining Restarts Strategies for SAT
    /// and UNSAT - Audemard and Simon (2012)").
    ///
    /// To be used in combination with "--restarts-num-assigned-window".
    ///
    /// A restart is blocked if the number of assigned propositional variables is much greater than
    /// the average number of assigned variables in the recent past. A greater (lower) value for
    /// "--restart-num-assigned-coef" means fewer (more) blocked restarts.
    ///
    /// Possible values: f64
    #[arg(
        long = "restart-num-assigned-coef",
        default_value_t = 1.4,
        verbatim_doc_comment
    )]
    restart_num_assigned_coef: f64,

    /// Used to determine the length of the recent past that should be considered when deciding on
    /// blocking restarts (see "Refining Restarts Strategies for SAT
    /// and UNSAT - Audemard and Simon (2012)").
    ///
    /// The solver considers the last "--restart_num_assigned_window" conflicts as the reference
    /// point for the number of assigned variables.
    ///
    /// Possible values: u64
    #[arg(
        long = "restart-num-assigned-window",
        default_value_t = 5000,
        verbatim_doc_comment
    )]
    restart_num_assigned_window: u64,

    /// The coefficient in the geometric sequence `x_i = x_{i-1} * "--restart-geometric-coef"`
    /// where `x_1 = "--restarts-base-interval"`. Used only if "--restarts-sequence-generator"
    /// is assigned to "geometric".
    ///
    /// Possible values: f64 (Optional)
    #[arg(long = "restart-geometric-coef", verbatim_doc_comment)]
    restart_geometric_coef: Option<f64>,

    /// The time budget for the solver, given in milliseconds.
    ///
    /// Possible values: u64 (Optional)
    #[arg(short = 't', long = "time-limit", verbatim_doc_comment)]
    time_limit: Option<u64>,

    /// The random seed to use for the Pseudo Random Number Generator.
    ///
    /// Randomisation can be used for aspects such as the variable/value generator or initial
    /// ordering of variables.
    ///
    /// Possible values: u64
    #[arg(
        short = 'r',
        long = "random-seed",
        default_value_t = 42,
        verbatim_doc_comment
    )]
    random_seed: u64,

    /// Enables log message output from the solver.
    ///
    /// For printing statistics see the option "--log-statistics", and for printing all solutions
    /// (in case of a satisfaction problem) or printing solutions of increasing quality (in case of
    /// an optimization problem) see the option "--all-solutions".
    ///
    /// Possible values: bool
    #[arg(short = 'v', long = "verbose", verbatim_doc_comment)]
    verbose: bool,

    /// Enables logging of statistics from the solver.
    ///
    /// Possible values: bool
    #[arg(short = 's', long = "log-statistics", verbatim_doc_comment)]
    log_statistics: bool,

    /// Instructs the solver to perform free search when solving a MiniZinc model; this flag
    /// indicates that it is allowed to ignore the search annotations specified in the model.
    ///
    /// See the MiniZinc specification (<https://docs.minizinc.dev/en/stable/fzn-spec.html#cmdoption-f>)
    /// for more information.
    ///
    /// Possible values: bool
    #[arg(short = 'f', long = "free-search", verbatim_doc_comment)]
    free_search: bool,

    /// Instructs the solver to report all solutions in the case of satisfaction problems,
    /// or print intermediate solutions of increasing quality in the case of optimisation
    /// problems.
    ///
    /// See the MiniZinc specification (<https://docs.minizinc.dev/en/stable/fzn-spec.html#cmdoption-a>)
    /// for more information.
    ///
    /// Possible values: bool
    #[arg(short = 'a', long = "all-solutions", verbatim_doc_comment)]
    all_solutions: bool,

    /// If `--verbose` is enabled then this option removes the timestamp information from the log
    /// messages. Note that this option will only take affect in the case of a (W)CNF instance.
    ///
    /// Possible values: bool
    #[arg(long = "omit-timestamp", verbatim_doc_comment)]
    omit_timestamp: bool,

    /// If `--verbose` is enabled then this option removes the call site information from the log
    /// messages. The call site is the file and line from which the message
    /// originated. Note that this option will only take affect in the case of a (W)CNF instance.
    ///
    /// Possible values: bool
    #[arg(long = "omit-call-site", default_value_t = false, verbatim_doc_comment)]
    omit_call_site: bool,

    /// The encoding to use for the upper bound constraint in a MaxSAT optimisation problem.
    ///
    /// The "gte" value specifies that the solver should use the Generalized Totalizer Encoding
    /// (see "Generalized totalizer encoding for pseudo-boolean constraints - Saurabh et al.
    /// (2015)"), and the "cne" value specifies that the solver should use the Cardinality Network
    /// Encoding (see "Cardinality networks: a theoretical and empirical study - Asín et al.
    /// (2011)").
    ///
    /// Possible values: ["gte", "cne"]
    #[arg(
        long = "upper-bound-encoding",
        value_parser = upper_bound_encoding_parser,
        default_value_t = PseudoBooleanEncoding::GeneralizedTotalizer, verbatim_doc_comment
    )]
    upper_bound_encoding: PseudoBooleanEncoding,

    /// Determines that the cumulative propagator(s) are allowed to create holes in the domain.
    ///
    /// Possible values: bool
    #[arg(long = "cumulative-allow-holes", verbatim_doc_comment)]
    cumulative_allow_holes: bool,

<<<<<<< HEAD
    /// Determines that no restarts are allowed by the solver.
    ///
    /// Possible values: bool
    #[arg(long = "no-restarts", verbatim_doc_comment)]
    no_restarts: bool,
=======
    /// Determines the type of explanation used by the cumulative propagator(s) to explain
    /// propagations/conflicts.
    ///
    /// Possible values: ["naive", "big-step", "pointwise"]
    #[arg(long = "cumulative-explanation-type", value_parser = cumulative_explanation_type_parser, default_value_t = CumulativeExplanationType::default())]
    cumulative_explanation_type: CumulativeExplanationType,

    /// Determines whether a sequence of profiles is generated when explaining a propagation for
    /// the cumulative constraint.
    ///
    /// Possible values: bool
    #[arg(long = "cumulative-generate-sequence")]
    cumulative_generate_sequence: bool,
>>>>>>> d0935534
}

fn configure_logging(
    file_format: FileFormat,
    verbose: bool,
    log_statistics: bool,
    omit_timestamp: bool,
    omit_call_site: bool,
) -> std::io::Result<()> {
    match file_format {
        FileFormat::CnfDimacsPLine | FileFormat::WcnfDimacsPLine => {
            configure_logging_sat(verbose, log_statistics, omit_timestamp, omit_call_site)
        }
        FileFormat::FlatZinc => configure_logging_minizinc(verbose, log_statistics),
    }
}

fn configure_logging_unknown() -> std::io::Result<()> {
    env_logger::Builder::new()
        .format(move |buf, record| writeln!(buf, "{}", record.args()))
        .filter_level(LevelFilter::Trace)
        .target(env_logger::Target::Stdout)
        .init();
    Ok(())
}

fn configure_logging_minizinc(verbose: bool, log_statistics: bool) -> std::io::Result<()> {
    pumpkin_lib::statistics::configure(log_statistics, "%%%mzn-stat:", Some("%%%mzn-stat-end"));
    let level_filter = if verbose {
        LevelFilter::Debug
    } else {
        LevelFilter::Warn
    };

    env_logger::Builder::new()
        .format(move |buf, record| {
            write!(buf, "% ")?;

            writeln!(buf, "{}", record.args())
        })
        .filter_level(level_filter)
        .target(env_logger::Target::Stdout)
        .init();
    info!("Logging successfully configured");
    Ok(())
}

fn configure_logging_sat(
    verbose: bool,
    log_statistics: bool,
    omit_timestamp: bool,
    omit_call_site: bool,
) -> std::io::Result<()> {
    pumpkin_lib::statistics::configure(log_statistics, "c STAT", None);
    let level_filter = if verbose {
        LevelFilter::Debug
    } else {
        LevelFilter::Warn
    };

    env_logger::Builder::new()
        .format(move |buf, record| {
            write!(buf, "c ")?;
            if record.level() != Level::Info && !omit_timestamp {
                write!(buf, "{} ", buf.timestamp())?;
            }
            write!(buf, "{} ", record.level())?;
            if record.level() != Level::Info && !omit_call_site {
                write!(
                    buf,
                    "[{}:{}] ",
                    record.file().unwrap_or("unknown"),
                    record.line().unwrap_or(0)
                )?;
            }
            writeln!(buf, "{}", record.args())
        })
        .filter_level(level_filter)
        .target(env_logger::Target::Stdout)
        .init();
    info!("Logging successfully configured");
    Ok(())
}

fn main() {
    match run() {
        Ok(()) => {}
        Err(e) => {
            error!("Execution failed, error: {}", e);
            std::process::exit(1);
        }
    }
}

fn run() -> PumpkinResult<()> {
    pumpkin_lib::print_pumpkin_assert_warning_message!();

    let args = Args::parse();

    let file_format = match args.instance_path.extension().and_then(|ext| ext.to_str()) {
        Some("cnf") => FileFormat::CnfDimacsPLine,
        Some("wcnf") => FileFormat::WcnfDimacsPLine,
        Some("fzn") => FileFormat::FlatZinc,
        _ => {
            configure_logging_unknown()?;
            return Err(PumpkinError::invalid_instance(args.instance_path.display()));
        }
    };

    configure_logging(
        file_format,
        args.verbose,
        args.log_statistics,
        args.omit_timestamp,
        args.omit_call_site,
    )?;

    let learning_options = LearningOptions {
        num_high_lbd_learned_clauses_max: args.learning_max_num_clauses,
        high_lbd_learned_clause_sorting_strategy: args.learning_sorting_strategy,
        lbd_threshold: args.learning_lbd_threshold,
        ..Default::default()
    };

    let proof_log = if let Some(path_buf) = args.proof_path {
        match file_format {
            FileFormat::CnfDimacsPLine => ProofLog::dimacs(&path_buf)?,
            FileFormat::WcnfDimacsPLine => {
                return Err(PumpkinError::ProofGenerationNotSupported("wcnf".to_owned()))
            }
            FileFormat::FlatZinc => ProofLog::cp(&path_buf, Format::Text)?,
        }
    } else {
        ProofLog::default()
    };

    let solver_options = SolverOptions {
        restart_options: RestartOptions {
            sequence_generator_type: args.restart_sequence_generator_type,
            base_interval: args.restart_base_interval,
            min_num_conflicts_before_first_restart: args
                .restart_min_num_conflicts_before_first_restart,
            lbd_coef: args.restart_lbd_coef,
            num_assigned_coef: args.restart_num_assigned_coef,
            num_assigned_window: args.restart_num_assigned_window,
            geometric_coef: args.restart_geometric_coef,
            no_restarts: args.no_restarts,
        },
        proof_log,
        learning_clause_minimisation: !args.no_learning_clause_minimisation,
        random_generator: SmallRng::seed_from_u64(args.random_seed),
    };

    let time_limit = args.time_limit.map(Duration::from_millis);
    let instance_path = args
        .instance_path
        .to_str()
        .ok_or(PumpkinError::invalid_instance(args.instance_path.display()))?;

    match file_format {
        FileFormat::CnfDimacsPLine => {
            cnf_problem(learning_options, solver_options, time_limit, instance_path)?
        }
        FileFormat::WcnfDimacsPLine => wcnf_problem(
            learning_options,
            solver_options,
            time_limit,
            instance_path,
            args.upper_bound_encoding,
        )?,
        FileFormat::FlatZinc => flatzinc::solve(
            Solver::with_options(learning_options, solver_options),
            instance_path,
            time_limit,
            FlatZincOptions {
                free_search: args.free_search,
                all_solutions: args.all_solutions,
                cumulative_options: CumulativeOptions {
                    allow_holes_in_domain: args.cumulative_allow_holes,
                    explanation_type: args.cumulative_explanation_type,
                    generate_sequence: args.cumulative_generate_sequence,
                },
            },
        )?,
    }

    Ok(())
}

fn cnf_problem(
    learning_options: LearningOptions,
    solver_options: SolverOptions,
    time_limit: Option<Duration>,
    instance_path: impl AsRef<Path>,
) -> Result<(), PumpkinError> {
    let instance_file = File::open(instance_path)?;
    let mut solver = parse_cnf::<SolverDimacsSink>(
        instance_file,
        SolverArgs::new(learning_options, solver_options),
    )?;

    let mut termination =
        TimeBudget::starting_now(time_limit.unwrap_or(Duration::from_secs(u64::MAX)));
    let mut brancher = solver.default_brancher_over_all_propositional_variables();
    match solver.satisfy(&mut brancher, &mut termination) {
        SatisfactionResult::Satisfiable(solution) => {
            solver.log_statistics();
            println!("s SATISFIABLE");
            let num_propositional_variables = solution.num_propositional_variables();
            println!(
                "v {}",
                stringify_solution(&solution, num_propositional_variables, true)
            );
        }
        SatisfactionResult::Unsatisfiable => {
            solver.log_statistics();
            if solver.conclude_proof_unsat().is_err() {
                warn!("Failed to log solver conclusion");
            };

            println!("s UNSATISFIABLE");
        }
        SatisfactionResult::Unknown => {
            solver.log_statistics();
            println!("s UNKNOWN");
        }
    };

    Ok(())
}

fn stringify_solution(
    solution: &Solution,
    num_variables: usize,
    terminate_with_zero: bool,
) -> String {
    (1..num_variables)
        .map(|index| PropositionalVariable::new(index.try_into().unwrap()))
        .map(|var| {
            if solution.get_propositional_variable_value(var) {
                format!("{} ", var.get_index())
            } else {
                format!("-{} ", var.get_index())
            }
        })
        .chain(if terminate_with_zero {
            std::iter::once(String::from("0"))
        } else {
            std::iter::once(String::new())
        })
        .collect::<String>()
}

fn learned_clause_sorting_strategy_parser(s: &str) -> Result<LearnedClauseSortingStrategy, String> {
    match s {
        "lbd" => Ok(LearnedClauseSortingStrategy::Lbd),
        "activity" => Ok(LearnedClauseSortingStrategy::Activity),
        value => Err(format!(
            "'{value}' is not a valid learned clause sorting strategy. Possible values: ['lbd', 'activity']"
        )),
    }
}

fn upper_bound_encoding_parser(s: &str) -> Result<PseudoBooleanEncoding, String> {
    match s {
        "gte" => Ok(PseudoBooleanEncoding::GeneralizedTotalizer),
        "cne" => Ok(PseudoBooleanEncoding::CardinalityNetwork),
        value => Err(format!(
            "'{value}' is not a valid upper bound encoding. Possible values: ['gte', 'cne']."
        )),
    }
}

fn sequence_generator_parser(s: &str) -> Result<SequenceGeneratorType, String> {
    match s {
        "constant" => Ok(SequenceGeneratorType::Constant),
        "geometric" => Ok(SequenceGeneratorType::Geometric),
        "luby" => Ok(SequenceGeneratorType::Luby),
        value => Err(format!("'{value}' is not a valid sequence generator. Possible values: ['constant', 'geometric', 'luby'].")),
    }
}

fn cumulative_explanation_type_parser(s: &str) -> Result<CumulativeExplanationType, String> {
    match s {
        "naive" => Ok(CumulativeExplanationType::Naive),
        "big-step" => Ok(CumulativeExplanationType::BigStep),
        "pointwise" => Ok(CumulativeExplanationType::PointWise),
        value => Err(format!(
            "'{value}' is not a valid cumulative explanation type. Possible values: ['naive', 'big-step', 'pointwise']"
        )),
    }
}<|MERGE_RESOLUTION|>--- conflicted
+++ resolved
@@ -314,13 +314,11 @@
     #[arg(long = "cumulative-allow-holes", verbatim_doc_comment)]
     cumulative_allow_holes: bool,
 
-<<<<<<< HEAD
     /// Determines that no restarts are allowed by the solver.
     ///
     /// Possible values: bool
     #[arg(long = "no-restarts", verbatim_doc_comment)]
     no_restarts: bool,
-=======
     /// Determines the type of explanation used by the cumulative propagator(s) to explain
     /// propagations/conflicts.
     ///
@@ -334,7 +332,6 @@
     /// Possible values: bool
     #[arg(long = "cumulative-generate-sequence")]
     cumulative_generate_sequence: bool,
->>>>>>> d0935534
 }
 
 fn configure_logging(
