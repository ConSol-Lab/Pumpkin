--- conflicted
+++ resolved
@@ -4,7 +4,6 @@
 pub(crate) mod flatzinc;
 
 use std::fs::File;
-use std::io::Read;
 use std::path::Path;
 use std::path::PathBuf;
 use std::process::Command;
@@ -91,21 +90,7 @@
     match child.wait_timeout(TEST_TIMEOUT) {
         Ok(None) => panic!("solver took more than {} seconds", TEST_TIMEOUT.as_secs()),
         Ok(Some(status)) if status.success() => {}
-<<<<<<< HEAD
-        Ok(Some(e)) => {
-            let mut file = File::open(&err_file_path)
-                .expect("Failed to create error file for {instance_name}.");
-            let mut contents = String::new();
-            let _ = file
-                .read_to_string(&mut contents)
-                .expect("Unable to read the file");
-            println!("{}", contents);
-            println!("{:?}", command.arg(instance_path));
-            panic!("error solving instance {e}")
-        }
-=======
         Ok(Some(e)) => panic!("error solving instance {e}"),
->>>>>>> 351f30cc
         Err(e) => panic!("error starting solver: {e}"),
     }
 
