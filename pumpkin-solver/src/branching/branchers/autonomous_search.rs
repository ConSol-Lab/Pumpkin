--- conflicted
+++ resolved
@@ -93,12 +93,9 @@
     /// Creates a new instance with default values for
     /// the parameters (`1.0` for the increment, `1e100` for the max threshold,
     /// `0.95` for the decay factor and `0.0` for the initial VSIDS value).
-<<<<<<< HEAD
-=======
     ///
     /// If there are no more predicates left to select, this [`Brancher`] switches to
     /// [`RandomSelector`] with [`RandomSplitter`].
->>>>>>> 3bffdd9a
     pub fn default_over_all_variables(assignments: &Assignments) -> DefaultBrancher {
         AutonomousSearch {
             predicate_id_info: PredicateIdGenerator::default(),
@@ -132,8 +129,8 @@
             decay_factor: DEFAULT_VSIDS_DECAY_FACTOR,
             best_known_solution: None,
             backup_brancher: IndependentVariableValueBrancher::new(
-                FirstFail::new(&variables),
-                InDomainSplit,
+                RandomSelector::new(variables),
+                RandomSplitter,
             ),
         }
     }
