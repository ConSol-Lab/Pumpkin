--- conflicted
+++ resolved
@@ -2,15 +2,10 @@
 use crate::basic_types::PredicateId;
 use crate::basic_types::PredicateIdGenerator;
 use crate::basic_types::SolutionReference;
-<<<<<<< HEAD
-use crate::branching::brancher::BrancherEvents;
-use crate::branching::value_selection::InDomainMin;
-use crate::branching::variable_selection::Smallest;
-=======
 use crate::branching::value_selection::RandomSplitter;
 use crate::branching::variable_selection::RandomSelector;
->>>>>>> dc1c6636
 use crate::branching::Brancher;
+use crate::branching::BrancherEvent;
 use crate::branching::SelectionContext;
 use crate::containers::KeyValueHeap;
 use crate::containers::StorageKey;
@@ -299,16 +294,16 @@
         false
     }
 
-    fn get_relevant_brancher_events(&self) -> Vec<BrancherEvents> {
+    fn subscribe_to_events(&self) -> Vec<BrancherEvent> {
         [
-            BrancherEvents::Solution,
-            BrancherEvents::Conflict,
-            BrancherEvents::Backtrack,
-            BrancherEvents::Synchronise,
-            BrancherEvents::AppearanceInConflictPredicate,
+            BrancherEvent::Solution,
+            BrancherEvent::Conflict,
+            BrancherEvent::Backtrack,
+            BrancherEvent::Synchronise,
+            BrancherEvent::AppearanceInConflictPredicate,
         ]
         .into_iter()
-        .chain(self.backup_brancher.get_relevant_brancher_events())
+        .chain(self.backup_brancher.subscribe_to_events())
         .collect()
     }
 }
