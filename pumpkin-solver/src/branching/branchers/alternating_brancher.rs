//! A [`Brancher`] which alternates between the [`DefaultBrancher`] and another [`Brancher`] based
//! on the strategy specified in [`AlternatingStrategy`].

use crate::basic_types::PredicateId;
use crate::basic_types::PredicateIdGenerator;
use crate::basic_types::SolutionReference;
use crate::branching::brancher::BrancherEvent;
use crate::branching::Brancher;
use crate::branching::SelectionContext;
use crate::engine::predicates::predicate::Predicate;
use crate::engine::variables::DomainId;
use crate::engine::Assignments;
<<<<<<< HEAD
use crate::engine::WatchListManager;
=======
use crate::statistics::StatisticLogger;
>>>>>>> f94295a4
use crate::DefaultBrancher;
use crate::Solver;

/// Determines which alternation strategy is used by the [`AlternatingBrancher`].
///
/// Currently we allow switching every time a solution is found
/// ([`AlternatingStrategy::EverySolution`]), after every other solution
/// ([`AlternatingStrategy::EveryOtherSolution`]), switching to [`DefaultBrancher`] after the first
/// solution is found and switching strategy upon restart.
#[derive(Debug, Clone, Copy, PartialEq)]
pub enum AlternatingStrategy {
    /// Specifies that the [`AlternatingBrancher`] should switch between [`DefaultBrancher`] and
    /// the provided brancher every solution.
    EverySolution,
    /// Specifies that the [`AlternatingBrancher`] should switch between [`DefaultBrancher`] and
    /// the provided brancher every other solution.
    EveryOtherSolution,
    /// Specifies that the [`AlternatingBrancher`] should switch to [`DefaultBrancher`] for the
    /// rest of the search after finding a single solution with the provided strategy.
    SwitchToDefaultAfterFirstSolution,
    /// Specifies that the [`AlternatingBrancher`] should switch between [`DefaultBrancher`] and
    /// the provided brancher every restart.
    EveryRestart,
}

/// A [`Brancher`] which switches between its provided brancher and [`DefaultBrancher`] based on the
/// provided [`AlternatingStrategy`].
///
/// Note that the [`DefaultBrancher`] is informed of every
/// conflict and unassignment even if it is not currently utilised as [`Brancher`].
///
/// Note that this brancher starts out by using the provided [`Brancher`] and then switches based on
/// the [`AlternatingStrategy`].
#[derive(Debug)]
pub struct AlternatingBrancher<OtherBrancher> {
    even_number_of_solutions: bool,
    /// Whether the [`Brancher`] is currently using the [`DefaultBrancher`] or not
    is_using_default_brancher: bool,
    /// The other [`Brancher`] which is used when
    /// [`AlternatingBrancher::is_using_default_brancher`] is false.
    other_brancher: OtherBrancher,
    /// The instance of [`DefaultBrancher`] which is used when
    /// [`AlternatingBrancher::is_using_default_brancher`] is true.
    default_brancher: DefaultBrancher,
    /// The strategy used to determine when to switch between the two branchers.
    strategy: AlternatingStrategy,
    /// Indicates that the [`AlternatingBrancher`] has considered a restart; note that this
    /// variable is only used in the context of [`ÀlternatingStrategy::EveryRestart`].
    has_considered_restart: bool,
}

impl<OtherBrancher: Brancher> AlternatingBrancher<OtherBrancher> {
    pub fn new(
        solver: &Solver,
        other_brancher: OtherBrancher,
        strategy: AlternatingStrategy,
    ) -> Self {
        Self {
            even_number_of_solutions: true,
            is_using_default_brancher: false,
            other_brancher,
            default_brancher: solver.default_brancher(),
            strategy,
            has_considered_restart: false,
        }
    }

    /// Toggles which [`Brancher`] is used.
    fn toggle_brancher(&mut self) {
        self.is_using_default_brancher = !self.is_using_default_brancher
    }

    /// Returns true if only the default strategy is used from now on and false otherwise.
    ///
    /// This is important if [`AlternatingStrategy::SwitchToDefaultAfterFirstSolution`] is used as
    /// the strategy.
    fn will_always_use_default(&self) -> bool {
        match self.strategy {
            AlternatingStrategy::SwitchToDefaultAfterFirstSolution => {
                self.is_using_default_brancher
            }
            _ => false,
        }
    }
}

impl<OtherBrancher: Brancher> Brancher for AlternatingBrancher<OtherBrancher> {
    fn next_decision(&mut self, context: &mut SelectionContext) -> Option<Predicate> {
        // If we have considered a restart and the AlternatingStrategy relies on restarts then we
        // toggle the brancher and set the variable to false
        if self.has_considered_restart && self.strategy == AlternatingStrategy::EveryRestart {
            self.has_considered_restart = false;
            self.toggle_brancher();
        }

        if self.is_using_default_brancher {
            self.default_brancher.next_decision(context)
        } else {
            self.other_brancher.next_decision(context)
        }
    }

<<<<<<< HEAD
    fn on_appearance_in_conflict_predicate(
        &mut self,
        predicate: Predicate,
        watch_lists: &mut WatchListManager,
        predicate_id_generator: &mut PredicateIdGenerator,
    ) {
        self.default_brancher.on_appearance_in_conflict_predicate(
            predicate,
            watch_lists,
            predicate_id_generator,
        );
        if !self.will_always_use_default() {
            self.other_brancher.on_appearance_in_conflict_predicate(
                predicate,
                watch_lists,
                predicate_id_generator,
            )
        }
    }

    fn notify_predicate(
        &mut self,
        predicate: PredicateId,
        predicate_id_generator: &mut PredicateIdGenerator,
        value: bool,
    ) {
=======
    fn log_statistics(&self, statistic_logger: StatisticLogger) {
        self.default_brancher
            .log_statistics(statistic_logger.clone());
        self.other_brancher.log_statistics(statistic_logger);
    }

    fn on_appearance_in_conflict_predicate(&mut self, predicate: Predicate) {
>>>>>>> f94295a4
        self.default_brancher
            .notify_predicate(predicate, predicate_id_generator, value);
        if !self.will_always_use_default() {
            self.other_brancher
                .notify_predicate(predicate, predicate_id_generator, value)
        }
    }

    fn on_conflict(&mut self) {
        self.default_brancher.on_conflict();
        if !self.will_always_use_default() {
            self.other_brancher.on_conflict();
        }
    }

    fn on_solution(&mut self, solution: SolutionReference) {
        match self.strategy {
            AlternatingStrategy::EverySolution => {
                // Switch regardless of how many solutions have been found
                self.toggle_brancher()
            }
            AlternatingStrategy::EveryOtherSolution => {
                self.even_number_of_solutions = !self.even_number_of_solutions;
                // Switch if the number is even -> this leads to switching on every other solution
                if self.even_number_of_solutions {
                    self.toggle_brancher()
                }
            }
            AlternatingStrategy::SwitchToDefaultAfterFirstSolution => {
                // Switch only the first time, note that `even_number_of_solutions` is initialised
                // to true
                if self.even_number_of_solutions {
                    self.even_number_of_solutions = false;
                    self.is_using_default_brancher = true;
                }
            }
            _ => {}
        }

        self.default_brancher.on_solution(solution);
        if !self.will_always_use_default() {
            self.other_brancher.on_solution(solution);
        }
    }

    fn on_unassign_integer(&mut self, variable: DomainId, value: i32) {
        self.default_brancher.on_unassign_integer(variable, value);
        if !self.will_always_use_default() {
            self.other_brancher.on_unassign_integer(variable, value)
        }
    }

    fn on_restart(&mut self) {
        if self.strategy == AlternatingStrategy::EveryRestart {
            // We have considered a restart and we should switch
            self.has_considered_restart = true;
        }
    }

    fn is_restart_pointless(&mut self) -> bool {
        match self.strategy {
            AlternatingStrategy::EveryRestart => {
                // We indicate that we have considered a restart, this can then be used by the
                // EveryRestart AlternatingStrategy to determine when to switch
                self.has_considered_restart = true;

                // In the case of the `EveryRestart` strategy, note that we switch to the other
                // strategy and then the restart is performed so we check whether restarting for the
                // other brancher is pointless
                if self.is_using_default_brancher {
                    self.other_brancher.is_restart_pointless()
                } else {
                    self.default_brancher.is_restart_pointless()
                }
            }
            _ => {
                if self.is_using_default_brancher {
                    self.default_brancher.is_restart_pointless()
                } else {
                    self.other_brancher.is_restart_pointless()
                }
            }
        }
    }

    fn on_backtrack(&mut self) {
        self.default_brancher.on_backtrack();
        if !self.will_always_use_default() {
            self.other_brancher.on_backtrack();
        }
    }

    fn synchronise(
        &mut self,
        assignments: &Assignments,
        predicate_id_generator: &mut PredicateIdGenerator,
    ) {
        self.default_brancher
            .synchronise(assignments, predicate_id_generator);
        if !self.will_always_use_default() {
            self.other_brancher
                .synchronise(assignments, predicate_id_generator);
        }
    }

    fn subscribe_to_events(&self) -> Vec<BrancherEvent> {
        // We require the restart event and on solution event for the alternating brancher itself;
        // additionally, it will be interested in the events of its sub-branchers
        [BrancherEvent::Restart, BrancherEvent::Solution]
            .into_iter()
            .chain(self.default_brancher.subscribe_to_events())
            .chain(self.other_brancher.subscribe_to_events())
            .collect()
    }
}

#[cfg(test)]
mod tests {
    use super::AlternatingBrancher;
    use super::AlternatingStrategy;
    use crate::basic_types::tests::TestRandom;
    use crate::branching::Brancher;
    use crate::branching::SelectionContext;
    use crate::engine::Assignments;
    use crate::results::SolutionReference;
    use crate::Solver;

    #[test]
    fn test_every_solution() {
        let solver = Solver::default();
        let mut brancher = AlternatingBrancher::new(
            &solver,
            solver.default_brancher(),
            AlternatingStrategy::EverySolution,
        );

        let assignments = Assignments::default();
        let empty_solution_reference = SolutionReference::new(&assignments);

        assert!(!brancher.is_using_default_brancher);
        brancher.on_solution(empty_solution_reference);
        assert!(brancher.is_using_default_brancher);
        brancher.on_solution(empty_solution_reference);
        assert!(!brancher.is_using_default_brancher);
    }

    #[test]
    fn test_every_other_solution() {
        let solver = Solver::default();
        let mut brancher = AlternatingBrancher::new(
            &solver,
            solver.default_brancher(),
            AlternatingStrategy::EveryOtherSolution,
        );

        let assignments = Assignments::default();
        let empty_solution_reference = SolutionReference::new(&assignments);

        assert!(!brancher.is_using_default_brancher);
        brancher.on_solution(empty_solution_reference);
        assert!(!brancher.is_using_default_brancher);
        brancher.on_solution(empty_solution_reference);
        assert!(brancher.is_using_default_brancher);
        brancher.on_solution(empty_solution_reference);
        assert!(brancher.is_using_default_brancher);
        brancher.on_solution(empty_solution_reference);
        assert!(!brancher.is_using_default_brancher);
    }

    #[test]
    fn test_switch_to_default_after_first_solution() {
        let solver = Solver::default();
        let mut brancher = AlternatingBrancher::new(
            &solver,
            solver.default_brancher(),
            AlternatingStrategy::SwitchToDefaultAfterFirstSolution,
        );

        let assignments = Assignments::default();
        let empty_solution_reference = SolutionReference::new(&assignments);

        assert!(!brancher.is_using_default_brancher);
        brancher.on_solution(empty_solution_reference);
        assert!(brancher.is_using_default_brancher);
        brancher.on_solution(empty_solution_reference);
        assert!(brancher.is_using_default_brancher);
        brancher.on_solution(empty_solution_reference);
        assert!(brancher.is_using_default_brancher);
    }

    #[test]
    fn test_every_other_restart() {
        let assignments = Assignments::default();
        let solver = Solver::default();
        let mut brancher = AlternatingBrancher::new(
            &solver,
            solver.default_brancher(),
            AlternatingStrategy::EveryRestart,
        );

        assert!(!brancher.is_using_default_brancher);
        brancher.on_restart();
        // next_decision is called to ensure that the brancher has actually switched
        let _ = brancher.next_decision(&mut SelectionContext::new(
            &assignments,
            &mut TestRandom::default(),
        ));
        assert!(brancher.is_using_default_brancher);

        brancher.on_restart();
        let _ = brancher.next_decision(&mut SelectionContext::new(
            &assignments,
            &mut TestRandom::default(),
        ));
        assert!(!brancher.is_using_default_brancher);

        brancher.on_restart();
        let _ = brancher.next_decision(&mut SelectionContext::new(
            &assignments,
            &mut TestRandom::default(),
        ));

        assert!(brancher.is_using_default_brancher);
    }
}<|MERGE_RESOLUTION|>--- conflicted
+++ resolved
@@ -10,11 +10,8 @@
 use crate::engine::predicates::predicate::Predicate;
 use crate::engine::variables::DomainId;
 use crate::engine::Assignments;
-<<<<<<< HEAD
 use crate::engine::WatchListManager;
-=======
 use crate::statistics::StatisticLogger;
->>>>>>> f94295a4
 use crate::DefaultBrancher;
 use crate::Solver;
 
@@ -117,7 +114,12 @@
         }
     }
 
-<<<<<<< HEAD
+    fn log_statistics(&self, statistic_logger: StatisticLogger) {
+        self.default_brancher
+            .log_statistics(statistic_logger.clone());
+        self.other_brancher.log_statistics(statistic_logger);
+    }
+
     fn on_appearance_in_conflict_predicate(
         &mut self,
         predicate: Predicate,
@@ -144,15 +146,6 @@
         predicate_id_generator: &mut PredicateIdGenerator,
         value: bool,
     ) {
-=======
-    fn log_statistics(&self, statistic_logger: StatisticLogger) {
-        self.default_brancher
-            .log_statistics(statistic_logger.clone());
-        self.other_brancher.log_statistics(statistic_logger);
-    }
-
-    fn on_appearance_in_conflict_predicate(&mut self, predicate: Predicate) {
->>>>>>> f94295a4
         self.default_brancher
             .notify_predicate(predicate, predicate_id_generator, value);
         if !self.will_always_use_default() {
