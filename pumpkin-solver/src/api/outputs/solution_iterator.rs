--- conflicted
+++ resolved
@@ -53,11 +53,7 @@
             Satisfiable(solution) => {
                 self.has_solution = true;
                 self.next_blocking_clause = Some(get_blocking_clause(&solution));
-<<<<<<< HEAD
-                IteratedSolution::Solution(solution, self.solver)
-=======
                 IteratedSolution::Solution(solution, self.solver, self.brancher)
->>>>>>> d237293f
             }
             Unsatisfiable => {
                 if self.has_solution {
@@ -83,13 +79,6 @@
         .collect::<Vec<_>>()
 }
 /// Enum which specifies the status of the call to [`SolutionIterator::next_solution`].
-<<<<<<< HEAD
-#[allow(clippy::large_enum_variant, reason = "Will not be stored in bulk")]
-#[derive(Debug)]
-pub enum IteratedSolution<'a> {
-    /// A new solution was identified.
-    Solution(Solution, &'a Solver),
-=======
 #[allow(
     clippy::large_enum_variant,
     reason = "these will not be stored in bulk, so this is not an issue"
@@ -98,7 +87,6 @@
 pub enum IteratedSolution<'a, B> {
     /// A new solution was identified.
     Solution(Solution, &'a Solver, &'a B),
->>>>>>> d237293f
 
     /// No more solutions exist.
     Finished,
