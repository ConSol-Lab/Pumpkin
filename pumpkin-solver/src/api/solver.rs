use std::fmt::Display;
use std::num::NonZero;

use clap::ValueEnum;

use super::results::OptimisationResult;
use super::results::SatisfactionResult;
use super::results::SatisfactionResultUnderAssumptions;
use crate::basic_types::CSPSolverExecutionFlag;
use crate::basic_types::ConstraintOperationError;
use crate::basic_types::HashSet;
use crate::basic_types::Solution;
use crate::branching::branchers::autonomous_search::AutonomousSearch;
use crate::branching::branchers::independent_variable_value_brancher::IndependentVariableValueBrancher;
use crate::branching::value_selection::RandomSplitter;
#[cfg(doc)]
use crate::branching::value_selection::ValueSelector;
use crate::branching::variable_selection::RandomSelector;
#[cfg(doc)]
use crate::branching::variable_selection::VariableSelector;
use crate::branching::Brancher;
use crate::constraints::ConstraintPoster;
use crate::containers::KeyedVec;
use crate::engine::predicates::predicate::Predicate;
use crate::engine::propagation::Propagator;
use crate::engine::termination::TerminationCondition;
use crate::engine::variables::DomainId;
use crate::engine::variables::IntegerVariable;
use crate::engine::variables::Literal;
use crate::engine::ConstraintSatisfactionSolver;
#[cfg(doc)]
use crate::optimisation_search::lower_bounding_search::LowerBoundingSearch;
#[cfg(doc)]
use crate::optimisation_search::upper_bounding_search::UpperBoundingSearch;
use crate::optimisation_search::OptimisationProcedure;
use crate::options::SolverOptions;
#[cfg(doc)]
use crate::predicates;
use crate::results::solution_iterator::SolutionIterator;
use crate::results::unsatisfiable::UnsatisfiableUnderAssumptions;
use crate::results::SolutionCallbackArguments;
use crate::statistics::log_statistic;
use crate::statistics::log_statistic_postfix;

/// The main interaction point which allows the creation of variables, the addition of constraints,
/// and solving problems.
///
///
/// # Creating Variables
/// As stated in [`crate::variables`], we can create two types of variables: propositional variables
/// and integer variables.
///
/// ```rust
/// # use pumpkin_solver::Solver;
/// # use crate::pumpkin_solver::variables::TransformableVariable;
/// let mut solver = Solver::default();
///
/// // Integer Variables
///
/// // We can create an integer variable with a domain in the range [0, 10]
/// let integer_between_bounds = solver.new_bounded_integer(0, 10);
///
/// // We can also create such a variable with a name
/// let named_integer_between_bounds = solver.new_named_bounded_integer(0, 10, "x");
///
/// // We can also create an integer variable with a non-continuous domain in the follow way
/// let mut sparse_integer = solver.new_sparse_integer(vec![0, 3, 5]);
///
/// // We can also create such a variable with a name
/// let named_sparse_integer = solver.new_named_sparse_integer(vec![0, 3, 5], "y");
///
/// // Additionally, we can also create an affine view over a variable with both a scale and an offset (or either)
/// let view_over_integer = integer_between_bounds.scaled(-1).offset(15);
///
///
/// // Propositional Variable
///
/// // We can create a literal
/// let literal = solver.new_literal();
///
/// // We can also create such a variable with a name
/// let named_literal = solver.new_named_literal("z");
///
/// // We can also get the predicate from the literal
/// let true_predicate = literal.get_true_predicate();
///
/// // We can also create an iterator of new literals and get a number of them at once
/// let list_of_5_literals = solver.new_literals().take(5).collect::<Vec<_>>();
/// assert_eq!(list_of_5_literals.len(), 5);
/// ```
///
/// # Using the Solver
/// For examples on how to use the solver, see the [root-level crate documentation](crate) or [one of these examples](https://github.com/ConSol-Lab/Pumpkin/tree/master/pumpkin-lib/examples).
pub struct Solver {
    /// The internal [`ConstraintSatisfactionSolver`] which is used to solve the problems.
    pub(crate) satisfaction_solver: ConstraintSatisfactionSolver,
    /// The function is called whenever an optimisation function finds a solution; see
    /// [`Solver::with_solution_callback`].
    pub(crate) solution_callback: Box<dyn Fn(SolutionCallbackArguments)>,
    true_literal: Literal,
}

impl Default for Solver {
    fn default() -> Self {
        let satisfaction_solver = ConstraintSatisfactionSolver::default();
        let true_literal = Literal::new(Predicate::trivially_true().get_domain());
        Self {
            satisfaction_solver,
            solution_callback: create_empty_function(),
            true_literal,
        }
    }
}

/// Creates a place-holder empty function which does not do anything when a solution is found.
fn create_empty_function() -> Box<dyn Fn(SolutionCallbackArguments)> {
    Box::new(|_| {})
}

impl std::fmt::Debug for Solver {
    fn fmt(&self, f: &mut std::fmt::Formatter<'_>) -> std::fmt::Result {
        f.debug_struct("Solver")
            .field("satisfaction_solver", &self.satisfaction_solver)
            .finish()
    }
}

impl Solver {
    pub fn add_incompatibility(
        &mut self,
        incompatibility_matrix: Option<Vec<Vec<Literal>>>,
        mapping: Option<KeyedVec<DomainId, usize>>,
    ) {
        self.satisfaction_solver
            .add_incompatibility(incompatibility_matrix, mapping);
    }

    /// Creates a solver with the provided [`SolverOptions`].
    pub fn with_options(solver_options: SolverOptions) -> Self {
        let satisfaction_solver = ConstraintSatisfactionSolver::new(solver_options);
        let true_literal = Literal::new(Predicate::trivially_true().get_domain());
        Self {
            satisfaction_solver,
            solution_callback: create_empty_function(),
            true_literal,
        }
    }

    /// Adds a call-back to the [`Solver`] which is called every time that a solution is found when
    /// optimising using [`Solver::optimise`].
    ///
    /// Note that this will also
    /// perform the call-back on the optimal solution which is returned in
    /// [`OptimisationResult::Optimal`].
    pub fn with_solution_callback(
        &mut self,
        solution_callback: impl Fn(SolutionCallbackArguments) + 'static,
    ) {
        self.solution_callback = Box::new(solution_callback);
    }

    /// Logs the statistics currently present in the solver with the provided objective value.
    pub fn log_statistics_with_objective(&self, objective_value: i64) {
        log_statistic("objective", objective_value);
        self.log_statistics();
    }

    /// Logs the statistics currently present in the solver.
    pub fn log_statistics(&self) {
        self.satisfaction_solver.log_statistics();
        log_statistic_postfix();
    }

    pub(crate) fn get_satisfaction_solver_mut(&mut self) -> &mut ConstraintSatisfactionSolver {
        &mut self.satisfaction_solver
    }
}

/// Methods to retrieve information about variables
impl Solver {
    /// Get the value of the given [`Literal`] at the root level (after propagation), which could be
    /// unassigned.
    pub fn get_literal_value(&self, literal: Literal) -> Option<bool> {
        self.satisfaction_solver.get_literal_value(literal)
    }

    /// Get the lower-bound of the given [`IntegerVariable`] at the root level (after propagation).
    pub fn lower_bound(&self, variable: &impl IntegerVariable) -> i32 {
        self.satisfaction_solver.get_lower_bound(variable)
    }

    /// Get the upper-bound of the given [`IntegerVariable`] at the root level (after propagation).
    pub fn upper_bound(&self, variable: &impl IntegerVariable) -> i32 {
        self.satisfaction_solver.get_upper_bound(variable)
    }
}

/// Functions to create and retrieve integer and propositional variables.
impl Solver {
    /// Returns an infinite iterator of positive literals of new variables. The new variables will
    /// be unnamed.
    ///
    /// # Example
    /// ```
    /// # use pumpkin_solver::Solver;
    /// # use pumpkin_solver::variables::Literal;
    /// let mut solver = Solver::default();
    /// let literals: Vec<Literal> = solver.new_literals().take(5).collect();
    ///
    /// // `literals` contains 5 positive literals of newly created propositional variables.
    /// assert_eq!(literals.len(), 5);
    /// ```
    ///
    /// Note that this method captures the lifetime of the immutable reference to `self`.
    pub fn new_literals(&mut self) -> impl Iterator<Item = Literal> + '_ {
        std::iter::from_fn(|| Some(self.new_literal()))
    }

    /// Create a fresh propositional variable and return the literal with positive polarity.
    ///
    /// # Example
    /// ```rust
    /// # use pumpkin_solver::Solver;
    /// let mut solver = Solver::default();
    ///
    /// // We can create a literal
    /// let literal = solver.new_literal();
    /// ```
    pub fn new_literal(&mut self) -> Literal {
        self.satisfaction_solver.create_new_literal(None)
    }

    pub fn new_literal_for_predicate(&mut self, predicate: Predicate) -> Literal {
        self.satisfaction_solver
            .create_new_literal_for_predicate(predicate, None)
    }

    /// Create a fresh propositional variable with a given name and return the literal with positive
    /// polarity.
    ///
    /// # Example
    /// ```rust
    /// # use pumpkin_solver::Solver;
    /// let mut solver = Solver::default();
    ///
    /// // We can also create such a variable with a name
    /// let named_literal = solver.new_named_literal("z");
    /// ```
    pub fn new_named_literal(&mut self, name: impl Into<String>) -> Literal {
        self.satisfaction_solver
            .create_new_literal(Some(name.into()))
    }

    /// Get a literal which is always true.
    pub fn get_true_literal(&self) -> Literal {
        self.true_literal
    }

    /// Get a literal which is always false.
    pub fn get_false_literal(&self) -> Literal {
        !self.true_literal
    }

    /// Create a new integer variable with the given bounds.
    ///
    /// # Example
    /// ```rust
    /// # use pumpkin_solver::Solver;
    /// let mut solver = Solver::default();
    ///
    /// // We can create an integer variable with a domain in the range [0, 10]
    /// let integer_between_bounds = solver.new_bounded_integer(0, 10);
    /// ```
    pub fn new_bounded_integer(&mut self, lower_bound: i32, upper_bound: i32) -> DomainId {
        self.satisfaction_solver
            .create_new_integer_variable(lower_bound, upper_bound, None)
    }

    /// Create a new named integer variable with the given bounds.
    ///
    /// # Example
    /// ```rust
    /// # use pumpkin_solver::Solver;
    /// let mut solver = Solver::default();
    ///
    /// // We can also create such a variable with a name
    /// let named_integer_between_bounds = solver.new_named_bounded_integer(0, 10, "x");
    /// ```
    pub fn new_named_bounded_integer(
        &mut self,
        lower_bound: i32,
        upper_bound: i32,
        name: impl Into<String>,
    ) -> DomainId {
        self.satisfaction_solver.create_new_integer_variable(
            lower_bound,
            upper_bound,
            Some(name.into()),
        )
    }

    /// Create a new integer variable which has a domain of predefined values. We remove duplicates
    /// by converting to a hash set
    ///
    /// # Example
    /// ```rust
    /// # use pumpkin_solver::Solver;
    /// let mut solver = Solver::default();
    ///
    /// // We can also create an integer variable with a non-continuous domain in the follow way
    /// let mut sparse_integer = solver.new_sparse_integer(vec![0, 3, 5]);
    /// ```
    pub fn new_sparse_integer(&mut self, values: impl Into<Vec<i32>>) -> DomainId {
        let values: HashSet<i32> = values.into().into_iter().collect();

        self.satisfaction_solver
            .create_new_integer_variable_sparse(values.into_iter().collect(), None)
    }

    /// Create a new named integer variable which has a domain of predefined values.
    ///
    /// # Example
    /// ```rust
    /// # use pumpkin_solver::Solver;
    /// let mut solver = Solver::default();
    ///
    /// // We can also create such a variable with a name
    /// let named_sparse_integer = solver.new_named_sparse_integer(vec![0, 3, 5], "y");
    /// ```
    pub fn new_named_sparse_integer(
        &mut self,
        values: impl Into<Vec<i32>>,
        name: impl Into<String>,
    ) -> DomainId {
        self.satisfaction_solver
            .create_new_integer_variable_sparse(values.into(), Some(name.into()))
    }
}

/// Functions for solving with the constraints that have been added to the [`Solver`].
impl Solver {
    /// Solves the current model in the [`Solver`] until it finds a solution (or is indicated to
    /// terminate by the provided [`TerminationCondition`]) and returns a [`SatisfactionResult`]
    /// which can be used to obtain the found solution or find other solutions.
    pub fn satisfy<B: Brancher, T: TerminationCondition>(
        &mut self,
        brancher: &mut B,
        termination: &mut T,
    ) -> SatisfactionResult {
        match self.satisfaction_solver.solve(termination, brancher) {
            CSPSolverExecutionFlag::Feasible => {
                let solution: Solution = self.satisfaction_solver.get_solution_reference().into();
                self.satisfaction_solver.restore_state_at_root(brancher);

                brancher.on_solution(solution.as_reference());
                (self.solution_callback)(SolutionCallbackArguments::new(self, &solution, None));

                SatisfactionResult::Satisfiable(solution)
            }
            CSPSolverExecutionFlag::Infeasible => {
                // Reset the state whenever we return a result
                self.satisfaction_solver.restore_state_at_root(brancher);
                let _ = self.satisfaction_solver.conclude_proof_unsat();

                SatisfactionResult::Unsatisfiable
            }
            CSPSolverExecutionFlag::Timeout => {
                // Reset the state whenever we return a result
                self.satisfaction_solver.restore_state_at_root(brancher);
                SatisfactionResult::Unknown
            }
        }
    }

    pub fn get_solution_iterator<
        'this,
        'brancher,
        'termination,
        B: Brancher,
        T: TerminationCondition,
    >(
        &'this mut self,
        brancher: &'brancher mut B,
        termination: &'termination mut T,
    ) -> SolutionIterator<'this, 'brancher, 'termination, B, T> {
        SolutionIterator::new(self, brancher, termination)
    }

    /// Solves the current model in the [`Solver`] until it finds a solution (or is indicated to
    /// terminate by the provided [`TerminationCondition`]) and returns a [`SatisfactionResult`]
    /// which can be used to obtain the found solution or find other solutions.
    ///
    /// This method takes as input a list of [`Predicate`]s which represent so-called assumptions
    /// (see \[1\] for a more detailed explanation). See the [`predicates`] documentation for how
    /// to construct these predicates.
    ///
    /// # Bibliography
    /// \[1\] N. Eén and N. Sörensson, ‘Temporal induction by incremental SAT solving’, Electronic
    /// Notes in Theoretical Computer Science, vol. 89, no. 4, pp. 543–560, 2003.
    pub fn satisfy_under_assumptions<'this, 'brancher, B: Brancher, T: TerminationCondition>(
        &'this mut self,
        brancher: &'brancher mut B,
        termination: &mut T,
        assumptions: &[Predicate],
    ) -> SatisfactionResultUnderAssumptions<'this, 'brancher, B> {
        match self
            .satisfaction_solver
            .solve_under_assumptions(assumptions, termination, brancher)
        {
            CSPSolverExecutionFlag::Feasible => {
                let solution: Solution = self.satisfaction_solver.get_solution_reference().into();
                // Reset the state whenever we return a result
                self.satisfaction_solver.restore_state_at_root(brancher);
                brancher.on_solution(solution.as_reference());
                SatisfactionResultUnderAssumptions::Satisfiable(solution)
            }
            CSPSolverExecutionFlag::Infeasible => {
                if self
                    .satisfaction_solver
                    .state
                    .is_infeasible_under_assumptions()
                {
                    // The state is automatically reset when we return this result
                    SatisfactionResultUnderAssumptions::UnsatisfiableUnderAssumptions(
                        UnsatisfiableUnderAssumptions::new(&mut self.satisfaction_solver, brancher),
                    )
                } else {
                    // Reset the state whenever we return a result
                    self.satisfaction_solver.restore_state_at_root(brancher);
                    SatisfactionResultUnderAssumptions::Unsatisfiable
                }
            }
            CSPSolverExecutionFlag::Timeout => {
                // Reset the state whenever we return a result
                self.satisfaction_solver.restore_state_at_root(brancher);
                SatisfactionResultUnderAssumptions::Unknown
            }
        }
    }

    /// Solves the model currently in the [`Solver`] to optimality where the provided
    /// `objective_variable` is optimised as indicated by the `direction` (or is indicated to
    /// terminate by the provided [`TerminationCondition`]). Uses a search strategy based on the
    /// provided [`OptimisationProcedure`], currently [`LowerBoundingSearch`] and
    /// [`UpperBoundingSearch`] are supported.
    ///
    /// It returns an [`OptimisationResult`] which can be used to retrieve the optimal solution if
    /// it exists.
    pub fn optimise(
        &mut self,
        brancher: &mut impl Brancher,
        termination: &mut impl TerminationCondition,
        objective_variable: impl IntegerVariable,
        direction: OptimisationDirection,
        mut optimisation_procedure: impl OptimisationProcedure,
    ) -> OptimisationResult {
        match direction {
            OptimisationDirection::Maximise => optimisation_procedure.maximise(
                brancher,
                termination,
                objective_variable,
                false,
                self,
            ),
            OptimisationDirection::Minimise => optimisation_procedure.minimise(
                brancher,
                termination,
                objective_variable,
                false,
                self,
            ),
        }
    }
}

#[derive(Debug, Clone, Copy)]
/// The direction of the optimisation, either maximising or minimising.
pub enum OptimisationDirection {
    Maximise,
    Minimise,
}

/// Functions for adding new constraints to the solver.
impl Solver {
    /// Add a constraint to the solver. This returns a [`ConstraintPoster`] which enables control
    /// on whether to add the constraint as-is, or whether to (half) reify it.
    ///
    /// If none of the methods on [`ConstraintPoster`] are used, the constraint _is not_ actually
    /// added to the solver. In this case, a warning is emitted.
    ///
    /// # Example
    /// ```
    /// # use pumpkin_solver::constraints;
    /// # use pumpkin_solver::Solver;
    /// let mut solver = Solver::default();
    ///
    /// let a = solver.new_bounded_integer(0, 3);
    /// let b = solver.new_bounded_integer(0, 3);
    ///
    /// solver.add_constraint(constraints::equals([a, b], 0)).post();
    /// ```
    pub fn add_constraint<Constraint>(
        &mut self,
        constraint: Constraint,
    ) -> ConstraintPoster<'_, Constraint> {
        ConstraintPoster::new(self, constraint)
    }

    /// Creates a clause from `literals` and adds it to the current formula.
    ///
    /// If the formula becomes trivially unsatisfiable, a [`ConstraintOperationError`] will be
    /// returned. Subsequent calls to this method will always return an error, and no
    /// modification of the solver will take place.
    pub fn add_clause(
        &mut self,
        clause: impl IntoIterator<Item = Predicate>,
    ) -> Result<(), ConstraintOperationError> {
        self.satisfaction_solver.add_clause(clause)
    }

    /// Adds a propagator with a tag, which is used to identify inferences made by this propagator
    /// in the proof log.
    pub(crate) fn add_tagged_propagator(
        &mut self,
        propagator: impl Propagator + 'static,
        tag: NonZero<u32>,
    ) -> Result<(), ConstraintOperationError> {
        self.satisfaction_solver
            .add_propagator(propagator, Some(tag))
    }

    /// Post a new propagator to the solver. If unsatisfiability can be immediately determined
    /// through propagation, this will return a [`ConstraintOperationError`].
    ///
    /// The caller should ensure the solver is in the root state before calling this, either
    /// because no call to [`Self::solve()`] has been made, or because
    /// [`Self::restore_state_at_root()`] was called.
    ///
    /// If the solver is already in a conflicting state, i.e. a previous call to this method
    /// already returned `false`, calling this again will not alter the solver in any way, and
    /// `false` will be returned again.
    pub(crate) fn add_propagator(
        &mut self,
        propagator: impl Propagator + 'static,
    ) -> Result<(), ConstraintOperationError> {
        self.satisfaction_solver.add_propagator(propagator, None)
    }
}

/// Default brancher implementation
impl Solver {
    /// Creates an instance of the [`DefaultBrancher`].
    pub fn default_brancher(&self) -> DefaultBrancher {
        DefaultBrancher::default_over_all_variables(&self.satisfaction_solver.assignments)
    }

    pub fn blacklist_brancher(&self, blacklist: &[DomainId]) -> DefaultBrancher {
        DefaultBrancher::default_with_blacklist(&self.satisfaction_solver.assignments, blacklist)
    }
}

/// Proof logging methods
impl Solver {
    #[doc(hidden)]
    /// Conclude the proof with the unsatisfiable claim.
    ///
    /// This method will finish the proof. Any new operation will not be logged to the proof.
    pub fn conclude_proof_unsat(&mut self) {
        let _ = self.satisfaction_solver.conclude_proof_unsat();
    }

    #[doc(hidden)]
    /// Conclude the proof with the optimality claim.
    ///
    /// This method will finish the proof. Any new operation will not be logged to the proof.
    pub fn conclude_proof_optimal(&mut self, bound: Literal) {
        let _ = self
            .satisfaction_solver
            .conclude_proof_optimal(bound.get_true_predicate());
    }
}

/// The type of search which is performed by the solver.
#[derive(Debug, Clone, Copy, ValueEnum, Default)]
pub enum SearchMode {
    /// Linear SAT-UNSAT - Starts with a satisfiable solution and tightens the bound on the
    /// objective variable until an UNSAT result is reached. Can be seen as upper-bounding search.
    #[default]
    UpperBounding,
    /// Linear UNSAT-SAT - Starts with an unsatisfiable solution and tightens the bound on the
    /// objective variable until a SAT result is reached. Can be seen as lower-bounding search.
    LowerBounding,
}

impl Display for SearchMode {
    fn fmt(&self, f: &mut std::fmt::Formatter<'_>) -> std::fmt::Result {
        match self {
            SearchMode::UpperBounding => write!(f, "upper-bounding"),
            SearchMode::LowerBounding => write!(f, "lower-bounding"),
        }
    }
}

/// A brancher which makes use of VSIDS \[1\] and solution-based phase saving (both adapted for CP).
///
/// If VSIDS does not contain any (unfixed) predicates then it will default to the
<<<<<<< HEAD
/// [`IndependentVariableValueBrancher`]
=======
/// [`IndependentVariableValueBrancher`] using [`RandomSelector`] for variable selection
/// (over the variables in the order in which they were defined) and [`RandomSplitter`] for
/// value selection.
>>>>>>> 3bffdd9a
///
/// # Bibliography
/// \[1\] M. W. Moskewicz, C. F. Madigan, Y. Zhao, L. Zhang, and S. Malik, ‘Chaff: Engineering an
/// efficient SAT solver’, in Proceedings of the 38th annual Design Automation Conference, 2001.
///
/// \[2\] E. Demirović, G. Chu, and P. J. Stuckey, ‘Solution-based phase saving for CP: A
/// value-selection heuristic to simulate local search behavior in complete solvers’, in the
/// proceedings of the Principles and Practice of Constraint Programming (CP 2018).
pub type DefaultBrancher =
    AutonomousSearch<IndependentVariableValueBrancher<DomainId, RandomSelector, RandomSplitter>>;<|MERGE_RESOLUTION|>--- conflicted
+++ resolved
@@ -604,13 +604,9 @@
 /// A brancher which makes use of VSIDS \[1\] and solution-based phase saving (both adapted for CP).
 ///
 /// If VSIDS does not contain any (unfixed) predicates then it will default to the
-<<<<<<< HEAD
-/// [`IndependentVariableValueBrancher`]
-=======
 /// [`IndependentVariableValueBrancher`] using [`RandomSelector`] for variable selection
 /// (over the variables in the order in which they were defined) and [`RandomSplitter`] for
 /// value selection.
->>>>>>> 3bffdd9a
 ///
 /// # Bibliography
 /// \[1\] M. W. Moskewicz, C. F. Madigan, Y. Zhao, L. Zhang, and S. Malik, ‘Chaff: Engineering an
