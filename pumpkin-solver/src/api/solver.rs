--- conflicted
+++ resolved
@@ -406,215 +406,16 @@
     ///
     /// It returns an [`OptimisationResult`] which can be used to retrieve the optimal solution if
     /// it exists.
-    pub fn optimise<Var: IntegerVariable, Callback: Fn(&Solver, SolutionReference)>(
+    pub fn optimise<
+        Var: IntegerVariable,
+        Callback: Fn(&Solver, SolutionReference, &dyn Brancher),
+    >(
         &mut self,
         brancher: &mut impl Brancher,
         termination: &mut impl TerminationCondition,
         mut optimisation_procedure: impl OptimisationProcedure<Var, Callback>,
     ) -> OptimisationResult {
-<<<<<<< HEAD
-        self.minimise_internal(brancher, termination, objective_variable, false)
-    }
-
-    /// Solves the model currently in the [`Solver`] to optimality where the provided
-    /// `objective_variable` is maximised (or is indicated to terminate by the provided
-    /// [`TerminationCondition`]).
-    ///
-    /// It returns an [`OptimisationResult`] which can be used to retrieve the optimal solution if
-    /// it exists.
-    pub fn maximise(
-        &mut self,
-        brancher: &mut impl Brancher,
-        termination: &mut impl TerminationCondition,
-        objective_variable: impl IntegerVariable,
-    ) -> OptimisationResult {
-        self.minimise_internal(brancher, termination, objective_variable.scaled(-1), true)
-    }
-
-    /// The internal method which optimizes the objective function, this function takes an extra
-    /// argument (`is_maximising`) as compared to [`Solver::maximise`] and [`Solver::minimise`]
-    /// which determines whether the logged objective value should be scaled by `-1` or not.
-    ///
-    /// This is necessary due to the fact that [`Solver::maximise`] simply calls minimise with
-    /// the objective variable scaled with `-1` which would lead to incorrect statistic if not
-    /// scaled back.
-    fn minimise_internal(
-        &mut self,
-        brancher: &mut impl Brancher,
-        termination: &mut impl TerminationCondition,
-        objective_variable: impl IntegerVariable,
-        is_maximising: bool,
-    ) -> OptimisationResult {
-        // If we are maximising then when we simply scale the variable by -1, however, this will
-        // lead to the printed objective value in the statistics to be multiplied by -1; this
-        // objective_multiplier ensures that the objective is correctly logged.
-        let objective_multiplier = if is_maximising { -1 } else { 1 };
-
-        let initial_solve = self.satisfaction_solver.solve(termination, brancher);
-        match initial_solve {
-            CSPSolverExecutionFlag::Feasible => {}
-            CSPSolverExecutionFlag::Infeasible => {
-                // Reset the state whenever we return a result
-                self.satisfaction_solver.restore_state_at_root(brancher);
-                let _ = self.satisfaction_solver.conclude_proof_unsat();
-                return OptimisationResult::Unsatisfiable;
-            }
-            CSPSolverExecutionFlag::Timeout => {
-                // Reset the state whenever we return a result
-                self.satisfaction_solver.restore_state_at_root(brancher);
-                return OptimisationResult::Unknown;
-            }
-        }
-        let mut best_objective_value = Default::default();
-        let mut best_solution = Solution::default();
-
-        self.update_best_solution_and_process(
-            objective_multiplier,
-            &objective_variable,
-            &mut best_objective_value,
-            &mut best_solution,
-            brancher,
-        );
-
-        loop {
-            self.satisfaction_solver.restore_state_at_root(brancher);
-
-            let objective_bound_predicate = if is_maximising {
-                predicate![objective_variable >= best_objective_value as i32 * objective_multiplier]
-            } else {
-                predicate![objective_variable <= best_objective_value as i32 * objective_multiplier]
-            };
-
-            if self
-                .strengthen(
-                    &objective_variable,
-                    best_objective_value * objective_multiplier as i64,
-                )
-                .is_err()
-            {
-                // Reset the state whenever we return a result
-                self.satisfaction_solver.restore_state_at_root(brancher);
-                let _ = self
-                    .satisfaction_solver
-                    .conclude_proof_optimal(objective_bound_predicate);
-                return OptimisationResult::Optimal(best_solution);
-            }
-
-            let solve_result = self.satisfaction_solver.solve(termination, brancher);
-            match solve_result {
-                CSPSolverExecutionFlag::Feasible => {
-                    self.debug_bound_change(
-                        &objective_variable,
-                        best_objective_value * objective_multiplier as i64,
-                    );
-                    self.update_best_solution_and_process(
-                        objective_multiplier,
-                        &objective_variable,
-                        &mut best_objective_value,
-                        &mut best_solution,
-                        brancher,
-                    );
-                }
-                CSPSolverExecutionFlag::Infeasible => {
-                    {
-                        // Reset the state whenever we return a result
-                        self.satisfaction_solver.restore_state_at_root(brancher);
-                        let _ = self
-                            .satisfaction_solver
-                            .conclude_proof_optimal(objective_bound_predicate);
-                        return OptimisationResult::Optimal(best_solution);
-                    }
-                }
-                CSPSolverExecutionFlag::Timeout => {
-                    // Reset the state whenever we return a result
-                    self.satisfaction_solver.restore_state_at_root(brancher);
-                    return OptimisationResult::Satisfiable(best_solution);
-                }
-            }
-        }
-    }
-
-    /// Processes a solution when it is found, it consists of the following procedure:
-    /// - Assigning `best_objective_value` the value assigned to `objective_variable` (multiplied by
-    ///   `objective_multiplier`).
-    /// - Storing the new best solution in `best_solution`.
-    /// - Calling [`Brancher::on_solution`] on the provided `brancher`.
-    /// - Logging the statistics using [`Solver::log_statistics_with_objective`].
-    /// - Calling the solution callback stored in [`Solver::solution_callback`].
-    fn update_best_solution_and_process(
-        &self,
-        objective_multiplier: i32,
-        objective_variable: &impl IntegerVariable,
-        best_objective_value: &mut i64,
-        best_solution: &mut Solution,
-        brancher: &mut impl Brancher,
-    ) {
-        *best_objective_value = (objective_multiplier
-            * self
-                .satisfaction_solver
-                .get_assigned_integer_value(objective_variable)
-                .expect("expected variable to be assigned")) as i64;
-        *best_solution = self.satisfaction_solver.get_solution_reference().into();
-
-        self.internal_process_solution(best_solution, brancher, Some(*best_objective_value))
-    }
-
-    pub(crate) fn process_solution(&self, solution: &Solution, brancher: &mut impl Brancher) {
-        self.internal_process_solution(solution, brancher, None)
-    }
-
-    fn internal_process_solution(
-        &self,
-        solution: &Solution,
-        brancher: &mut impl Brancher,
-        objective_value: Option<i64>,
-    ) {
-        brancher.on_solution(solution.as_reference());
-
-        (self.solution_callback)(SolutionCallbackArguments::new(
-            self,
-            solution,
-            objective_value,
-            brancher,
-        ));
-    }
-
-    /// Given the current objective value `best_objective_value`, it adds a constraint specifying
-    /// that the objective value should be at most `best_objective_value - 1`. Note that it is
-    /// assumed that we are always minimising the variable.
-    fn strengthen(
-        &mut self,
-        objective_variable: &impl IntegerVariable,
-        best_objective_value: i64,
-    ) -> Result<(), ConstraintOperationError> {
-        self.satisfaction_solver.add_clause([predicate!(
-            objective_variable <= (best_objective_value - 1) as i32
-        )])
-    }
-
-    fn debug_bound_change(
-        &self,
-        objective_variable: &impl IntegerVariable,
-        best_objective_value: i64,
-    ) {
-        pumpkin_assert_simple!(
-            (self
-                .satisfaction_solver
-                .get_assigned_integer_value(objective_variable)
-                .expect("expected variable to be assigned") as i64)
-                < best_objective_value,
-            "{}",
-            format!(
-                "The current bound {} should be smaller than the previous bound {}",
-                self.satisfaction_solver
-                    .get_assigned_integer_value(objective_variable)
-                    .expect("expected variable to be assigned"),
-                best_objective_value
-            )
-        );
-=======
         optimisation_procedure.optimise(brancher, termination, self)
->>>>>>> 94e76035
     }
 }
 
