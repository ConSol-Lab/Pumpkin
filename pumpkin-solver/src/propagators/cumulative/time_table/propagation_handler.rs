--- conflicted
+++ resolved
@@ -426,7 +426,6 @@
     use super::create_conflict_explanation;
     use super::CumulativeExplanationType;
     use super::CumulativePropagationHandler;
-    use crate::basic_types::Trail;
     use crate::engine::conflict_analysis::SemanticMinimiser;
     use crate::engine::propagation::store::PropagatorStore;
     use crate::engine::propagation::ExplanationContext;
@@ -437,10 +436,7 @@
     use crate::engine::reason::ReasonStore;
     use crate::engine::Assignments;
     use crate::engine::DomainFaithfulness;
-<<<<<<< HEAD
-=======
     use crate::engine::StatefulAssignments;
->>>>>>> 8cb6164c
     use crate::predicate;
     use crate::predicates::Predicate;
     use crate::predicates::PropositionalConjunction;
@@ -524,10 +520,6 @@
             };
 
             let mut domain_faithfulness = DomainFaithfulness::default();
-<<<<<<< HEAD
-            let mut stateful_trail = Trail::default();
-=======
->>>>>>> 8cb6164c
 
             let result = self
                 .propagation_handler
@@ -539,7 +531,6 @@
                         &mut SemanticMinimiser::default(),
                         &mut domain_faithfulness,
                         PropagatorId(0),
-                        &mut stateful_trail,
                     ),
                     &profile,
                     &Rc::new(propagating_task),
@@ -593,10 +584,6 @@
             };
 
             let mut domain_faithfulness = DomainFaithfulness::default();
-<<<<<<< HEAD
-            let mut stateful_trail = Trail::default();
-=======
->>>>>>> 8cb6164c
 
             let result = self
                 .propagation_handler
@@ -608,7 +595,6 @@
                         &mut SemanticMinimiser::default(),
                         &mut domain_faithfulness,
                         PropagatorId(0),
-                        &mut stateful_trail,
                     ),
                     &[&profile_y, &profile_z],
                     &Rc::new(propagating_task),
@@ -649,10 +635,6 @@
             };
 
             let mut domain_faithfulness = DomainFaithfulness::default();
-<<<<<<< HEAD
-            let mut stateful_trail = Trail::default();
-=======
->>>>>>> 8cb6164c
 
             let result = self
                 .propagation_handler
@@ -664,7 +646,6 @@
                         &mut SemanticMinimiser::default(),
                         &mut domain_faithfulness,
                         PropagatorId(0),
-                        &mut stateful_trail,
                     ),
                     &profile,
                     &Rc::new(propagating_task),
@@ -718,10 +699,6 @@
             };
 
             let mut domain_faithfulness = DomainFaithfulness::default();
-<<<<<<< HEAD
-            let mut stateful_trail = Trail::default();
-=======
->>>>>>> 8cb6164c
 
             let result = self
                 .propagation_handler
@@ -733,7 +710,6 @@
                         &mut SemanticMinimiser::default(),
                         &mut domain_faithfulness,
                         PropagatorId(0),
-                        &mut stateful_trail,
                     ),
                     &[&profile_z, &profile_y],
                     &Rc::new(propagating_task),
