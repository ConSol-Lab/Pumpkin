/// Contains functions related to debugging
use std::ops::Range;

use crate::basic_types::HashSet;
use crate::engine::propagation::PropagationContext;
use crate::propagators::create_time_table_over_interval_from_scratch;
use crate::propagators::CumulativeParameters;
use crate::propagators::OverIntervalTimeTableType;
use crate::propagators::ResourceProfile;
use crate::pumpkin_assert_extreme;
use crate::pumpkin_assert_simple;
use crate::variables::IntegerVariable;

/// Determines whether the provided `time_table` is the same as the one creatd from scratch
/// using the following checks:
/// - The time-tables should contain the same number of profiles
/// - For each profile it should hold that
///      - The start times are the same
///      - The end times are the same
///      - The heights are the same
///      - The profile tasks should be the same; note that we do not check whether the order is the
///        same!
<<<<<<< HEAD
pub(crate) fn time_tables_are_the_same_interval<
    Var: IntegerVariable + 'static,
    const SYNCHRONISE: bool,
>(
    context: &PropagationContext,
=======
pub(crate) fn time_tables_are_the_same_interval<Var: IntegerVariable + 'static>(
    context: PropagationContext,
>>>>>>> 13f44a01
    time_table: &OverIntervalTimeTableType<Var>,
    parameters: &CumulativeParameters<Var>,
) -> bool {
    let time_table_scratch = create_time_table_over_interval_from_scratch(context, parameters)
        .expect("Expected no error");

    if time_table.is_empty() {
        return time_table_scratch.is_empty();
    }

    // First we merge all of the split profiles to ensure that it is the same as the
    // non-incremental time-table
    let mut time_table = time_table.clone();
    let time_table_len = time_table.len();

    if !SYNCHRONISE {
        merge_profiles(&mut time_table, 0, time_table_len - 1);
    }

    // Then we compare whether the time-tables are the same with the following checks:
    // - The time-tables should contain the same number of profiles
    // - For each profile it should hold that
    //      - The starts are the same
    //      - The ends are the same
    //      - The heights are the same
    //      - The profile tasks of the profiles should be the same; note that we do not check
    //        whether the order is the same!
    time_table.len() == time_table_scratch.len()
        && time_table
            .iter()
            .zip(time_table_scratch)
            .all(|(actual, expected)| {
                let result = actual.height == expected.height
                    && actual.start == expected.start
                    && actual.end == expected.end
                    && actual.profile_tasks.len() == expected.profile_tasks.len()
                    && {
                        if SYNCHRONISE {
                            actual.profile_tasks == expected.profile_tasks
                        } else {
                            actual
                                .profile_tasks
                                .iter()
                                .all(|task| expected.profile_tasks.contains(task))
                        }
                    };
                result
            })
}

/// Merge all mergeable profiles (see [`are_mergeable`]) going from `[start_index, end_index]`
/// in the provided `time_table`.
pub(crate) fn merge_profiles<Var: IntegerVariable + 'static>(
    time_table: &mut OverIntervalTimeTableType<Var>,
    start_index: usize,
    end_index: usize,
) {
    pumpkin_assert_simple!(start_index <= end_index);
    if time_table.is_empty() {
        // In this case, there is nothing to merge so we do not do anything
        return;
    }

    let mut current_index = start_index;
    let mut end = end_index;

    // To avoid needless splicing, we keep track of the range at which insertions will take place
    let mut insertion_range: Option<Range<usize>> = None;
    // And the profiles which need to be added
    let mut to_add: Option<Vec<ResourceProfile<Var>>> = None;

    // We go over all pairs of profiles, starting from start index until end index
    while current_index < end {
        let first = current_index;
        while current_index < end
            && are_mergeable(&time_table[current_index], &time_table[current_index + 1])
        {
            // We go over all pairs of profiles until we find a profile which cannot be merged
            // with the current profile
            current_index += 1;
        }

        if current_index > first {
            // We have found at least 2 profiles to merge (but perhaps more)
            let start_profile = &time_table[first];
            let end_profile = &time_table[current_index];

            // We create a new profile with the bounds which we have found
            let new_profile = ResourceProfile {
                start: start_profile.start,
                end: end_profile.end,
                profile_tasks: start_profile.profile_tasks.to_owned(),
                height: start_profile.height,
            };

            // And we add the new profiles to the profiles to add
            if let Some(to_add) = to_add.as_mut() {
                to_add.push(new_profile);
            } else {
                to_add = Some(vec![new_profile]);
            }

            // If the insertion range already exists then we update it to cover the newly added
            // profiles as well
            // Otherwise we initialise it to cover the range of profiles which can be merged
            insertion_range = Some(
                insertion_range
                    .map(|previous_range| previous_range.start..(current_index + 1))
                    .unwrap_or_else(|| first..(current_index + 1)),
            );
        } else if let Some(replacing_profiles) = to_add.take() {
            // We need to insert the merged profiles and remove the old profiles from the
            // time-table
            if let Some(replacing_range) = insertion_range.take() {
                // The end is decreased by the number of removed profiles (taking into account that
                // `|replacing_profiles|` profiles were added)
                end -= (replacing_range.end - replacing_range.start) - replacing_profiles.len();
                // The current index should point to after the range of newly added profiles which
                // means that it is updated to be the start of `replacing_range` + the number of
                // newly added profiles (note that we know that the profile directly after the
                // spliced profiles can also be skipped now, hence we do not add a -1)
                current_index = replacing_range.start + replacing_profiles.len();
                // Then we replace the profile in the range with the merged profiles
                let _ = time_table.splice(replacing_range, replacing_profiles);
            }
        }

        current_index += 1;
    }
    // It could be that there were merged profiles at the end which we have not merged yet, we
    // add them now (note that we do not need to adjust any of the other elements now)
    if let Some(replacing_profiles) = to_add.take() {
        if let Some(replacing_range) = insertion_range.take() {
            let _ = time_table.splice(replacing_range, replacing_profiles);
        }
    }

    // A sanity check which checks whether all of the adjacent profiles are not mergeable (which
    // would indicate that we missed merging some profiles)
    pumpkin_assert_extreme!(
        (0..time_table.len() - 1)
            .all(|index| { !are_mergeable(&time_table[index], &time_table[index + 1]) }),
        "The profiles were incorrectly merged"
    )
}

/// Determines whether 2 profiles are mergeable (i.e. they are next to each other, consist of
/// the same tasks and have the same height); this method is used in debugging to compare to a
/// time-table created from scratch.
///
/// It is assumed that the profile tasks of both profiles do not contain duplicates
fn are_mergeable<Var: IntegerVariable + 'static>(
    first_profile: &ResourceProfile<Var>,
    second_profile: &ResourceProfile<Var>,
) -> bool {
    pumpkin_assert_extreme!(
        first_profile
            .profile_tasks
            .iter()
            .collect::<HashSet<_>>()
            .len()
            == first_profile.profile_tasks.len(),
        "The first provided profile had duplicate profile tasks"
    );
    pumpkin_assert_extreme!(
        second_profile
            .profile_tasks
            .iter()
            .collect::<HashSet<_>>()
            .len()
            == second_profile.profile_tasks.len(),
        "The second provided profile had duplicate profile tasks"
    );
    // First we perform the simple checks, determining whether the two profiles are the same
    // height, whether they are next to one another and whether they contain the same number of
    // tasks
    let mergeable = first_profile.height == second_profile.height
        && first_profile.end == second_profile.start - 1
        && first_profile.profile_tasks.len() == second_profile.profile_tasks.len();
    if !mergeable {
        // The tasks have already been found to be not mergeable so we can avoid checking
        // equality of the profile tasks
        mergeable
    } else {
        // We check whether the profile tasks of both profiles are the same
        mergeable
            && first_profile
                .profile_tasks
                .iter()
                .all(|profile| second_profile.profile_tasks.contains(profile))
    }
}<|MERGE_RESOLUTION|>--- conflicted
+++ resolved
@@ -20,16 +20,11 @@
 ///      - The heights are the same
 ///      - The profile tasks should be the same; note that we do not check whether the order is the
 ///        same!
-<<<<<<< HEAD
 pub(crate) fn time_tables_are_the_same_interval<
     Var: IntegerVariable + 'static,
     const SYNCHRONISE: bool,
 >(
-    context: &PropagationContext,
-=======
-pub(crate) fn time_tables_are_the_same_interval<Var: IntegerVariable + 'static>(
     context: PropagationContext,
->>>>>>> 13f44a01
     time_table: &OverIntervalTimeTableType<Var>,
     parameters: &CumulativeParameters<Var>,
 ) -> bool {
