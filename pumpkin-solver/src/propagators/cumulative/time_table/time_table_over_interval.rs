--- conflicted
+++ resolved
@@ -4,11 +4,7 @@
 use super::time_table_util::should_enqueue;
 use crate::basic_types::PropagationStatusCP;
 use crate::engine::opaque_domain_event::OpaqueDomainEvent;
-<<<<<<< HEAD
-use crate::engine::propagation::contexts::StatefulPropagationContext;
-=======
 use crate::engine::propagation::contexts::PropagationContextWithTrailedValues;
->>>>>>> d237293f
 use crate::engine::propagation::EnqueueDecision;
 use crate::engine::propagation::LocalId;
 use crate::engine::propagation::PropagationContext;
@@ -114,11 +110,7 @@
 
     fn notify(
         &mut self,
-<<<<<<< HEAD
-        context: StatefulPropagationContext,
-=======
         context: PropagationContextWithTrailedValues,
->>>>>>> d237293f
         local_id: LocalId,
         event: OpaqueDomainEvent,
     ) -> EnqueueDecision {
