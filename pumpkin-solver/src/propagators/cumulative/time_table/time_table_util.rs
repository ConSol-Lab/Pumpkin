//! Defines common methods for [`Propagator`]s which make use of time-table
//! reasoning (see [`crate::propagators::cumulative::time_table`] for more information) such as
//! [`should_enqueue`] or [`propagate_based_on_timetable`].

use std::cmp::max;
use std::rc::Rc;

#[cfg(doc)]
use crate::basic_types::Inconsistency;
use crate::basic_types::PropagationStatusCP;
use crate::engine::propagation::EnqueueDecision;
use crate::engine::propagation::PropagationContext;
use crate::engine::propagation::PropagationContextMut;
#[cfg(doc)]
use crate::engine::propagation::Propagator;
use crate::engine::propagation::ReadDomains;
use crate::engine::variables::IntegerVariable;
use crate::propagators::cumulative::time_table::propagation_handler::CumulativePropagationHandler;
use crate::propagators::CumulativeParameters;
use crate::propagators::ResourceProfile;
use crate::propagators::Task;
use crate::propagators::UpdatableStructures;
use crate::propagators::UpdatedTaskInfo;
use crate::pumpkin_assert_extreme;
use crate::pumpkin_assert_moderate;

/// The result of [`should_enqueue`], contains the [`EnqueueDecision`] whether the propagator should
/// currently be enqueued and potentially the updated [`Task`] (in the form of a
/// [`UpdatedTaskInfo`]) if the mandatory part of this [`Task`] has changed.
pub(crate) struct ShouldEnqueueResult<Var> {
    /// Whether the propagator which called this method should be enqueued
    pub(crate) decision: EnqueueDecision,
    /// If the mandatory part of the task passed to [`should_enqueue`] has changed then this field
    /// will contain the corresponding [`UpdatedTaskInfo`] otherwise it will be [`None`].
    ///
    /// In general, non-incremental propagators will not make use of this field since they will
    /// propagate from scratch anyways.
    pub(crate) update: Option<UpdatedTaskInfo<Var>>,
}

/// Determines whether a time-table propagator should enqueue and returns a structure containing the
/// [`EnqueueDecision`] and the info of the task with the extended mandatory part (or [`None`] if no
/// such task exists). This method should be called in the
/// [`ConstraintProgrammingPropagator::notify`] method.
pub(crate) fn should_enqueue<Var: IntegerVariable + 'static>(
    parameters: &CumulativeParameters<Var>,
    updatable_structures: &UpdatableStructures<Var>,
    updated_task: &Rc<Task<Var>>,
    context: PropagationContext,
    empty_time_table: bool,
) -> ShouldEnqueueResult<Var> {
    pumpkin_assert_extreme!(
        context.lower_bound(&updated_task.start_variable) > updatable_structures.get_stored_lower_bound(updated_task)
            || updatable_structures.get_stored_upper_bound(updated_task)
                >= context.upper_bound(&updated_task.start_variable)
        , "Either the stored lower-bound was larger than or equal to the actual lower bound or the upper-bound was smaller than or equal to the actual upper-bound\nThis either indicates that the propagator subscribed to events other than lower-bound and upper-bound updates or the stored bounds were not managed properly"
    );

    let mut result = ShouldEnqueueResult {
        decision: EnqueueDecision::Skip,
        update: None,
    };

    let old_lower_bound = updatable_structures.get_stored_lower_bound(updated_task);
    let old_upper_bound = updatable_structures.get_stored_upper_bound(updated_task);

    if old_lower_bound == context.lower_bound(&updated_task.start_variable)
        && old_upper_bound == context.upper_bound(&updated_task.start_variable)
    {
        return result;
    }

    // We check whether a mandatory part was extended/introduced
    if has_mandatory_part(context, updated_task) {
        result.update = Some(UpdatedTaskInfo {
            task: Rc::clone(updated_task),
            old_lower_bound,
            old_upper_bound,
            new_lower_bound: context.lower_bound(&updated_task.start_variable),
            new_upper_bound: context.upper_bound(&updated_task.start_variable),
        });
    }

    result.decision = if parameters.options.allow_holes_in_domain {
        // If there are updates then propagations might occur due to new mandatory parts being
        // added. However, if there are no updates then because we allow holes in the domain, no
        // updates can occur so we can skip propagation!
        if updatable_structures.has_updates() || result.update.is_some() {
            EnqueueDecision::Enqueue
        } else {
            EnqueueDecision::Skip
        }
    } else {
        // If the time-table is empty and we have not received any updates (e.g. no mandatory parts
        // have been introduced since the last propagation) then we can determine that no
        // propagation will take place. It is not sufficient to check whether there have
        // been no updates since it could be the case that a task which has been updated can
        // now propagate due to an existing profile (this is due to the fact that we only
        // propagate bounds and (currently) do not create holes in the domain!).
        if !empty_time_table || updatable_structures.has_updates() || result.update.is_some() {
            EnqueueDecision::Enqueue
        } else {
            EnqueueDecision::Skip
        }
    };
    result
}

pub(crate) fn has_mandatory_part<Var: IntegerVariable + 'static>(
    context: PropagationContext,
    task: &Rc<Task<Var>>,
) -> bool {
    context.upper_bound(&task.start_variable)
        < context.lower_bound(&task.start_variable) + task.processing_time
}

/// Checks whether a specific task (indicated by id) has a mandatory part which overlaps with the
/// interval [start, end]
pub(crate) fn has_mandatory_part_in_interval<Var: IntegerVariable + 'static>(
    context: PropagationContext,
    task: &Rc<Task<Var>>,
    start: i32,
    end: i32,
) -> bool {
    let (lower_bound, upper_bound) = (
        context.lower_bound(&task.start_variable),
        context.upper_bound(&task.start_variable),
    );
    // There exists a mandatory part
    (upper_bound < (lower_bound + task.processing_time))
        && has_overlap_with_interval(upper_bound, lower_bound + task.processing_time, start, end)
    // Determine whether the mandatory part overlaps with the provided bounds
}

/// Checks whether the lower and upper bound of a task overlap with the provided interval
pub(crate) fn task_has_overlap_with_interval<Var: IntegerVariable + 'static>(
    context: PropagationContext,
    task: &Rc<Task<Var>>,
    start: i32,
    end: i32,
) -> bool {
    let (lower_bound, upper_bound) = (
        context.lower_bound(&task.start_variable),
        context.upper_bound(&task.start_variable) + task.processing_time,
    ); // The release time of the task and the deadline
    has_overlap_with_interval(lower_bound, upper_bound, start, end)
}

/// Determines whether the interval \[lower_bound, upper_bound\) overlaps with the interval \[start,
/// end\]
pub(crate) fn has_overlap_with_interval(
    lower_bound: i32,
    upper_bound: i32,
    start: i32,
    end: i32,
) -> bool {
    start < upper_bound && lower_bound <= end
}

/// A method which checks whether the time-table (provided in the form of an iterator) is sorted
/// based on start time and that the profiles are maximal (i.e. the [`ResourceProfile::start`] and
/// [`ResourceProfile::end`] cannot be increased or decreased, respectively). It returns true if
/// both of these invariants hold and false otherwise.
fn debug_check_whether_profiles_are_maximal_and_sorted<'a, Var: IntegerVariable + 'static>(
    time_table: impl Iterator<Item = &'a ResourceProfile<Var>> + Clone,
) -> bool {
    let collected_time_table = time_table.clone().collect::<Vec<_>>();
    let sorted_profiles = collected_time_table.is_empty()
        || (0..collected_time_table.len() - 1).all(|profile_index| {
            collected_time_table[profile_index].end < collected_time_table[profile_index + 1].start
        });
    if !sorted_profiles {
        eprintln!("The provided time-table was not ordered according to start/end times");
    }

    let non_overlapping_profiles = collected_time_table.is_empty()
        || (0..collected_time_table.len()).all(|profile_index| {
            (0..collected_time_table.len()).all(|other_profile_index| {
                let current_profile = collected_time_table[profile_index];
                let other_profile = collected_time_table[other_profile_index];
                profile_index == other_profile_index
                    || !has_overlap_with_interval(
                        current_profile.start,
                        current_profile.end + 1,
                        other_profile.start,
                        other_profile.end,
                    )
            })
        });
    if !non_overlapping_profiles {
        eprintln!("There was overlap between profiles in the provided time-table");
    }
    sorted_profiles && non_overlapping_profiles
}

/// Checks whether propagations should occur based on the current state of the time-table.
///
/// It goes over all profiles and all tasks and determines which ones should be propagated;
/// Note that this method is not idempotent and that it assumes that the [`ResourceProfile`]s are
/// sorted in increasing order in terms of [`ResourceProfile::start`] and that the
/// [`ResourceProfile`] is maximal (i.e. the [`ResourceProfile::start`] and [`ResourceProfile::end`]
/// cannot be increased or decreased, respectively).
pub(crate) fn propagate_based_on_timetable<'a, Var: IntegerVariable + 'static>(
    context: &mut PropagationContextMut,
    time_table: impl Iterator<Item = &'a ResourceProfile<Var>> + Clone,
    parameters: &CumulativeParameters<Var>,
    updatable_structures: &mut UpdatableStructures<Var>,
) -> PropagationStatusCP {
    pumpkin_assert_extreme!(
        debug_check_whether_profiles_are_maximal_and_sorted(time_table.clone()),
        "The provided time-table did not adhere to the invariants"
    );

    pumpkin_assert_extreme!(
        updatable_structures
            .get_unfixed_tasks()
            .all(|unfixed_task| !context.is_fixed(&unfixed_task.start_variable)),
        "All of the unfixed tasks should not be fixed at this point"
    );
    pumpkin_assert_extreme!(
        updatable_structures
            .get_fixed_tasks()
            .all(|fixed_task| context.is_fixed(&fixed_task.start_variable)),
        "All of the fixed tasks should be fixed at this point"
    );

    if parameters.options.generate_sequence {
        propagate_sequence_of_profiles(context, time_table, updatable_structures, parameters)?;
    } else {
        propagate_single_profiles(context, time_table, updatable_structures, parameters)?;
    }

    Ok(())
}

/// For each profile in chronological order, this method goes through the tasks and checks whether
/// the profile can propagate the domain of the task.
///
/// If it can then it will immediately propagate it even if this propagation would cause subsequent
/// propagations by the next profile. For a method which propagates based on a sequence of profiles
/// see [`propagate_sequence_of_profiles`].
///
/// This type of propagation is likely to be less beneficial for the explanation
/// [`CumulativeExplanationType::Pointwise`].
fn propagate_single_profiles<'a, Var: IntegerVariable + 'static>(
    context: &mut PropagationContextMut,
    time_table: impl Iterator<Item = &'a ResourceProfile<Var>> + Clone,
    updatable_structures: &mut UpdatableStructures<Var>,
    parameters: &CumulativeParameters<Var>,
) -> PropagationStatusCP {
    // We create the structure responsible for propagations and explanations
    let mut propagation_handler =
        CumulativePropagationHandler::new(parameters.options.explanation_type);

    // Then we go over all of the profiles in the time-table
    'profile_loop: for profile in time_table {
        // We indicate to the propagation handler that we cannot re-use an existing profile
        // explanation
        propagation_handler.next_profile();

        // Then we go over all the different tasks
        let mut task_index = 0;
        while task_index < updatable_structures.number_of_unfixed_tasks() {
            let task = updatable_structures.get_unfixed_task_at_index(task_index);
            if context.is_fixed(&task.start_variable) {
                // The task is currently fixed after propagating
                //
                // Note that we fix this task temporarily and then wait for the notification to
                // come in before properly fixing it - this is to avoid fixing a task without ever
                // receiving the notification for it (which would result in a task never becoming
                // unfixed since no backtrack notification would occur)
                updatable_structures.temporarily_remove_task_from_unfixed(&task);
                if updatable_structures.has_no_unfixed_tasks() {
                    // There are no tasks left to consider, we can exit the loop
                    break 'profile_loop;
                }
                continue;
            }
            if profile.start > context.upper_bound(&task.start_variable) + task.processing_time {
                // The start of the current profile is necessarily after the latest
                // completion time of the task under consideration The profiles are
                // sorted by start time (and non-overlapping) so we can remove the task from
                // consideration
                updatable_structures.temporarily_remove_task_from_unfixed(&task);
                if updatable_structures.has_no_unfixed_tasks() {
                    // There are no tasks left to consider, we can exit the loop
                    break 'profile_loop;
                }
                continue;
            }

            task_index += 1;

            // We get the updates which are possible (i.e. a lower-bound update, an upper-bound
            // update or a hole in the domain)
            let possible_updates = find_possible_updates(context, &task, profile, parameters);
            for possible_update in possible_updates {
                // For every possible update we let the propagation handler propagate
                let result = match possible_update {
                    CanUpdate::LowerBound => propagation_handler
                        .propagate_lower_bound_with_explanations(context, profile, &task),
                    CanUpdate::UpperBound => propagation_handler
                        .propagate_upper_bound_with_explanations(context, profile, &task),
                    CanUpdate::Holes => {
                        propagation_handler.propagate_holes_in_domain(context, profile, &task)
                    }
                };
                if result.is_err() {
                    updatable_structures.restore_temporarily_removed();
                    result?;
                }
            }
        }
    }
    updatable_structures.restore_temporarily_removed();
    Ok(())
}

/// For each task this method goes through the profiles in chronological order to find one which can
/// update the task's bounds.
///
/// If it can find such a profile then it proceeds to generate a sequence of profiles
/// which can propagate the bound of the task and uses these to explain the propagation rather than
/// the individual profiles (for propagating individual profiles see [`propagate_single_profiles`]).
///
/// Especially in the case of [`CumulativeExplanationType::Pointwise`] this is likely to be
/// beneficial.
fn propagate_sequence_of_profiles<'a, Var: IntegerVariable + 'static>(
    context: &mut PropagationContextMut,
    time_table: impl Iterator<Item = &'a ResourceProfile<Var>> + Clone,
    updatable_structures: &UpdatableStructures<Var>,
    parameters: &CumulativeParameters<Var>,
) -> PropagationStatusCP {
    // We create the structure responsible for propagations and explanations
    let mut propagation_handler =
        CumulativePropagationHandler::new(parameters.options.explanation_type);

    // We collect the time-table since we will need to index into it
    let time_table = time_table.collect::<Vec<_>>();

    // Then we go over all the possible tasks
    for task in updatable_structures.get_unfixed_tasks() {
        if context.is_fixed(&task.start_variable) {
            // If the task is fixed then we are not able to propagate it further
            continue;
        }

        // Then we go over all the different profiles
        let mut profile_index = 0;
        'profile_loop: while profile_index < time_table.len() {
            let profile = time_table[profile_index];

            if profile.start > context.upper_bound(&task.start_variable) + task.processing_time {
                // The profiles are sorted, if we cannot update using this one then we cannot update
                // using the subsequent profiles, we can break from the loop
                break 'profile_loop;
            }

            let possible_upates = find_possible_updates(context, task, profile, parameters);

            if possible_upates.is_empty() {
                // The task cannot be propagate by the profile so we move to the next one
                profile_index += 1;
                continue;
            }

            // Keep track of the next profile index to use after we generate the sequence of
            // profiles
            let mut new_profile_index = profile_index;

            // Then we check what propagations can be performed
            if lower_bound_can_be_propagated_by_profile(
                context.as_readonly(),
                task,
                profile,
                parameters.capacity,
            ) {
                // We find the index (non-inclusive) of the last profile in the chain of lower-bound
                // propagations
                let last_index = find_index_last_profile_which_propagates_lower_bound(
                    profile_index,
                    &time_table,
                    context.as_readonly(),
                    task,
                    parameters.capacity,
                );

                // Then we provide the propagation handler with the chain of profiles and propagate
                // all of them
                propagation_handler.propagate_chain_of_lower_bounds_with_explanations(
                    context,
                    &time_table[profile_index..last_index],
                    task,
                )?;

                // Then we set the new profile index to the last index, note that this index (since
                // it is non-inclusive) will always be larger than the current profile index
                new_profile_index = last_index;
            }

            if upper_bound_can_be_propagated_by_profile(
                context.as_readonly(),
                task,
                profile,
                parameters.capacity,
            ) {
                // We find the index (inclusive) of the last profile in the chain of upper-bound
                // propagations (note that the index of this last profile in the chain is `<=
                // profile_index`)
                let first_index = find_index_last_profile_which_propagates_upper_bound(
                    profile_index,
                    &time_table,
                    context.as_readonly(),
                    task,
                    parameters.capacity,
                );
                // Then we provide the propagation handler with the chain of profiles and propagate
                // all of them
                propagation_handler.propagate_chain_of_upper_bounds_with_explanations(
                    context,
                    &time_table[first_index..=profile_index],
                    task,
                )?;

                // Then we set the new profile index to maximum of the previous value of the new
                // profile index and the next profile index
                new_profile_index = max(new_profile_index, profile_index + 1);
            }

            if parameters.options.allow_holes_in_domain {
                // If we allow the propagation of holes in the domain then we simply let the
                // propagation handler handle it
                propagation_handler.propagate_holes_in_domain(context, profile, task)?;

                // Then we set the new profile index to maximum of the previous value of the new
                // profile index and the next profile index
                new_profile_index = max(new_profile_index, profile_index + 1);
            }

            // Finally, we simply set the profile index to the index of the new profile
            profile_index = new_profile_index;
        }
    }
    Ok(())
}

/// Returns the index of the profile which cannot propagate the lower-bound of the provided task any
/// further based on the propagation of the upper-bound due to `time_table[profile_index]`.
fn find_index_last_profile_which_propagates_lower_bound<Var: IntegerVariable + 'static>(
    profile_index: usize,
    time_table: &[&ResourceProfile<Var>],
    context: PropagationContext,
    task: &Rc<Task<Var>>,
    capacity: i32,
) -> usize {
    let mut last_index = profile_index + 1;
    while last_index < time_table.len() {
        let next_profile = time_table[last_index];
        if next_profile.start - time_table[last_index - 1].end >= task.processing_time
            || !can_be_updated_by_profile(context, task, next_profile, capacity)
            || !lower_bound_can_be_propagated_by_profile(context, task, next_profile, capacity)
        {
            break;
        }
        last_index += 1;
    }
    last_index
}

/// Returns the index of the last profile which could propagate the upper-bound of the task based on
/// the propagation of the upper-bound due to `time_table[profile_index]`.
fn find_index_last_profile_which_propagates_upper_bound<Var: IntegerVariable + 'static>(
    profile_index: usize,
    time_table: &[&ResourceProfile<Var>],
    context: PropagationContext,
    task: &Rc<Task<Var>>,
    capacity: i32,
) -> usize {
    if profile_index == 0 {
        return 0;
    }
    let mut first_index = profile_index - 1;
    loop {
        let previous_profile = time_table[first_index];
        if time_table[first_index + 1].start - previous_profile.end >= task.processing_time
            || !can_be_updated_by_profile(context, task, previous_profile, capacity)
            || !upper_bound_can_be_propagated_by_profile(context, task, previous_profile, capacity)
        {
            first_index += 1;
            break;
        }

        if first_index == 0 {
            break;
        } else {
            first_index -= 1;
        }
    }
    first_index
}

/// Determines whether the lower bound of a task can be propagated by a [`ResourceProfile`] with the
/// provided start time and end time; This method checks the following conditions:
///     * lb(s) + p > start, i.e. the earliest completion time of the task is after the start of the
///       [`ResourceProfile`]
///     * lb(s) <= end, i.e. the earliest start time is before the end of the [`ResourceProfile`]
///
/// Note: It is assumed that task.resource_usage + height > capacity (i.e. the task has the
/// potential to overflow the capacity in combination with the profile)
fn lower_bound_can_be_propagated_by_profile<Var: IntegerVariable + 'static>(
    context: PropagationContext,
    task: &Rc<Task<Var>>,
    profile: &ResourceProfile<Var>,
    capacity: i32,
) -> bool {
    pumpkin_assert_moderate!(
        profile.height + task.resource_usage > capacity
            && task_has_overlap_with_interval(context, task, profile.start, profile.end)
    , "It is checked whether a task can be propagated while the invariants do not hold - The task should overflow the capacity with the profile");
    (context.lower_bound(&task.start_variable) + task.processing_time) > profile.start
        && context.lower_bound(&task.start_variable) <= profile.end
}

/// Determines whether the upper bound of a task can be propagated by a [`ResourceProfile`] with the
/// provided start time and end time This method checks the following conditions:
///     * ub(s) + p > start, i.e. the latest completion time is after the start of the
///       [`ResourceProfile`]
///     * ub(s) <= end, i.e. the latest start time is before the end of the [`ResourceProfile`]
/// Note: It is assumed that the task is known to overflow the [`ResourceProfile`]
fn upper_bound_can_be_propagated_by_profile<Var: IntegerVariable + 'static>(
    context: PropagationContext,
    task: &Rc<Task<Var>>,
    profile: &ResourceProfile<Var>,
    capacity: i32,
) -> bool {
    pumpkin_assert_moderate!(
        profile.height + task.resource_usage > capacity
    , "It is checked whether a task can be propagated while the invariants do not hold - The task should overflow the capacity with the profile");
    (context.upper_bound(&task.start_variable) + task.processing_time) > profile.start
        && context.upper_bound(&task.start_variable) <= profile.end
}

/// Returns whether the provided `task` can be updated by the profile by checking the following:
/// 1. Whether the task and the profile together would overflow the resource capacity
/// 2. Whether the task has a mandatory part in the profile
/// 3. Whether the bounds of the task overlap with the profile
///
/// If the first condition is true, the second false and the third true then this method returns
/// true (otherwise it returns false)
fn can_be_updated_by_profile<Var: IntegerVariable + 'static>(
    context: PropagationContext,
    task: &Rc<Task<Var>>,
    profile: &ResourceProfile<Var>,
    capacity: i32,
) -> bool {
    profile.height + task.resource_usage > capacity
        && !has_mandatory_part_in_interval(context, task, profile.start, profile.end)
        && task_has_overlap_with_interval(context, task, profile.start, profile.end)
}

/// An enum which represents which values can be updated by a profile
enum CanUpdate {
    LowerBound,
    UpperBound,
    Holes,
}

/// The method checks whether the current task can be propagated by the provided profile and (if
/// appropriate) performs the propagation. It then returns whether any of the propagations led to a
/// conflict or whether all propagations were succesful.
///
/// Note that this method can only find [`Inconsistency::EmptyDomain`] conflicts which means that we
/// handle that error in the parent function
fn find_possible_updates<Var: IntegerVariable + 'static>(
    context: &mut PropagationContextMut,
    task: &Rc<Task<Var>>,
    profile: &ResourceProfile<Var>,
    parameters: &CumulativeParameters<Var>,
) -> Vec<CanUpdate> {
    if !can_be_updated_by_profile(context.as_readonly(), task, profile, parameters.capacity) {
        // If the task cannot be updated by the profile then we simply return the empty list
        vec![]
    } else {
        // The task could be updated by the profile!
        let mut result = vec![];

        if lower_bound_can_be_propagated_by_profile(
            context.as_readonly(),
            task,
            profile,
            parameters.capacity,
        ) {
            // The lower-bound of the task can be updated by the profile
            result.push(CanUpdate::LowerBound)
        }
        if upper_bound_can_be_propagated_by_profile(
            context.as_readonly(),
            task,
            profile,
            parameters.capacity,
        ) {
            // The upper-bound of the task can be updated by the profile
            result.push(CanUpdate::UpperBound)
        }
        if parameters.options.allow_holes_in_domain {
            // Holes can be created in the domain of the task by the profile
            result.push(CanUpdate::Holes)
        }
        result
    }
}

pub(crate) fn insert_update<Var: IntegerVariable + 'static>(
    updated_task: &Rc<Task<Var>>,
    updatable_structures: &mut UpdatableStructures<Var>,
    potential_update: Option<UpdatedTaskInfo<Var>>,
) {
    if let Some(update) = potential_update {
        updatable_structures.task_has_been_updated(updated_task);
        updatable_structures.insert_update_for_task(updated_task, update);
    }
}

pub(crate) fn backtrack_update<Var: IntegerVariable + 'static>(
<<<<<<< HEAD
    context: &PropagationContext,
    updatable_structures: &mut UpdatableStructures<Var>,
=======
    context: PropagationContext,
    dynamic_structures: &mut UpdatableStructures<Var>,
>>>>>>> 13f44a01
    updated_task: &Rc<Task<Var>>,
) {
    // Stores whether the stored lower-bound is equal to the current lower-bound
    let lower_bound_equal_to_stored = updatable_structures.get_stored_lower_bound(updated_task)
        == context.lower_bound(&updated_task.start_variable);

    // Stores whether the stored upper-bound is equal to the current upper-bound
    let upper_bound_equal_to_stored = updatable_structures.get_stored_upper_bound(updated_task)
        == context.upper_bound(&updated_task.start_variable);

    // Stores whether the stored bounds did not include a mandatory part
    let previously_did_not_have_mandatory_part = updatable_structures
        .get_stored_upper_bound(updated_task)
        >= updatable_structures.get_stored_lower_bound(updated_task) + updated_task.processing_time;

    // If the stored bounds are already the same or the previous stored bounds did not include a
    // mandatory part (which means that this task will also not have mandatory part after
    // backtracking)
    if (lower_bound_equal_to_stored && upper_bound_equal_to_stored)
        || previously_did_not_have_mandatory_part
    {
        return;
    }

    // We insert this task into the updated category
    updatable_structures.task_has_been_updated(updated_task);
    // And we add the type of update
    updatable_structures.insert_update_for_task(
        updated_task,
        UpdatedTaskInfo {
            task: Rc::clone(updated_task),
            old_lower_bound: updatable_structures.get_stored_lower_bound(updated_task),
            old_upper_bound: updatable_structures.get_stored_upper_bound(updated_task),
            new_lower_bound: context.lower_bound(&updated_task.start_variable),
            new_upper_bound: context.upper_bound(&updated_task.start_variable),
        },
    );
}<|MERGE_RESOLUTION|>--- conflicted
+++ resolved
@@ -622,13 +622,8 @@
 }
 
 pub(crate) fn backtrack_update<Var: IntegerVariable + 'static>(
-<<<<<<< HEAD
-    context: &PropagationContext,
+    context: PropagationContext,
     updatable_structures: &mut UpdatableStructures<Var>,
-=======
-    context: PropagationContext,
-    dynamic_structures: &mut UpdatableStructures<Var>,
->>>>>>> 13f44a01
     updated_task: &Rc<Task<Var>>,
 ) {
     // Stores whether the stored lower-bound is equal to the current lower-bound
