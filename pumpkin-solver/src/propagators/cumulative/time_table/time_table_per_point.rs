//! [`Propagator`] for the Cumulative constraint; it
//! reasons over individual time-points instead of intervals. See [`TimeTablePerPointPropagator`]
//! for more information.

use std::collections::BTreeMap;
use std::rc::Rc;

use super::time_table_util::propagate_based_on_timetable;
use super::time_table_util::should_enqueue;
use crate::basic_types::PropagationStatusCP;
use crate::engine::cp::propagation::ReadDomains;
use crate::engine::opaque_domain_event::OpaqueDomainEvent;
use crate::engine::propagation::EnqueueDecision;
use crate::engine::propagation::LocalId;
use crate::engine::propagation::PropagationContext;
use crate::engine::propagation::PropagationContextMut;
use crate::engine::propagation::Propagator;
use crate::engine::propagation::PropagatorInitialisationContext;
use crate::engine::variables::IntegerVariable;
use crate::engine::IntDomainEvent;
use crate::predicates::PropositionalConjunction;
use crate::propagators::cumulative::time_table::propagation_handler::create_conflict_explanation;
use crate::propagators::util::create_tasks;
use crate::propagators::util::register_tasks;
use crate::propagators::util::update_bounds_task;
use crate::propagators::ArgTask;
use crate::propagators::CumulativeParameters;
use crate::propagators::CumulativePropagatorOptions;
use crate::propagators::ResourceProfile;
use crate::propagators::UpdatableStructures;
use crate::pumpkin_assert_extreme;

/// [`Propagator`] responsible for using time-table reasoning to propagate the [Cumulative](https://sofdem.github.io/gccat/gccat/Ccumulative.html) constraint
/// where a time-table is a structure which stores the mandatory resource usage of the tasks at
/// different time-points - This method creates a resource profile per time point rather than
/// creating one over an interval (hence the name). Furthermore, the [`TimeTablePerPointPropagator`]
/// has a generic argument which represents the type of variable used for modelling the start
/// variables, this will be an implementation of [`IntegerVariable`].
///
/// See [Sections 4.2.1, 4.5.2 and 4.6.1-4.6.3 of \[1\]](http://cp2013.a4cp.org/sites/default/files/andreas_schutt_-_improving_scheduling_by_learning.pdf)
///  for more information about time-table reasoning.
///
/// \[1\] A. Schutt, Improving scheduling by learning. University of Melbourne, Department of
/// Computer Science and Software Engineering, 2011.
#[derive(Debug)]
#[allow(unused)]
pub(crate) struct TimeTablePerPointPropagator<Var> {
    /// Stores whether the time-table is empty
    is_time_table_empty: bool,
    /// Stores the input parameters to the cumulative constraint
    parameters: CumulativeParameters<Var>,
    /// Stores structures which change during the search; used to store the bounds
    updatable_structures: UpdatableStructures<Var>,
}

/// The type of the time-table used by propagators which use time-table reasoning per time-point;
/// using a [`ResourceProfile`] is more complex than necessary (as [`ResourceProfile::start`] =
/// [`ResourceProfile::end`]) but it allows for a more unified implementation of methods.
///
/// The key t (representing a time-point) holds the mandatory resource consumption of tasks at
/// that time (stored in a [`ResourceProfile`]); the [ResourceProfile]s are sorted based on
/// start time and they are non-overlapping
pub(crate) type PerPointTimeTableType<Var> = BTreeMap<u32, ResourceProfile<Var>>;

impl<Var: IntegerVariable + 'static> TimeTablePerPointPropagator<Var> {
    #[allow(unused)]
    pub(crate) fn new(
        arg_tasks: &[ArgTask<Var>],
        capacity: i32,
        cumulative_options: CumulativePropagatorOptions,
    ) -> TimeTablePerPointPropagator<Var> {
        let tasks = create_tasks(arg_tasks);
        let parameters = CumulativeParameters::new(tasks, capacity, cumulative_options);
        let updatable_structures = UpdatableStructures::new(&parameters);

        TimeTablePerPointPropagator {
            is_time_table_empty: true,
            parameters,
            updatable_structures,
        }
    }
}

impl<Var: IntegerVariable + 'static> Propagator for TimeTablePerPointPropagator<Var> {
    fn propagate(&mut self, mut context: PropagationContextMut) -> PropagationStatusCP {
        let time_table =
            create_time_table_per_point_from_scratch(context.as_readonly(), &self.parameters)?;
        self.is_time_table_empty = time_table.is_empty();
        // No error has been found -> Check for updates (i.e. go over all profiles and all tasks and
        // check whether an update can take place)
        propagate_based_on_timetable(
            &mut context,
            time_table.values(),
            &self.parameters,
            &mut self.updatable_structures,
        )
    }

<<<<<<< HEAD
    fn synchronise(&mut self, context: &PropagationContext) {
        self.updatable_structures
=======
    fn synchronise(&mut self, context: PropagationContext) {
        self.dynamic_structures
>>>>>>> 13f44a01
            .reset_all_bounds_and_remove_fixed(context, &self.parameters)
    }

    fn notify(
        &mut self,
        context: PropagationContext,
        local_id: LocalId,
        event: OpaqueDomainEvent,
    ) -> EnqueueDecision {
        let updated_task = Rc::clone(&self.parameters.tasks[local_id.unpack() as usize]);
        // Note that it could be the case that `is_time_table_empty` is inaccurate here since it
        // wasn't updated in `synchronise`; however, `synchronise` will only remove profiles
        // meaning that `is_time_table_empty` will always return `false` when it is not
        // empty and it might return `false` even when the time-table is not empty *but* it
        // will never return `true` when the time-table is not empty.
        let result = should_enqueue(
            &self.parameters,
            &self.updatable_structures,
            &updated_task,
            context,
            self.is_time_table_empty,
        );

        // Note that the non-incremental proapgator does not make use of `result.updated` since it
        // propagates from scratch anyways
        update_bounds_task(
<<<<<<< HEAD
            &context,
            self.updatable_structures.get_stored_bounds_mut(),
=======
            context,
            self.dynamic_structures.get_stored_bounds_mut(),
>>>>>>> 13f44a01
            &updated_task,
        );

        if matches!(
            updated_task.start_variable.unpack_event(event),
            IntDomainEvent::Assign
        ) {
            self.updatable_structures.fix_task(&updated_task)
        }

        result.decision
    }

    fn priority(&self) -> u32 {
        3
    }

    fn name(&self) -> &str {
        "CumulativeTimeTablePerPoint"
    }

    fn initialise_at_root(
        &mut self,
        context: &mut PropagatorInitialisationContext,
    ) -> Result<(), PropositionalConjunction> {
<<<<<<< HEAD
        self.updatable_structures
            .initialise_bounds_and_remove_fixed(context, &self.parameters);
=======
        self.dynamic_structures
            .initialise_bounds_and_remove_fixed(context.as_readonly(), &self.parameters);
>>>>>>> 13f44a01
        register_tasks(&self.parameters.tasks, context, false);

        Ok(())
    }

    fn debug_propagate_from_scratch(
        &self,
        mut context: PropagationContextMut,
    ) -> PropagationStatusCP {
        debug_propagate_from_scratch_time_table_point(
            &mut context,
            &self.parameters,
            &self.updatable_structures,
        )
    }
}

/// Creates a time-table consisting of [`ResourceProfile`]s which represent rectangles with a
/// start and end (both inclusive) consisting of tasks with a cumulative height Assumptions:
/// The time-table is sorted based on start time and none of the profiles overlap - generally,
/// it is assumed that the calculated [`ResourceProfile`]s are maximal
///
/// The result of this method is either the time-table of type
/// [`PerPointTimeTableType`] or the tasks responsible for the
/// conflict in the form of an [`Inconsistency`].
pub(crate) fn create_time_table_per_point_from_scratch<
    Var: IntegerVariable + 'static,
    Context: ReadDomains + Copy,
>(
    context: Context,
    parameters: &CumulativeParameters<Var>,
) -> Result<PerPointTimeTableType<Var>, PropositionalConjunction> {
    let mut time_table: PerPointTimeTableType<Var> = PerPointTimeTableType::new();
    // First we go over all tasks and determine their mandatory parts
    for task in parameters.tasks.iter() {
        let upper_bound = context.upper_bound(&task.start_variable);
        let lower_bound = context.lower_bound(&task.start_variable);

        if upper_bound < lower_bound + task.processing_time {
            // There is a mandatory part
            for i in upper_bound..(lower_bound + task.processing_time) {
                // For every time-point of the mandatory part,
                //  add the resource usage of the current task to the ResourceProfile and add it
                // to the profile tasks of the resource
                let current_profile: &mut ResourceProfile<Var> = time_table
                    .entry(i as u32)
                    .or_insert(ResourceProfile::default(i));
                current_profile.height += task.resource_usage;
                current_profile.profile_tasks.push(Rc::clone(task));

                if current_profile.height > parameters.capacity {
                    // The addition of the current task to the resource profile has caused an
                    // overflow
                    return Err(create_conflict_explanation(
                        context,
                        current_profile,
                        parameters.options.explanation_type,
                    ));
                }
            }
        }
    }
    pumpkin_assert_extreme!(
        time_table
            .values()
            .all(|profile| profile.start == profile.end),
        "The TimeTablePerPointPropagator method should only create profiles where `start == end`"
    );
    Ok(time_table)
}

pub(crate) fn debug_propagate_from_scratch_time_table_point<Var: IntegerVariable + 'static>(
    context: &mut PropagationContextMut,
    parameters: &CumulativeParameters<Var>,
    updatable_structures: &UpdatableStructures<Var>,
) -> PropagationStatusCP {
    // We first create a time-table per point and return an error if there was
    // an overflow of the resource capacity while building the time-table
    let time_table = create_time_table_per_point_from_scratch(context.as_readonly(), parameters)?;
    // Then we check whether propagation can take place
    propagate_based_on_timetable(
        context,
        time_table.values(),
        parameters,
<<<<<<< HEAD
        &mut updatable_structures.recreate_from_context(&context.as_readonly(), parameters),
=======
        &mut dynamic_structures.recreate_from_context(context.as_readonly(), parameters),
>>>>>>> 13f44a01
    )
}

#[cfg(test)]
mod tests {
    use crate::basic_types::ConflictInfo;
    use crate::basic_types::Inconsistency;
    use crate::basic_types::PropositionalConjunction;
    use crate::engine::predicates::predicate::Predicate;
    use crate::engine::propagation::EnqueueDecision;
    use crate::engine::test_helper::TestSolver;
    use crate::options::CumulativeExplanationType;
    use crate::predicate;
    use crate::propagators::ArgTask;
    use crate::propagators::CumulativePropagatorOptions;
    use crate::propagators::TimeTablePerPointPropagator;

    #[test]
    fn propagator_propagates_from_profile() {
        let mut solver = TestSolver::default();
        let s1 = solver.new_variable(1, 1);
        let s2 = solver.new_variable(1, 8);

        let _ = solver
            .new_propagator(TimeTablePerPointPropagator::new(
                &[
                    ArgTask {
                        start_time: s1,
                        processing_time: 4,
                        resource_usage: 1,
                    },
                    ArgTask {
                        start_time: s2,
                        processing_time: 3,
                        resource_usage: 1,
                    },
                ]
                .into_iter()
                .collect::<Vec<_>>(),
                1,
                CumulativePropagatorOptions::default(),
            ))
            .expect("No conflict");
        assert_eq!(solver.lower_bound(s2), 5);
        assert_eq!(solver.upper_bound(s2), 8);
        assert_eq!(solver.lower_bound(s1), 1);
        assert_eq!(solver.upper_bound(s1), 1);
    }

    #[test]
    fn propagator_detects_conflict() {
        let mut solver = TestSolver::default();
        let s1 = solver.new_variable(1, 1);
        let s2 = solver.new_variable(1, 1);

        let result = solver.new_propagator(TimeTablePerPointPropagator::new(
            &[
                ArgTask {
                    start_time: s1,
                    processing_time: 4,
                    resource_usage: 1,
                },
                ArgTask {
                    start_time: s2,
                    processing_time: 4,
                    resource_usage: 1,
                },
            ]
            .into_iter()
            .collect::<Vec<_>>(),
            1,
            CumulativePropagatorOptions {
                explanation_type: CumulativeExplanationType::Naive,
                ..Default::default()
            },
        ));
        assert!(match result {
            Err(Inconsistency::Other(ConflictInfo::Explanation(x))) => {
                let expected = [
                    predicate!(s1 <= 1),
                    predicate!(s1 >= 1),
                    predicate!(s2 <= 1),
                    predicate!(s2 >= 1),
                ];
                expected
                    .iter()
                    .all(|y| x.iter().collect::<Vec<&Predicate>>().contains(&y))
                    && x.iter().all(|y| expected.contains(y))
            }
            _ => false,
        });
    }

    #[test]
    fn propagator_propagates_nothing() {
        let mut solver = TestSolver::default();
        let s1 = solver.new_variable(0, 6);
        let s2 = solver.new_variable(0, 6);

        let _ = solver
            .new_propagator(TimeTablePerPointPropagator::new(
                &[
                    ArgTask {
                        start_time: s1,
                        processing_time: 4,
                        resource_usage: 1,
                    },
                    ArgTask {
                        start_time: s2,
                        processing_time: 3,
                        resource_usage: 1,
                    },
                ]
                .into_iter()
                .collect::<Vec<_>>(),
                1,
                CumulativePropagatorOptions::default(),
            ))
            .expect("No conflict");
        assert_eq!(solver.lower_bound(s2), 0);
        assert_eq!(solver.upper_bound(s2), 6);
        assert_eq!(solver.lower_bound(s1), 0);
        assert_eq!(solver.upper_bound(s1), 6);
    }

    #[test]
    fn propagator_propagates_example_4_3_schutt() {
        let mut solver = TestSolver::default();
        let f = solver.new_variable(0, 14);
        let e = solver.new_variable(2, 4);
        let d = solver.new_variable(0, 2);
        let c = solver.new_variable(8, 9);
        let b = solver.new_variable(2, 3);
        let a = solver.new_variable(0, 1);

        let _ = solver
            .new_propagator(TimeTablePerPointPropagator::new(
                &[
                    ArgTask {
                        start_time: a,
                        processing_time: 2,
                        resource_usage: 1,
                    },
                    ArgTask {
                        start_time: b,
                        processing_time: 6,
                        resource_usage: 2,
                    },
                    ArgTask {
                        start_time: c,
                        processing_time: 2,
                        resource_usage: 4,
                    },
                    ArgTask {
                        start_time: d,
                        processing_time: 2,
                        resource_usage: 2,
                    },
                    ArgTask {
                        start_time: e,
                        processing_time: 5,
                        resource_usage: 2,
                    },
                    ArgTask {
                        start_time: f,
                        processing_time: 6,
                        resource_usage: 2,
                    },
                ]
                .into_iter()
                .collect::<Vec<_>>(),
                5,
                CumulativePropagatorOptions::default(),
            ))
            .expect("No conflict");
        assert_eq!(solver.lower_bound(f), 10);
    }

    #[test]
    fn propagator_propagates_after_assignment() {
        let mut solver = TestSolver::default();
        let s1 = solver.new_variable(0, 6);
        let s2 = solver.new_variable(6, 10);

        let mut propagator = solver
            .new_propagator(TimeTablePerPointPropagator::new(
                &[
                    ArgTask {
                        start_time: s1,
                        processing_time: 2,
                        resource_usage: 1,
                    },
                    ArgTask {
                        start_time: s2,
                        processing_time: 3,
                        resource_usage: 1,
                    },
                ]
                .into_iter()
                .collect::<Vec<_>>(),
                1,
                CumulativePropagatorOptions::default(),
            ))
            .expect("No conflict");
        assert_eq!(solver.lower_bound(s2), 6);
        assert_eq!(solver.upper_bound(s2), 10);
        assert_eq!(solver.lower_bound(s1), 0);
        assert_eq!(solver.upper_bound(s1), 6);
        let notification_status = solver.increase_lower_bound_and_notify(&mut propagator, 0, s1, 5);
        assert!(match notification_status {
            EnqueueDecision::Enqueue => true,
            EnqueueDecision::Skip => false,
        });

        let result = solver.propagate(&mut propagator);
        assert!(result.is_ok());
        assert_eq!(solver.lower_bound(s2), 7);
        assert_eq!(solver.upper_bound(s2), 10);
        assert_eq!(solver.lower_bound(s1), 5);
        assert_eq!(solver.upper_bound(s1), 6);
    }

    #[test]
    fn propagator_propagates_end_time() {
        let mut solver = TestSolver::default();
        let s1 = solver.new_variable(6, 6);
        let s2 = solver.new_variable(1, 8);

        let mut propagator = solver
            .new_propagator(TimeTablePerPointPropagator::new(
                &[
                    ArgTask {
                        start_time: s1,
                        processing_time: 4,
                        resource_usage: 1,
                    },
                    ArgTask {
                        start_time: s2,
                        processing_time: 3,
                        resource_usage: 1,
                    },
                ]
                .into_iter()
                .collect::<Vec<_>>(),
                1,
                CumulativePropagatorOptions {
                    explanation_type: CumulativeExplanationType::Naive,
                    ..Default::default()
                },
            ))
            .expect("No conflict");
        let result = solver.propagate_until_fixed_point(&mut propagator);
        assert!(result.is_ok());
        assert_eq!(solver.lower_bound(s2), 1);
        assert_eq!(solver.upper_bound(s2), 3);
        assert_eq!(solver.lower_bound(s1), 6);
        assert_eq!(solver.upper_bound(s1), 6);

        let reason = solver
            .get_reason_int(predicate!(s2 <= 3).try_into().unwrap())
            .clone();
        assert_eq!(
            PropositionalConjunction::from(vec![
                predicate!(s2 <= 5),
                predicate!(s1 >= 6),
                predicate!(s1 <= 6),
            ]),
            reason
        );
    }

    #[test]
    fn propagator_propagates_example_4_3_schutt_after_update() {
        let mut solver = TestSolver::default();
        let f = solver.new_variable(0, 14);
        let e = solver.new_variable(0, 4);
        let d = solver.new_variable(0, 2);
        let c = solver.new_variable(8, 9);
        let b = solver.new_variable(2, 3);
        let a = solver.new_variable(0, 1);

        let mut propagator = solver
            .new_propagator(TimeTablePerPointPropagator::new(
                &[
                    ArgTask {
                        start_time: a,
                        processing_time: 2,
                        resource_usage: 1,
                    },
                    ArgTask {
                        start_time: b,
                        processing_time: 6,
                        resource_usage: 2,
                    },
                    ArgTask {
                        start_time: c,
                        processing_time: 2,
                        resource_usage: 4,
                    },
                    ArgTask {
                        start_time: d,
                        processing_time: 2,
                        resource_usage: 2,
                    },
                    ArgTask {
                        start_time: e,
                        processing_time: 4,
                        resource_usage: 2,
                    },
                    ArgTask {
                        start_time: f,
                        processing_time: 6,
                        resource_usage: 2,
                    },
                ]
                .into_iter()
                .collect::<Vec<_>>(),
                5,
                CumulativePropagatorOptions::default(),
            ))
            .expect("No conflict");
        assert_eq!(solver.lower_bound(a), 0);
        assert_eq!(solver.upper_bound(a), 1);
        assert_eq!(solver.lower_bound(b), 2);
        assert_eq!(solver.upper_bound(b), 3);
        assert_eq!(solver.lower_bound(c), 8);
        assert_eq!(solver.upper_bound(c), 9);
        assert_eq!(solver.lower_bound(d), 0);
        assert_eq!(solver.upper_bound(d), 2);
        assert_eq!(solver.lower_bound(e), 0);
        assert_eq!(solver.upper_bound(e), 4);
        assert_eq!(solver.lower_bound(f), 0);
        assert_eq!(solver.upper_bound(f), 14);

        let notification_status = solver.increase_lower_bound_and_notify(&mut propagator, 3, e, 3);
        assert!(match notification_status {
            EnqueueDecision::Enqueue => true,
            EnqueueDecision::Skip => false,
        });
        let result = solver.propagate(&mut propagator);
        assert!(result.is_ok());
        assert_eq!(solver.lower_bound(f), 10);
    }

    #[test]
    fn propagator_propagates_example_4_3_schutt_multiple_profiles() {
        let mut solver = TestSolver::default();
        let f = solver.new_variable(0, 14);
        let e = solver.new_variable(0, 4);
        let d = solver.new_variable(0, 2);
        let c = solver.new_variable(8, 9);
        let b2 = solver.new_variable(5, 5);
        let b1 = solver.new_variable(3, 3);
        let a = solver.new_variable(0, 1);

        let mut propagator = solver
            .new_propagator(TimeTablePerPointPropagator::new(
                &[
                    ArgTask {
                        start_time: a,
                        processing_time: 2,
                        resource_usage: 1,
                    },
                    ArgTask {
                        start_time: b1,
                        processing_time: 2,
                        resource_usage: 2,
                    },
                    ArgTask {
                        start_time: b2,
                        processing_time: 3,
                        resource_usage: 2,
                    },
                    ArgTask {
                        start_time: c,
                        processing_time: 2,
                        resource_usage: 4,
                    },
                    ArgTask {
                        start_time: d,
                        processing_time: 2,
                        resource_usage: 2,
                    },
                    ArgTask {
                        start_time: e,
                        processing_time: 4,
                        resource_usage: 2,
                    },
                    ArgTask {
                        start_time: f,
                        processing_time: 6,
                        resource_usage: 2,
                    },
                ]
                .into_iter()
                .collect::<Vec<_>>(),
                5,
                CumulativePropagatorOptions::default(),
            ))
            .expect("No conflict");
        assert_eq!(solver.lower_bound(a), 0);
        assert_eq!(solver.upper_bound(a), 1);
        assert_eq!(solver.lower_bound(c), 8);
        assert_eq!(solver.upper_bound(c), 9);
        assert_eq!(solver.lower_bound(d), 0);
        assert_eq!(solver.upper_bound(d), 2);
        assert_eq!(solver.lower_bound(e), 0);
        assert_eq!(solver.upper_bound(e), 4);
        assert_eq!(solver.lower_bound(f), 0);
        assert_eq!(solver.upper_bound(f), 14);

        let notification_status = solver.increase_lower_bound_and_notify(&mut propagator, 4, e, 3);
        assert!(match notification_status {
            EnqueueDecision::Enqueue => true,
            EnqueueDecision::Skip => false,
        });
        let result = solver.propagate(&mut propagator);
        assert!(result.is_ok());
        assert_eq!(solver.lower_bound(f), 10);
    }

    #[test]
    fn propagator_propagates_from_profile_reason() {
        let mut solver = TestSolver::default();
        let s1 = solver.new_variable(1, 1);
        let s2 = solver.new_variable(1, 8);

        let _ = solver
            .new_propagator(TimeTablePerPointPropagator::new(
                &[
                    ArgTask {
                        start_time: s1,
                        processing_time: 4,
                        resource_usage: 1,
                    },
                    ArgTask {
                        start_time: s2,
                        processing_time: 3,
                        resource_usage: 1,
                    },
                ]
                .into_iter()
                .collect::<Vec<_>>(),
                1,
                CumulativePropagatorOptions {
                    explanation_type: CumulativeExplanationType::Naive,
                    ..Default::default()
                },
            ))
            .expect("No conflict");
        assert_eq!(solver.lower_bound(s2), 5);
        assert_eq!(solver.upper_bound(s2), 8);
        assert_eq!(solver.lower_bound(s1), 1);
        assert_eq!(solver.upper_bound(s1), 1);

        let reason = solver
            .get_reason_int(predicate!(s2 >= 5).try_into().unwrap())
            .clone();
        assert_eq!(
            PropositionalConjunction::from(vec![
                predicate!(s2 >= 4),
                predicate!(s1 >= 1),
                predicate!(s1 <= 1), /* Note that this not the most general explanation, if s2
                                      * could have started at 0 then it would still have
                                      * overlapped with the current interval */
            ]),
            reason
        );
    }

    #[test]
    fn propagator_propagates_generic_bounds() {
        let mut solver = TestSolver::default();
        let s1 = solver.new_variable(3, 3);
        let s2 = solver.new_variable(5, 5);
        let s3 = solver.new_variable(1, 15);

        let _ = solver
            .new_propagator(TimeTablePerPointPropagator::new(
                &[
                    ArgTask {
                        start_time: s1,
                        processing_time: 2,
                        resource_usage: 1,
                    },
                    ArgTask {
                        start_time: s2,
                        processing_time: 2,
                        resource_usage: 1,
                    },
                    ArgTask {
                        start_time: s3,
                        processing_time: 4,
                        resource_usage: 1,
                    },
                ]
                .into_iter()
                .collect::<Vec<_>>(),
                1,
                CumulativePropagatorOptions {
                    explanation_type: CumulativeExplanationType::Naive,
                    ..Default::default()
                },
            ))
            .expect("No conflict");
        assert_eq!(solver.lower_bound(s3), 7);
        assert_eq!(solver.upper_bound(s3), 15);
        assert_eq!(solver.lower_bound(s2), 5);
        assert_eq!(solver.upper_bound(s2), 5);
        assert_eq!(solver.lower_bound(s1), 3);
        assert_eq!(solver.upper_bound(s1), 3);

        let reason = solver
            .get_reason_int(predicate!(s3 >= 7).try_into().unwrap())
            .clone();
        assert_eq!(
            PropositionalConjunction::from(vec![
                predicate!(s2 <= 5),
                predicate!(s2 >= 5),
                predicate!(s3 >= 6), /* Note that s3 would have been able to propagate
                                      * this bound even if it started at time 0 */
            ]),
            reason
        );
    }

    #[test]
    fn propagator_propagates_with_holes() {
        let mut solver = TestSolver::default();
        let s1 = solver.new_variable(4, 4);
        let s2 = solver.new_variable(0, 8);

        let _ = solver
            .new_propagator(TimeTablePerPointPropagator::new(
                &[
                    ArgTask {
                        start_time: s1,
                        processing_time: 4,
                        resource_usage: 1,
                    },
                    ArgTask {
                        start_time: s2,
                        processing_time: 3,
                        resource_usage: 1,
                    },
                ]
                .into_iter()
                .collect::<Vec<_>>(),
                1,
                CumulativePropagatorOptions {
                    explanation_type: CumulativeExplanationType::Naive,
                    allow_holes_in_domain: true,
                    ..Default::default()
                },
            ))
            .expect("No conflict");
        assert_eq!(solver.lower_bound(s2), 0);
        assert_eq!(solver.upper_bound(s2), 8);
        assert_eq!(solver.lower_bound(s1), 4);
        assert_eq!(solver.upper_bound(s1), 4);

        for removed in 2..8 {
            assert!(!solver.contains(s2, removed));
            let reason = solver
                .get_reason_int(predicate!(s2 != removed).try_into().unwrap())
                .clone();
            assert_eq!(
                PropositionalConjunction::from(vec![predicate!(s1 <= 4), predicate!(s1 >= 4),]),
                reason
            );
        }
    }
}<|MERGE_RESOLUTION|>--- conflicted
+++ resolved
@@ -96,13 +96,8 @@
         )
     }
 
-<<<<<<< HEAD
-    fn synchronise(&mut self, context: &PropagationContext) {
+    fn synchronise(&mut self, context: PropagationContext) {
         self.updatable_structures
-=======
-    fn synchronise(&mut self, context: PropagationContext) {
-        self.dynamic_structures
->>>>>>> 13f44a01
             .reset_all_bounds_and_remove_fixed(context, &self.parameters)
     }
 
@@ -129,13 +124,8 @@
         // Note that the non-incremental proapgator does not make use of `result.updated` since it
         // propagates from scratch anyways
         update_bounds_task(
-<<<<<<< HEAD
-            &context,
+            context,
             self.updatable_structures.get_stored_bounds_mut(),
-=======
-            context,
-            self.dynamic_structures.get_stored_bounds_mut(),
->>>>>>> 13f44a01
             &updated_task,
         );
 
@@ -161,13 +151,8 @@
         &mut self,
         context: &mut PropagatorInitialisationContext,
     ) -> Result<(), PropositionalConjunction> {
-<<<<<<< HEAD
         self.updatable_structures
-            .initialise_bounds_and_remove_fixed(context, &self.parameters);
-=======
-        self.dynamic_structures
             .initialise_bounds_and_remove_fixed(context.as_readonly(), &self.parameters);
->>>>>>> 13f44a01
         register_tasks(&self.parameters.tasks, context, false);
 
         Ok(())
@@ -252,11 +237,7 @@
         context,
         time_table.values(),
         parameters,
-<<<<<<< HEAD
-        &mut updatable_structures.recreate_from_context(&context.as_readonly(), parameters),
-=======
-        &mut dynamic_structures.recreate_from_context(context.as_readonly(), parameters),
->>>>>>> 13f44a01
+        &mut updatable_structures.recreate_from_context(context.as_readonly(), parameters),
     )
 }
 
