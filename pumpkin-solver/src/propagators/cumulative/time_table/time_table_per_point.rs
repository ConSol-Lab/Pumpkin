//! [`Propagator`] for the Cumulative constraint; it
//! reasons over individual time-points instead of intervals. See [`TimeTablePerPointPropagator`]
//! for more information.

use std::collections::BTreeMap;
use std::rc::Rc;

use super::time_table_util::propagate_based_on_timetable;
use super::time_table_util::should_enqueue;
use crate::basic_types::PropagationStatusCP;
use crate::engine::cp::propagation::ReadDomains;
use crate::engine::opaque_domain_event::OpaqueDomainEvent;
<<<<<<< HEAD
use crate::engine::propagation::contexts::StatefulPropagationContext;
=======
use crate::engine::propagation::contexts::PropagationContextWithTrailedValues;
>>>>>>> d237293f
use crate::engine::propagation::EnqueueDecision;
use crate::engine::propagation::LocalId;
use crate::engine::propagation::PropagationContext;
use crate::engine::propagation::PropagationContextMut;
use crate::engine::propagation::Propagator;
use crate::engine::propagation::PropagatorInitialisationContext;
use crate::engine::variables::IntegerVariable;
use crate::engine::IntDomainEvent;
use crate::predicates::PropositionalConjunction;
use crate::propagators::cumulative::time_table::propagation_handler::create_conflict_explanation;
use crate::propagators::util::create_tasks;
use crate::propagators::util::register_tasks;
use crate::propagators::util::update_bounds_task;
use crate::propagators::ArgTask;
use crate::propagators::CumulativeParameters;
use crate::propagators::CumulativePropagatorOptions;
use crate::propagators::ResourceProfile;
use crate::propagators::UpdatableStructures;
use crate::pumpkin_assert_extreme;

/// [`Propagator`] responsible for using time-table reasoning to propagate the [Cumulative](https://sofdem.github.io/gccat/gccat/Ccumulative.html) constraint
/// where a time-table is a structure which stores the mandatory resource usage of the tasks at
/// different time-points - This method creates a resource profile per time point rather than
/// creating one over an interval (hence the name). Furthermore, the [`TimeTablePerPointPropagator`]
/// has a generic argument which represents the type of variable used for modelling the start
/// variables, this will be an implementation of [`IntegerVariable`].
///
/// See [Sections 4.2.1, 4.5.2 and 4.6.1-4.6.3 of \[1\]](http://cp2013.a4cp.org/sites/default/files/andreas_schutt_-_improving_scheduling_by_learning.pdf)
///  for more information about time-table reasoning.
///
/// \[1\] A. Schutt, Improving scheduling by learning. University of Melbourne, Department of
/// Computer Science and Software Engineering, 2011.
#[derive(Debug)]

pub(crate) struct TimeTablePerPointPropagator<Var> {
    /// Stores whether the time-table is empty
    is_time_table_empty: bool,
    /// Stores the input parameters to the cumulative constraint
    parameters: CumulativeParameters<Var>,
    /// Stores structures which change during the search; used to store the bounds
    updatable_structures: UpdatableStructures<Var>,
}

/// The type of the time-table used by propagators which use time-table reasoning per time-point;
/// using a [`ResourceProfile`] is more complex than necessary (as [`ResourceProfile::start`] =
/// [`ResourceProfile::end`]) but it allows for a more unified implementation of methods.
///
/// The key t (representing a time-point) holds the mandatory resource consumption of tasks at
/// that time (stored in a [`ResourceProfile`]); the [ResourceProfile]s are sorted based on
/// start time and they are non-overlapping
pub(crate) type PerPointTimeTableType<Var> = BTreeMap<u32, ResourceProfile<Var>>;

impl<Var: IntegerVariable + 'static> TimeTablePerPointPropagator<Var> {
    pub(crate) fn new(
        arg_tasks: &[ArgTask<Var>],
        capacity: i32,
        cumulative_options: CumulativePropagatorOptions,
    ) -> TimeTablePerPointPropagator<Var> {
        let tasks = create_tasks(arg_tasks);
        let parameters = CumulativeParameters::new(tasks, capacity, cumulative_options);
        let updatable_structures = UpdatableStructures::new(&parameters);

        TimeTablePerPointPropagator {
            is_time_table_empty: true,
            parameters,
            updatable_structures,
        }
    }
}

impl<Var: IntegerVariable + 'static> Propagator for TimeTablePerPointPropagator<Var> {
    fn propagate(&mut self, mut context: PropagationContextMut) -> PropagationStatusCP {
        let time_table =
            create_time_table_per_point_from_scratch(context.as_readonly(), &self.parameters)?;
        self.is_time_table_empty = time_table.is_empty();
        // No error has been found -> Check for updates (i.e. go over all profiles and all tasks and
        // check whether an update can take place)
        propagate_based_on_timetable(
            &mut context,
            time_table.values(),
            &self.parameters,
            &mut self.updatable_structures,
        )
    }

    fn synchronise(&mut self, context: PropagationContext) {
        self.updatable_structures
            .reset_all_bounds_and_remove_fixed(context, &self.parameters)
    }

    fn notify(
        &mut self,
<<<<<<< HEAD
        context: StatefulPropagationContext,
=======
        context: PropagationContextWithTrailedValues,
>>>>>>> d237293f
        local_id: LocalId,
        event: OpaqueDomainEvent,
    ) -> EnqueueDecision {
        let updated_task = Rc::clone(&self.parameters.tasks[local_id.unpack() as usize]);
        // Note that it could be the case that `is_time_table_empty` is inaccurate here since it
        // wasn't updated in `synchronise`; however, `synchronise` will only remove profiles
        // meaning that `is_time_table_empty` will always return `false` when it is not
        // empty and it might return `false` even when the time-table is not empty *but* it
        // will never return `true` when the time-table is not empty.
        let result = should_enqueue(
            &self.parameters,
            &self.updatable_structures,
            &updated_task,
            context.as_readonly(),
            self.is_time_table_empty,
        );

        // Note that the non-incremental proapgator does not make use of `result.updated` since it
        // propagates from scratch anyways
        update_bounds_task(
            context.as_readonly(),
            self.updatable_structures.get_stored_bounds_mut(),
            &updated_task,
        );

        if matches!(
            updated_task.start_variable.unpack_event(event),
            IntDomainEvent::Assign
        ) {
            self.updatable_structures.fix_task(&updated_task)
        }

        result.decision
    }

    fn priority(&self) -> u32 {
        3
    }

    fn name(&self) -> &str {
        "CumulativeTimeTablePerPoint"
    }

    fn initialise_at_root(
        &mut self,
        context: &mut PropagatorInitialisationContext,
    ) -> Result<(), PropositionalConjunction> {
        self.updatable_structures
            .initialise_bounds_and_remove_fixed(context.as_readonly(), &self.parameters);
        register_tasks(&self.parameters.tasks, context, false);

        Ok(())
    }

    fn debug_propagate_from_scratch(
        &self,
        mut context: PropagationContextMut,
    ) -> PropagationStatusCP {
        debug_propagate_from_scratch_time_table_point(
            &mut context,
            &self.parameters,
            &self.updatable_structures,
        )
    }
}

/// Creates a time-table consisting of [`ResourceProfile`]s which represent rectangles with a
/// start and end (both inclusive) consisting of tasks with a cumulative height Assumptions:
/// The time-table is sorted based on start time and none of the profiles overlap - generally,
/// it is assumed that the calculated [`ResourceProfile`]s are maximal
///
/// The result of this method is either the time-table of type
/// [`PerPointTimeTableType`] or the tasks responsible for the
/// conflict in the form of an [`Inconsistency`].
pub(crate) fn create_time_table_per_point_from_scratch<
    Var: IntegerVariable + 'static,
    Context: ReadDomains + Copy,
>(
    context: Context,
    parameters: &CumulativeParameters<Var>,
) -> Result<PerPointTimeTableType<Var>, PropositionalConjunction> {
    let mut time_table: PerPointTimeTableType<Var> = PerPointTimeTableType::new();
    // First we go over all tasks and determine their mandatory parts
    for task in parameters.tasks.iter() {
        let upper_bound = context.upper_bound(&task.start_variable);
        let lower_bound = context.lower_bound(&task.start_variable);

        if upper_bound < lower_bound + task.processing_time {
            // There is a mandatory part
            for i in upper_bound..(lower_bound + task.processing_time) {
                // For every time-point of the mandatory part,
                //  add the resource usage of the current task to the ResourceProfile and add it
                // to the profile tasks of the resource
                let current_profile: &mut ResourceProfile<Var> = time_table
                    .entry(i as u32)
                    .or_insert(ResourceProfile::default(i));
                current_profile.height += task.resource_usage;
                current_profile.profile_tasks.push(Rc::clone(task));

                if current_profile.height > parameters.capacity {
                    // The addition of the current task to the resource profile has caused an
                    // overflow
                    return Err(create_conflict_explanation(
                        context,
                        current_profile,
                        parameters.options.explanation_type,
                    ));
                }
            }
        }
    }
    pumpkin_assert_extreme!(
        time_table
            .values()
            .all(|profile| profile.start == profile.end),
        "The TimeTablePerPointPropagator method should only create profiles where `start == end`"
    );
    Ok(time_table)
}

pub(crate) fn debug_propagate_from_scratch_time_table_point<Var: IntegerVariable + 'static>(
    context: &mut PropagationContextMut,
    parameters: &CumulativeParameters<Var>,
    updatable_structures: &UpdatableStructures<Var>,
) -> PropagationStatusCP {
    // We first create a time-table per point and return an error if there was
    // an overflow of the resource capacity while building the time-table
    let time_table = create_time_table_per_point_from_scratch(context.as_readonly(), parameters)?;
    // Then we check whether propagation can take place
    propagate_based_on_timetable(
        context,
        time_table.values(),
        parameters,
        &mut updatable_structures.recreate_from_context(context.as_readonly(), parameters),
    )
}

#[cfg(test)]
mod tests {
    use crate::basic_types::Inconsistency;
    use crate::conjunction;
    use crate::engine::predicates::predicate::Predicate;
    use crate::engine::propagation::EnqueueDecision;
    use crate::engine::test_solver::TestSolver;
    use crate::options::CumulativeExplanationType;
    use crate::predicate;
    use crate::propagators::ArgTask;
    use crate::propagators::CumulativePropagatorOptions;
    use crate::propagators::TimeTablePerPointPropagator;

    #[test]
    fn propagator_propagates_from_profile() {
        let mut solver = TestSolver::default();
        let s1 = solver.new_variable(1, 1);
        let s2 = solver.new_variable(1, 8);

        let _ = solver
            .new_propagator(TimeTablePerPointPropagator::new(
                &[
                    ArgTask {
                        start_time: s1,
                        processing_time: 4,
                        resource_usage: 1,
                    },
                    ArgTask {
                        start_time: s2,
                        processing_time: 3,
                        resource_usage: 1,
                    },
                ]
                .into_iter()
                .collect::<Vec<_>>(),
                1,
                CumulativePropagatorOptions::default(),
            ))
            .expect("No conflict");
        assert_eq!(solver.lower_bound(s2), 5);
        assert_eq!(solver.upper_bound(s2), 8);
        assert_eq!(solver.lower_bound(s1), 1);
        assert_eq!(solver.upper_bound(s1), 1);
    }

    #[test]
    fn propagator_detects_conflict() {
        let mut solver = TestSolver::default();
        let s1 = solver.new_variable(1, 1);
        let s2 = solver.new_variable(1, 1);

        let result = solver.new_propagator(TimeTablePerPointPropagator::new(
            &[
                ArgTask {
                    start_time: s1,
                    processing_time: 4,
                    resource_usage: 1,
                },
                ArgTask {
                    start_time: s2,
                    processing_time: 4,
                    resource_usage: 1,
                },
            ]
            .into_iter()
            .collect::<Vec<_>>(),
            1,
            CumulativePropagatorOptions {
                explanation_type: CumulativeExplanationType::Naive,
                ..Default::default()
            },
        ));
        assert!(match result {
            Err(e) => match e {
                Inconsistency::EmptyDomain => false,
                Inconsistency::Conflict(x) => {
                    let expected = [
                        predicate!(s1 <= 1),
                        predicate!(s1 >= 1),
                        predicate!(s2 <= 1),
                        predicate!(s2 >= 1),
                    ];
                    expected
                        .iter()
                        .all(|y| x.iter().collect::<Vec<&Predicate>>().contains(&y))
                        && x.iter().all(|y| expected.contains(y))
                }
            },

            Ok(_) => false,
        });
    }

    #[test]
    fn propagator_propagates_nothing() {
        let mut solver = TestSolver::default();
        let s1 = solver.new_variable(0, 6);
        let s2 = solver.new_variable(0, 6);

        let _ = solver
            .new_propagator(TimeTablePerPointPropagator::new(
                &[
                    ArgTask {
                        start_time: s1,
                        processing_time: 4,
                        resource_usage: 1,
                    },
                    ArgTask {
                        start_time: s2,
                        processing_time: 3,
                        resource_usage: 1,
                    },
                ]
                .into_iter()
                .collect::<Vec<_>>(),
                1,
                CumulativePropagatorOptions::default(),
            ))
            .expect("No conflict");
        assert_eq!(solver.lower_bound(s2), 0);
        assert_eq!(solver.upper_bound(s2), 6);
        assert_eq!(solver.lower_bound(s1), 0);
        assert_eq!(solver.upper_bound(s1), 6);
    }

    #[test]
    fn propagator_propagates_example_4_3_schutt() {
        let mut solver = TestSolver::default();
        let f = solver.new_variable(0, 14);
        let e = solver.new_variable(2, 4);
        let d = solver.new_variable(0, 2);
        let c = solver.new_variable(8, 9);
        let b = solver.new_variable(2, 3);
        let a = solver.new_variable(0, 1);

        let _ = solver
            .new_propagator(TimeTablePerPointPropagator::new(
                &[
                    ArgTask {
                        start_time: a,
                        processing_time: 2,
                        resource_usage: 1,
                    },
                    ArgTask {
                        start_time: b,
                        processing_time: 6,
                        resource_usage: 2,
                    },
                    ArgTask {
                        start_time: c,
                        processing_time: 2,
                        resource_usage: 4,
                    },
                    ArgTask {
                        start_time: d,
                        processing_time: 2,
                        resource_usage: 2,
                    },
                    ArgTask {
                        start_time: e,
                        processing_time: 5,
                        resource_usage: 2,
                    },
                    ArgTask {
                        start_time: f,
                        processing_time: 6,
                        resource_usage: 2,
                    },
                ]
                .into_iter()
                .collect::<Vec<_>>(),
                5,
                CumulativePropagatorOptions::default(),
            ))
            .expect("No conflict");
        assert_eq!(solver.lower_bound(f), 10);
    }

    #[test]
    fn propagator_propagates_after_assignment() {
        let mut solver = TestSolver::default();
        let s1 = solver.new_variable(0, 6);
        let s2 = solver.new_variable(6, 10);

        let propagator = solver
            .new_propagator(TimeTablePerPointPropagator::new(
                &[
                    ArgTask {
                        start_time: s1,
                        processing_time: 2,
                        resource_usage: 1,
                    },
                    ArgTask {
                        start_time: s2,
                        processing_time: 3,
                        resource_usage: 1,
                    },
                ]
                .into_iter()
                .collect::<Vec<_>>(),
                1,
                CumulativePropagatorOptions::default(),
            ))
            .expect("No conflict");
        assert_eq!(solver.lower_bound(s2), 6);
        assert_eq!(solver.upper_bound(s2), 10);
        assert_eq!(solver.lower_bound(s1), 0);
        assert_eq!(solver.upper_bound(s1), 6);
        let notification_status = solver.increase_lower_bound_and_notify(propagator, 0, s1, 5);
        assert!(match notification_status {
            EnqueueDecision::Enqueue => true,
            EnqueueDecision::Skip => false,
        });

        let result = solver.propagate(propagator);
        assert!(result.is_ok());
        assert_eq!(solver.lower_bound(s2), 7);
        assert_eq!(solver.upper_bound(s2), 10);
        assert_eq!(solver.lower_bound(s1), 5);
        assert_eq!(solver.upper_bound(s1), 6);
    }

    #[test]
    fn propagator_propagates_end_time() {
        let mut solver = TestSolver::default();
        let s1 = solver.new_variable(6, 6);
        let s2 = solver.new_variable(1, 8);

        let propagator = solver
            .new_propagator(TimeTablePerPointPropagator::new(
                &[
                    ArgTask {
                        start_time: s1,
                        processing_time: 4,
                        resource_usage: 1,
                    },
                    ArgTask {
                        start_time: s2,
                        processing_time: 3,
                        resource_usage: 1,
                    },
                ]
                .into_iter()
                .collect::<Vec<_>>(),
                1,
                CumulativePropagatorOptions {
                    explanation_type: CumulativeExplanationType::Naive,
                    ..Default::default()
                },
            ))
            .expect("No conflict");
        let result = solver.propagate_until_fixed_point(propagator);
        assert!(result.is_ok());
        assert_eq!(solver.lower_bound(s2), 1);
        assert_eq!(solver.upper_bound(s2), 3);
        assert_eq!(solver.lower_bound(s1), 6);
        assert_eq!(solver.upper_bound(s1), 6);

        let reason = solver.get_reason_int(predicate!(s2 <= 3));
        assert_eq!(conjunction!([s2 <= 5] & [s1 >= 6] & [s1 <= 6]), reason);
    }

    #[test]
    fn propagator_propagates_example_4_3_schutt_after_update() {
        let mut solver = TestSolver::default();
        let f = solver.new_variable(0, 14);
        let e = solver.new_variable(0, 4);
        let d = solver.new_variable(0, 2);
        let c = solver.new_variable(8, 9);
        let b = solver.new_variable(2, 3);
        let a = solver.new_variable(0, 1);

        let propagator = solver
            .new_propagator(TimeTablePerPointPropagator::new(
                &[
                    ArgTask {
                        start_time: a,
                        processing_time: 2,
                        resource_usage: 1,
                    },
                    ArgTask {
                        start_time: b,
                        processing_time: 6,
                        resource_usage: 2,
                    },
                    ArgTask {
                        start_time: c,
                        processing_time: 2,
                        resource_usage: 4,
                    },
                    ArgTask {
                        start_time: d,
                        processing_time: 2,
                        resource_usage: 2,
                    },
                    ArgTask {
                        start_time: e,
                        processing_time: 4,
                        resource_usage: 2,
                    },
                    ArgTask {
                        start_time: f,
                        processing_time: 6,
                        resource_usage: 2,
                    },
                ]
                .into_iter()
                .collect::<Vec<_>>(),
                5,
                CumulativePropagatorOptions::default(),
            ))
            .expect("No conflict");
        assert_eq!(solver.lower_bound(a), 0);
        assert_eq!(solver.upper_bound(a), 1);
        assert_eq!(solver.lower_bound(b), 2);
        assert_eq!(solver.upper_bound(b), 3);
        assert_eq!(solver.lower_bound(c), 8);
        assert_eq!(solver.upper_bound(c), 9);
        assert_eq!(solver.lower_bound(d), 0);
        assert_eq!(solver.upper_bound(d), 2);
        assert_eq!(solver.lower_bound(e), 0);
        assert_eq!(solver.upper_bound(e), 4);
        assert_eq!(solver.lower_bound(f), 0);
        assert_eq!(solver.upper_bound(f), 14);

        let notification_status = solver.increase_lower_bound_and_notify(propagator, 3, e, 3);
        assert!(match notification_status {
            EnqueueDecision::Enqueue => true,
            EnqueueDecision::Skip => false,
        });
        let result = solver.propagate(propagator);
        assert!(result.is_ok());
        assert_eq!(solver.lower_bound(f), 10);
    }

    #[test]
    fn propagator_propagates_example_4_3_schutt_multiple_profiles() {
        let mut solver = TestSolver::default();
        let f = solver.new_variable(0, 14);
        let e = solver.new_variable(0, 4);
        let d = solver.new_variable(0, 2);
        let c = solver.new_variable(8, 9);
        let b2 = solver.new_variable(5, 5);
        let b1 = solver.new_variable(3, 3);
        let a = solver.new_variable(0, 1);

        let propagator = solver
            .new_propagator(TimeTablePerPointPropagator::new(
                &[
                    ArgTask {
                        start_time: a,
                        processing_time: 2,
                        resource_usage: 1,
                    },
                    ArgTask {
                        start_time: b1,
                        processing_time: 2,
                        resource_usage: 2,
                    },
                    ArgTask {
                        start_time: b2,
                        processing_time: 3,
                        resource_usage: 2,
                    },
                    ArgTask {
                        start_time: c,
                        processing_time: 2,
                        resource_usage: 4,
                    },
                    ArgTask {
                        start_time: d,
                        processing_time: 2,
                        resource_usage: 2,
                    },
                    ArgTask {
                        start_time: e,
                        processing_time: 4,
                        resource_usage: 2,
                    },
                    ArgTask {
                        start_time: f,
                        processing_time: 6,
                        resource_usage: 2,
                    },
                ]
                .into_iter()
                .collect::<Vec<_>>(),
                5,
                CumulativePropagatorOptions::default(),
            ))
            .expect("No conflict");
        assert_eq!(solver.lower_bound(a), 0);
        assert_eq!(solver.upper_bound(a), 1);
        assert_eq!(solver.lower_bound(c), 8);
        assert_eq!(solver.upper_bound(c), 9);
        assert_eq!(solver.lower_bound(d), 0);
        assert_eq!(solver.upper_bound(d), 2);
        assert_eq!(solver.lower_bound(e), 0);
        assert_eq!(solver.upper_bound(e), 4);
        assert_eq!(solver.lower_bound(f), 0);
        assert_eq!(solver.upper_bound(f), 14);

        let notification_status = solver.increase_lower_bound_and_notify(propagator, 4, e, 3);
        assert!(match notification_status {
            EnqueueDecision::Enqueue => true,
            EnqueueDecision::Skip => false,
        });
        let result = solver.propagate(propagator);
        assert!(result.is_ok());
        assert_eq!(solver.lower_bound(f), 10);
    }

    #[test]
    fn propagator_propagates_from_profile_reason() {
        let mut solver = TestSolver::default();
        let s1 = solver.new_variable(1, 1);
        let s2 = solver.new_variable(1, 8);

        let _ = solver
            .new_propagator(TimeTablePerPointPropagator::new(
                &[
                    ArgTask {
                        start_time: s1,
                        processing_time: 4,
                        resource_usage: 1,
                    },
                    ArgTask {
                        start_time: s2,
                        processing_time: 3,
                        resource_usage: 1,
                    },
                ]
                .into_iter()
                .collect::<Vec<_>>(),
                1,
                CumulativePropagatorOptions {
                    explanation_type: CumulativeExplanationType::Naive,
                    ..Default::default()
                },
            ))
            .expect("No conflict");
        assert_eq!(solver.lower_bound(s2), 5);
        assert_eq!(solver.upper_bound(s2), 8);
        assert_eq!(solver.lower_bound(s1), 1);
        assert_eq!(solver.upper_bound(s1), 1);

        let reason = solver.get_reason_int(predicate!(s2 >= 5));
        assert_eq!(
            conjunction!([s2 >= 4] & [s1 >= 1] & [s1 <= 1]), /* Note that this not
                                                              * the most general
                                                              * explanation, if s2
                                                              * could have started at
                                                              * 0 then it would still
                                                              * have
                                                              * overlapped with the
                                                              * current interval */
            reason
        );
    }

    #[test]
    fn propagator_propagates_generic_bounds() {
        let mut solver = TestSolver::default();
        let s1 = solver.new_variable(3, 3);
        let s2 = solver.new_variable(5, 5);
        let s3 = solver.new_variable(1, 15);

        let _ = solver
            .new_propagator(TimeTablePerPointPropagator::new(
                &[
                    ArgTask {
                        start_time: s1,
                        processing_time: 2,
                        resource_usage: 1,
                    },
                    ArgTask {
                        start_time: s2,
                        processing_time: 2,
                        resource_usage: 1,
                    },
                    ArgTask {
                        start_time: s3,
                        processing_time: 4,
                        resource_usage: 1,
                    },
                ]
                .into_iter()
                .collect::<Vec<_>>(),
                1,
                CumulativePropagatorOptions {
                    explanation_type: CumulativeExplanationType::Naive,
                    ..Default::default()
                },
            ))
            .expect("No conflict");
        assert_eq!(solver.lower_bound(s3), 7);
        assert_eq!(solver.upper_bound(s3), 15);
        assert_eq!(solver.lower_bound(s2), 5);
        assert_eq!(solver.upper_bound(s2), 5);
        assert_eq!(solver.lower_bound(s1), 3);
        assert_eq!(solver.upper_bound(s1), 3);

        let reason = solver.get_reason_int(predicate!(s3 >= 7));
        assert_eq!(
            conjunction!([s2 <= 5] & [s2 >= 5] & [s3 >= 6]), /* Note that s3 would
                                                              * have been able to
                                                              * propagate
                                                              * this bound even if it
                                                              * started at time 0 */
            reason
        );
    }

    #[test]
    fn propagator_propagates_with_holes() {
        let mut solver = TestSolver::default();
        let s1 = solver.new_variable(4, 4);
        let s2 = solver.new_variable(0, 8);

        let _ = solver
            .new_propagator(TimeTablePerPointPropagator::new(
                &[
                    ArgTask {
                        start_time: s1,
                        processing_time: 4,
                        resource_usage: 1,
                    },
                    ArgTask {
                        start_time: s2,
                        processing_time: 3,
                        resource_usage: 1,
                    },
                ]
                .into_iter()
                .collect::<Vec<_>>(),
                1,
                CumulativePropagatorOptions {
                    explanation_type: CumulativeExplanationType::Naive,
                    allow_holes_in_domain: true,
                    ..Default::default()
                },
            ))
            .expect("No conflict");
        assert_eq!(solver.lower_bound(s2), 0);
        assert_eq!(solver.upper_bound(s2), 8);
        assert_eq!(solver.lower_bound(s1), 4);
        assert_eq!(solver.upper_bound(s1), 4);

        for removed in 2..8 {
            assert!(!solver.contains(s2, removed));
            let reason = solver.get_reason_int(predicate!(s2 != removed));
            assert_eq!(conjunction!([s1 <= 4] & [s1 >= 4]), reason);
        }
    }
}<|MERGE_RESOLUTION|>--- conflicted
+++ resolved
@@ -10,11 +10,7 @@
 use crate::basic_types::PropagationStatusCP;
 use crate::engine::cp::propagation::ReadDomains;
 use crate::engine::opaque_domain_event::OpaqueDomainEvent;
-<<<<<<< HEAD
-use crate::engine::propagation::contexts::StatefulPropagationContext;
-=======
 use crate::engine::propagation::contexts::PropagationContextWithTrailedValues;
->>>>>>> d237293f
 use crate::engine::propagation::EnqueueDecision;
 use crate::engine::propagation::LocalId;
 use crate::engine::propagation::PropagationContext;
@@ -107,11 +103,7 @@
 
     fn notify(
         &mut self,
-<<<<<<< HEAD
-        context: StatefulPropagationContext,
-=======
         context: PropagationContextWithTrailedValues,
->>>>>>> d237293f
         local_id: LocalId,
         event: OpaqueDomainEvent,
     ) -> EnqueueDecision {
