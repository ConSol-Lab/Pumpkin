use std::ops::Not;

<<<<<<< HEAD
use itertools::Itertools;
=======
>>>>>>> 3af83423
use log::info;
use log::warn;
use range_collections::RangeSet;
use range_collections::RangeSet2;

use super::LearnedNogoodSortingStrategy;
use super::LearningOptions;
use super::NogoodId;
use super::NogoodWatchList;
use crate::basic_types::moving_averages::CumulativeMovingAverage;
use crate::basic_types::moving_averages::MovingAverage;
use crate::basic_types::ConstraintOperationError;
use crate::basic_types::Inconsistency;
use crate::basic_types::PredicateId;
use crate::basic_types::PropositionalConjunction;
use crate::basic_types::Trail;
use crate::containers::KeyedVec;
use crate::containers::StorageKey;
<<<<<<< HEAD
use crate::create_statistics_struct;
=======
>>>>>>> 3af83423
use crate::engine::conflict_analysis::Mode;
use crate::engine::nogoods::Lbd;
use crate::engine::predicates::predicate::Predicate;
use crate::engine::propagation::contexts::HasAssignments;
use crate::engine::propagation::ExplanationContext;
use crate::engine::propagation::PropagationContext;
use crate::engine::propagation::PropagationContextMut;
use crate::engine::propagation::Propagator;
use crate::engine::propagation::PropagatorInitialisationContext;
use crate::engine::propagation::ReadDomains;
use crate::engine::reason::Reason;
use crate::engine::reason::ReasonStore;
use crate::engine::Assignments;
use crate::engine::ConstraintSatisfactionSolver;
use crate::engine::DomainFaithfulness;
use crate::engine::SolverStatistics;
<<<<<<< HEAD
use crate::engine::StateChange;
=======
use crate::engine::StatefulAssignments;
>>>>>>> 3af83423
use crate::propagators::nogoods::Nogood;
use crate::pumpkin_assert_advanced;
use crate::pumpkin_assert_moderate;
use crate::pumpkin_assert_simple;
use crate::statistics::Statistic;
use crate::statistics::StatisticLogger;
use crate::variables::DomainId;
use crate::variables::Literal;

create_statistics_struct!(NogoodStatistics {
    num_nogoods_removed: usize,
    average_num_low_lbd: CumulativeMovingAverage<u64>,
    average_num_high_lbd: CumulativeMovingAverage<u64>,
    found_disjointness: usize,
});

/// A propagator which propagates nogoods (i.e. a list of [`Predicate`]s which cannot all be true
/// at the same time).
///
/// It should be noted that this propagator is notified about each event which occurs in the solver
/// (since the propagator does not know which IDs will be present in its learnt clauses).
///
/// The idea for propagation is the two-watcher scheme; this is achieved by internally keeping
/// track of watch lists.
#[derive(Clone, Debug, Default)]
pub(crate) struct NogoodPropagator {
    /// The list of currently stored nogoods
    nogoods: KeyedVec<NogoodId, Nogood>,
    /// Nogoods which are permanently present
    permanent_nogoods: Vec<NogoodId>,
    /// The ids of the nogoods sorted based on whether they have a "low" LBD score or a "high" LBD
    /// score.
    learned_nogood_ids: LearnedNogoodIds,
    /// Ids which have been deleted and can now be re-used
    delete_ids: Vec<NogoodId>,
    /// Indicates whether the nogood propagator is in an infeasible state
    is_in_infeasible_state: bool,
    /// Watch lists for the nogood propagator.
    // TODO: could improve the data structure for watching.
    watch_lists: KeyedVec<PredicateId, NogoodWatchList>,
    updated_predicate_ids: Vec<PredicateId>,
    /// A helper for calculating the LBD for the nogoods.
    lbd_helper: Lbd,
    /// The parameters which influence the learning of the propagator and aspects such as clause
    /// management
    parameters: LearningOptions,
    /// The nogoods which have been bumped.
    bumped_nogoods: Vec<NogoodId>,
    incompatibility_matrix: Option<Vec<Vec<Literal>>>,
    mapping: Option<KeyedVec<DomainId, usize>>,
    statistics: NogoodStatistics,
}

/// A struct which keeps track of which nogoods are considered "high" LBD and which nogoods are
/// considered "low" LBD.
#[derive(Default, Debug, Clone)]
struct LearnedNogoodIds {
    low_lbd: Vec<NogoodId>,
    high_lbd: Vec<NogoodId>,
}

impl NogoodPropagator {
    pub(crate) fn with_options(parameters: LearningOptions) -> Self {
        Self {
            parameters,
            ..Default::default()
        }
    }

    /// Determines whether the nogood (pointed to by `id`) is propagating using the following
    /// reasoning:
    ///
    /// - The predicate at position 0 is falsified; this is one of the conventions of the nogood
    ///   propagator
    /// - The reason for the predicate is the nogood propagator
    fn is_nogood_propagating(
        &self,
        context: PropagationContext,
        reason_store: &ReasonStore,
        id: NogoodId,
    ) -> bool {
        if context.is_predicate_falsified(self.nogoods[id].predicates[0]) {
            let trail_position = context
                .assignments()
                .get_trail_position(&!self.nogoods[id].predicates[0])
                .unwrap();
            let trail_entry = context.assignments().get_trail_entry(trail_position);
            if let Some(reason_ref) = trail_entry.reason {
                let propagator_id = reason_store.get_propagator(reason_ref);
                let code = reason_store.get_lazy_code(reason_ref);

                // We check whether the predicate was propagated by the nogood propagator first
                let propagated_by_nogood_propagator =
                    propagator_id == ConstraintSatisfactionSolver::get_nogood_propagator_id();
                // Then we check whether the lazy reason for the propagation was this particular
                // nogood
                let code_matches_id = code.is_none() || *code.unwrap() == id.id as u64;
                return propagated_by_nogood_propagator && code_matches_id;
            }
        }
        false
    }

<<<<<<< HEAD
    pub(crate) fn add_incompatability(
        &mut self,
        incompatibility_matrix: Option<Vec<Vec<Literal>>>,
        mapping: Option<KeyedVec<DomainId, usize>>,
    ) {
        self.incompatibility_matrix = incompatibility_matrix;
        self.mapping = mapping;
    }

=======
>>>>>>> 3af83423
    fn is_watched_predicate(
        predicate: Predicate,
        predicate_id: &PredicateId,
        context: &mut PropagationContextMut,
    ) -> bool {
        context
            .domain_faithfulness
            .predicate_to_id
            .has_id_for_predicate(predicate)
            && context
                .domain_faithfulness
                .predicate_to_id
                .get_id(predicate)
                == *predicate_id
    }
}

impl Propagator for NogoodPropagator {
    fn name(&self) -> &str {
        // It is important to keep this name exactly this.
        // In parts of code for debugging, it looks for this particular name.
        "NogoodPropagator"
    }

    fn priority(&self) -> u32 {
        0
    }

<<<<<<< HEAD
    fn log_statistics(&self, statistic_logger: StatisticLogger) {
        self.statistics.log(statistic_logger)
    }

=======
>>>>>>> 3af83423
    fn notify_predicate_id_satisfied(&mut self, predicate_id: PredicateId) {
        self.updated_predicate_ids.push(predicate_id);
    }

    fn propagate(&mut self, mut context: PropagationContextMut) -> Result<(), Inconsistency> {
<<<<<<< HEAD
        info!("Nogood Propagator Propagating");
=======
        info!("Nogood Propagator Propagating ",);
>>>>>>> 3af83423
        pumpkin_assert_advanced!(self.debug_is_properly_watched(context.domain_faithfulness));

        // First we perform nogood management to ensure that the database does not grow excessively
        // large with "bad" nogoods
        self.clean_up_learned_nogoods_if_needed(&mut context);
<<<<<<< HEAD

        self.statistics
            .average_num_low_lbd
            .add_term(self.learned_nogood_ids.low_lbd.len() as u64);
        self.statistics
            .average_num_high_lbd
            .add_term(self.learned_nogood_ids.high_lbd.len() as u64);
=======
>>>>>>> 3af83423

        if self.watch_lists.len() <= context.assignments().num_domains() as usize {
            self.watch_lists.resize(
                context.assignments().num_domains() as usize + 1,
                NogoodWatchList::default(),
            );
        }

        // TODO: should drop all elements afterwards
        for predicate_id in self.updated_predicate_ids.drain(..) {
            pumpkin_assert_moderate!(
                context.is_predicate_satisfied(
                    context
                        .domain_faithfulness
                        .get_predicate_for_id(predicate_id)
                ),
                "The predicate {} should be satisfied but was not - bounds: {}, {}",
                context
                    .domain_faithfulness
                    .get_predicate_for_id(predicate_id),
                context.lower_bound(
                    &context
                        .domain_faithfulness
                        .get_predicate_for_id(predicate_id)
                        .get_domain()
                ),
                context.upper_bound(
                    &context
                        .domain_faithfulness
                        .get_predicate_for_id(predicate_id)
                        .get_domain()
                )
            );
            let mut index = 0;
            while index < self.watch_lists[predicate_id].watchers.len() {
                let nogood_id = self.watch_lists[predicate_id].watchers[index];
<<<<<<< HEAD
                let nogood = &mut self.nogoods[nogood_id].predicates;

                // Place the watched predicate at position 1 for simplicity.
                if Self::is_watched_predicate(nogood[0], &predicate_id, &mut context) {
                    nogood.swap(0, 1);
                }

                pumpkin_assert_moderate!(context.is_predicate_satisfied(nogood[1]));

                // Check the other watched predicate is already falsified, in which case
                // no propagation can take place. Recall that the other watched
                // predicate is at position 0 due to previous code.
                if context.is_predicate_falsified(nogood[0]) {
                    index += 1;
                    continue;
                }

                // Look for another nonsatisfied predicate
                // to replace the watched predicate.
                let mut found_new_watch = false;
                // Start from index 2 since we are skipping watched predicates.
                for i in 2..nogood.len() {
                    // Find a predicate that is either false or unassigned,
                    // i.e., not assigned true.
                    if !context.is_predicate_satisfied(nogood[i]) {
                        // Found another predicate that can be the watcher.
                        found_new_watch = true;
                        // todo: does it make sense to replace the cached predicate with
                        // this new predicate?

                        // Replace the current watcher with the new predicate watcher.
                        nogood.swap(1, i);
                        // Add this nogood to the watch list of the new watcher.
                        Self::add_watcher(
                            context.domain_faithfulness,
                            context.stateful_trail,
                            &mut self.watch_lists,
                            nogood[1],
                            nogood_id,
                            context.assignments,
                        );

                        // No propagation is taking place, go to the next nogood.
                        break;
                    }
                } // end iterating through the nogood

                if found_new_watch {
                    // We remove the current watcher
                    let _ = self.watch_lists[predicate_id].watchers.swap_remove(index);
                    if let Some(incompatability_matrix) = &self.incompatibility_matrix {
                        if let Some(mapping) = &self.mapping {
                            let filter = nogood
                                .iter()
                                .filter(|predicate| {
                                    !context.is_predicate_satisfied(**predicate)
                                        && !context.is_predicate_falsified(**predicate)
                                })
                                .map(|predicate| !(*predicate))
                                .collect_vec();
                            if filter.len() == 2
                                && !nogood
                                    .iter()
                                    .any(|predicate| context.is_predicate_falsified(*predicate))
                            {
                                if filter[0].get_domain().index() >= mapping.len()
                                    || mapping[filter[0].get_domain()] == usize::MAX
                                    || filter[1].get_domain().index() >= mapping.len()
                                    || mapping[filter[1].get_domain()] == usize::MAX
                                    || context.is_literal_true(
                                        &incompatability_matrix[mapping[filter[0].get_domain()]]
                                            [mapping[filter[1].get_domain()]],
                                    )
                                {
                                    continue;
                                }

                                let task_range: RangeSet2<i32> = RangeSet::from(
                                    context.lower_bound(&filter[0].get_domain())
                                        ..context.upper_bound(&filter[0].get_domain()),
                                );
                                let other_task_range: RangeSet2<i32> = RangeSet::from(
                                    context.lower_bound(&filter[1].get_domain())
                                        ..context.upper_bound(&filter[1].get_domain()),
                                );
                                let intersection: RangeSet2<i32> =
                                    task_range.intersection(&other_task_range);
                                if intersection.is_empty() {
                                    continue;
                                }

                                if filter[0].get_domain() != filter[1].get_domain() {
                                    if filter[0].is_lower_bound_predicate()
                                        && filter[0].get_right_hand_side()
                                            > context.upper_bound(&filter[1].get_domain())
                                        && filter[1].is_upper_bound_predicate()
                                        && filter[1].get_right_hand_side()
                                            < context.lower_bound(&filter[0].get_domain())
                                    {
                                        info!(
                                            "{filter:?} - Var {}: {}, {} - Var {}: {}, {}",
                                            filter[0].get_domain(),
                                            context.lower_bound(&filter[0].get_domain()),
                                            context.upper_bound(&filter[0].get_domain()),
                                            filter[1].get_domain(),
                                            context.lower_bound(&filter[1].get_domain()),
                                            context.upper_bound(&filter[1].get_domain())
                                        );
                                        self.statistics.found_disjointness += 1;
                                        let explanation: PropositionalConjunction = nogood
                                            .iter()
                                            .filter(|predicate| {
                                                context.is_predicate_satisfied(**predicate)
                                            })
                                            .cloned()
                                            .collect();
                                        context.assign_literal(
                                            &incompatability_matrix
                                                [mapping[filter[0].get_domain()]]
                                                [mapping[filter[1].get_domain()]],
                                            true,
                                            explanation,
                                        )?;
                                    }
                                    if filter[1].is_lower_bound_predicate()
                                        && filter[1].get_right_hand_side()
                                            > context.upper_bound(&filter[0].get_domain())
                                        && filter[0].is_upper_bound_predicate()
                                        && filter[0].get_right_hand_side()
                                            < context.lower_bound(&filter[1].get_domain())
                                    {
                                        info!(
                                            "{filter:?} - Var {}: {}, {} - Var {}: {}, {}",
                                            filter[0].get_domain(),
                                            context.lower_bound(&filter[0].get_domain()),
                                            context.upper_bound(&filter[0].get_domain()),
                                            filter[1].get_domain(),
                                            context.lower_bound(&filter[1].get_domain()),
                                            context.upper_bound(&filter[1].get_domain())
                                        );
                                        self.statistics.found_disjointness += 1;
                                        let explanation: PropositionalConjunction = nogood
                                            .iter()
                                            .filter(|predicate| {
                                                context.is_predicate_satisfied(**predicate)
                                            })
                                            .cloned()
                                            .collect();
                                        context.assign_literal(
                                            &incompatability_matrix
                                                [mapping[filter[0].get_domain()]]
                                                [mapping[filter[1].get_domain()]],
                                            true,
                                            explanation,
                                        )?;
                                    }
                                }
                            }
                        }
                    }
                    continue;
                }

                // At this point, nonwatched predicates and nogood[1] are falsified.
                pumpkin_assert_advanced!(nogood
                    .iter()
                    .skip(1)
                    .all(|p| context.is_predicate_satisfied(*p)));

                // There are two scenarios:
                // nogood[0] is unassigned -> propagate the predicate to false
                // nogood[0] is assigned true -> conflict.
                let reason = Reason::DynamicLazy(nogood_id.id as u64);

                let result = context.post_predicate(!nogood[0], reason);
                // If the propagation lead to a conflict.
                if let Err(e) = result {
                    return Err(e.into());
                }
=======

                // We first check whether the cached predicate might already make the nogood
                // satisfied
                if context.is_predicate_falsified(self.nogoods[nogood_id].cached_predicate) {
                    index += 1;
                    continue;
                }
                let nogood_predicates = &mut self.nogoods[nogood_id].predicates;

                // Place the watched predicate at position 1 for simplicity.
                if Self::is_watched_predicate(nogood_predicates[0], &predicate_id, &mut context) {
                    nogood_predicates.swap(0, 1);
                }

                pumpkin_assert_moderate!(context.is_predicate_satisfied(nogood_predicates[1]));

                // Check the other watched predicate is already falsified, in which case
                // no propagation can take place. Recall that the other watched
                // predicate is at position 0 due to previous code.
                if context.is_predicate_falsified(nogood_predicates[0]) {
                    self.nogoods[nogood_id].cached_predicate = nogood_predicates[0];
                    index += 1;
                    continue;
                }

                // Look for another nonsatisfied predicate
                // to replace the watched predicate.
                let mut found_new_watch = false;
                // Start from index 2 since we are skipping watched predicates.
                for i in 2..nogood_predicates.len() {
                    // Find a predicate that is either false or unassigned,
                    // i.e., not assigned true.
                    if !context.is_predicate_satisfied(nogood_predicates[i]) {
                        // Found another predicate that can be the watcher.
                        found_new_watch = true;
                        // todo: does it make sense to replace the cached predicate with
                        // this new predicate?

                        // Replace the current watcher with the new predicate watcher.
                        nogood_predicates.swap(1, i);
                        // Add this nogood to the watch list of the new watcher.
                        Self::add_watcher(
                            context.domain_faithfulness,
                            context.stateful_assignments,
                            &mut self.watch_lists,
                            nogood_predicates[1],
                            nogood_id,
                            context.assignments,
                        );

                        // No propagation is taking place, go to the next nogood.
                        break;
                    }
                } // end iterating through the nogood

                if found_new_watch {
                    // We remove the current watcher
                    let _ = self.watch_lists[predicate_id].watchers.swap_remove(index);
                    continue;
                }

                // At this point, nonwatched predicates and nogood[1] are falsified.
                pumpkin_assert_advanced!(nogood_predicates
                    .iter()
                    .skip(1)
                    .all(|p| context.is_predicate_satisfied(*p)));

                // There are two scenarios:
                // nogood[0] is unassigned -> propagate the predicate to false
                // nogood[0] is assigned true -> conflict.
                let reason = Reason::DynamicLazy(nogood_id.id as u64);

                let result = context.post_predicate(!nogood_predicates[0], reason);
                // If the propagation lead to a conflict.
                if let Err(e) = result {
                    return Err(e.into());
                }
>>>>>>> 3af83423
                index += 1;
            }
        }

        pumpkin_assert_advanced!(self.debug_is_properly_watched(context.domain_faithfulness));

        Ok(())
    }

    fn synchronise(&mut self, _context: PropagationContext) {
        self.updated_predicate_ids.clear()
    }

    fn debug_propagate_from_scratch(
        &self,
        mut context: PropagationContextMut,
    ) -> Result<(), Inconsistency> {
        // Very inefficient version!

        // The algorithm goes through every nogood explicitly
        // and computes from scratch.
        for nogood_id in self.nogoods.keys() {
            self.debug_propagate_nogood_from_scratch(nogood_id, &mut context)?;
        }
        Ok(())
    }

    /// Returns the slice representing a conjunction of predicates that explain the propagation
    /// encoded by the code, which was given to the solver by the propagator at the time of
    /// propagation.
    ///
    /// In case of the noogood propagator, lazy explanations internally also update information
    /// about the LBD and activity of the nogood, which is used when cleaning up nogoods.
    fn lazy_explanation(&mut self, code: u64, context: ExplanationContext) -> &[Predicate] {
        let id = NogoodId { id: code as u32 };

        // Update the LBD and activity of the nogood, if appropriate.
        //
        // Note that low lbd nogoods are kept permanently, so these are not updated.
        if !self.nogoods[id].block_bumps
            && self.nogoods[id].is_learned
            && self.nogoods[id].lbd > self.parameters.lbd_threshold
        {
            self.nogoods[id].block_bumps = true;
            self.bumped_nogoods.push(id);
            // LBD update.
            // Note that we do not need to take into account the propagated predicate (in position
            // zero), since it will share a decision level with one of the other predicates.
            let current_lbd = self.lbd_helper.compute_lbd(
                &self.nogoods[id].predicates.as_slice()[1..],
<<<<<<< HEAD
                #[allow(deprecated, reason = "Should be refactored")]
=======
                #[allow(deprecated, reason = "Should be changed when the API is changed")]
>>>>>>> 3af83423
                context.assignments(),
            );

            // The nogood keeps track of the best lbd encountered.
            if current_lbd < self.nogoods[id].lbd {
                self.nogoods[id].lbd = current_lbd;
                if current_lbd <= 30 {
                    self.nogoods[id].is_protected = true;
                }
            }

            // Nogood activity update.
            // Rescale the nogood activities,
            // in case bumping the activity now would lead to a large activity value.
            if self.nogoods[id].activity + self.parameters.activity_bump_increment
                > self.parameters.max_activity
            {
                self.learned_nogood_ids.high_lbd.iter().for_each(|i| {
                    self.nogoods[*i].activity /= self.parameters.max_activity;
                });
                self.parameters.activity_bump_increment /= self.parameters.max_activity;
            }

            // At this point, it is safe to increase the activity value
            self.nogoods[id].activity += self.parameters.activity_bump_increment;
        }
        // update LBD, so we need code plus assignments as input.
        &self.nogoods[id].predicates.as_slice()[1..]
    }

    fn initialise_at_root(
        &mut self,
        _context: &mut PropagatorInitialisationContext,
    ) -> Result<(), PropositionalConjunction> {
        // There should be no nogoods yet
        pumpkin_assert_simple!(self.nogoods.len() == 0);
        Ok(())
    }
}

/// Functions for adding nogoods
impl NogoodPropagator {
    pub(crate) fn add_conflicting_nogood(
        &mut self,
        nogood: Vec<Predicate>,
        context: &mut PropagationContextMut,
        statistics: &mut SolverStatistics,
    ) {
        // We treat unit nogoods in a special way by adding it as a permanent nogood at the
        // root-level; this is essentially the same as adding a predicate at the root level
        if nogood.len() == 1 {
            panic!("Cannot be unit")
        }

        // Add the nogood to the database.
        //
        // If there is an available nogood id, use it, otherwise allocate a fresh id.
        let new_id = if let Some(reused_id) = self.delete_ids.pop() {
            self.nogoods[reused_id] = Nogood::new_learned_nogood(nogood.into(), 0);
            reused_id
        } else {
            let new_nogood_id = NogoodId {
                id: self.nogoods.len() as u32,
            };
            let _ = self
                .nogoods
                .push(Nogood::new_learned_nogood(nogood.into(), 0));
            new_nogood_id
        };

        // Now we add two watchers to the first two predicates in the nogood
        NogoodPropagator::add_watcher(
            context.domain_faithfulness,
            context.stateful_trail,
            &mut self.watch_lists,
            self.nogoods[new_id].predicates[0],
            new_id,
            context.assignments,
        );
        NogoodPropagator::add_watcher(
            context.domain_faithfulness,
            context.stateful_trail,
            &mut self.watch_lists,
            self.nogoods[new_id].predicates[1],
            new_id,
            context.assignments,
        );
    }

    /// Adds a nogood which has been learned during search.
    ///
    /// The first predicate should be asserting and the second predicate should contain the
    /// predicte with the next highest decision level.
    pub(crate) fn add_asserting_nogood(
        &mut self,
        nogood: Vec<Predicate>,
        context: &mut PropagationContextMut,
        statistics: &mut SolverStatistics,
    ) {
        // We treat unit nogoods in a special way by adding it as a permanent nogood at the
        // root-level; this is essentially the same as adding a predicate at the root level
        if nogood.len() == 1 {
            pumpkin_assert_moderate!(
                context.get_decision_level() == 0,
                "A unit nogood should have backtracked to the root-level"
            );
            self.add_permanent_nogood(nogood, context)
                .expect("Unit learned nogoods cannot fail.");
            return;
        }

        // Skip the zero-th predicate since it is unassigned,
        // but will be assigned at the level of the predicate at index one.
        let lbd = self
            .lbd_helper
            .compute_lbd(&nogood.as_slice()[1..], context.assignments());

        statistics
            .learned_clause_statistics
            .average_lbd
            .add_term(lbd as u64);

        info!("Adding learned nogood: {:?}", nogood,);

        // Add the nogood to the database.
        //
        // If there is an available nogood id, use it, otherwise allocate a fresh id.
        let new_id = if let Some(reused_id) = self.delete_ids.pop() {
            self.nogoods[reused_id] = Nogood::new_learned_nogood(nogood.into(), lbd);
            reused_id
        } else {
            let new_nogood_id = NogoodId {
                id: self.nogoods.len() as u32,
            };
            let _ = self
                .nogoods
                .push(Nogood::new_learned_nogood(nogood.into(), lbd));
            new_nogood_id
        };

        // Now we add two watchers to the first two predicates in the nogood
        NogoodPropagator::add_watcher(
            context.domain_faithfulness,
<<<<<<< HEAD
            context.stateful_trail,
=======
            context.stateful_assignments,
>>>>>>> 3af83423
            &mut self.watch_lists,
            self.nogoods[new_id].predicates[0],
            new_id,
            context.assignments,
        );
        NogoodPropagator::add_watcher(
            context.domain_faithfulness,
<<<<<<< HEAD
            context.stateful_trail,
=======
            context.stateful_assignments,
>>>>>>> 3af83423
            &mut self.watch_lists,
            self.nogoods[new_id].predicates[1],
            new_id,
            context.assignments,
        );

        // Then we propagate the asserting predicate and as reason we give the index to the
        // asserting nogood such that we can re-create the reason when asked for it
        let reason = Reason::DynamicLazy(new_id.id as u64);
        context
            .post_predicate(!self.nogoods[new_id].predicates[0], reason)
            .expect("Cannot fail to add the asserting predicate.");

        // We then divide the new nogood based on the LBD level
        if lbd <= self.parameters.lbd_threshold {
            self.learned_nogood_ids.low_lbd.push(new_id);
        } else {
            self.learned_nogood_ids.high_lbd.push(new_id);
        }
    }

    /// Adds a nogood to the propagator as a permanent nogood and sets the internal state to be
    /// infeasible if the nogood led to a conflict.
    pub(crate) fn add_nogood(
        &mut self,
        nogood: Vec<Predicate>,
        context: &mut PropagationContextMut,
    ) -> Result<(), ConstraintOperationError> {
        match self.add_permanent_nogood(nogood, context) {
            Ok(_) => Ok(()),
            Err(e) => {
                self.is_in_infeasible_state = true;
                Err(e)
            }
        }
    }

    /// Adds a nogood which cannot be deleted by clause management.
    fn add_permanent_nogood(
        &mut self,
        mut nogood: Vec<Predicate>,
        context: &mut PropagationContextMut,
    ) -> Result<(), ConstraintOperationError> {
        pumpkin_assert_simple!(
            context.get_decision_level() == 0,
            "Only allowed to add nogoods permanently at the root for now."
        );

        // If we are already in an infeasible state then we simply return that we are in an
        // infeasible state.
        if self.is_in_infeasible_state {
            return Err(ConstraintOperationError::InfeasibleState);
        }

        // If the nogood is empty then it is automatically satisfied (though it is unusual!)
        if nogood.is_empty() {
            warn!("Adding empty nogood, unusual!");
            return Ok(());
        }

        // After preprocessing the nogood may propagate. If that happens, there is no reason for
        // the propagation which breaks the proof logging. Therefore, we keep the original nogood
        // here so we can construct a reason for the propagation later.
        let mut input_nogood = nogood.clone();

        // Then we pre-process the nogood such that (among others) it does not contain duplicates
        Self::preprocess_nogood(&mut nogood, context);

        // Unit nogoods are added as root assignments rather than as nogoods.
        if nogood.len() == 1 {
            if context.is_predicate_satisfied(nogood[0]) {
                // If the predicate is already satisfied then we report a conflict
                self.is_in_infeasible_state = true;
                Err(ConstraintOperationError::InfeasibleNogood)
            } else if context.is_predicate_falsified(nogood[0]) {
                // If the predicate is already falsified then we don't do anything and simply
                // return success
                Ok(())
            } else {
                // Get the reason for the propagation.
                input_nogood.retain(|&p| p != nogood[0]);

                // Post the negated predicate at the root to respect the nogood.
                let result = context
                    .post_predicate(!nogood[0], PropositionalConjunction::from(input_nogood));
                match result {
                    Ok(_) => Ok(()),
                    Err(_) => {
                        self.is_in_infeasible_state = true;
                        Err(ConstraintOperationError::InfeasibleNogood)
                    }
                }
            }
        }
        // Standard case, nogood is of size at least two.
        //
        // The preprocessing ensures that all predicates are unassigned.
        else {
            // Add the nogood to the database.
            // If there is an available nogood id, use it, otherwise allocate a fresh id.
            let new_id = if let Some(reused_id) = self.delete_ids.pop() {
                self.nogoods[reused_id] = Nogood::new_permanent_nogood(nogood.into());
                reused_id
            } else {
                self.nogoods
                    .push(Nogood::new_permanent_nogood(nogood.into()))
            };

            self.permanent_nogoods.push(new_id);

            NogoodPropagator::add_watcher(
                context.domain_faithfulness,
<<<<<<< HEAD
                context.stateful_trail,
=======
                context.stateful_assignments,
>>>>>>> 3af83423
                &mut self.watch_lists,
                self.nogoods[new_id].predicates[0],
                new_id,
                context.assignments,
            );
            NogoodPropagator::add_watcher(
                context.domain_faithfulness,
<<<<<<< HEAD
                context.stateful_trail,
=======
                context.stateful_assignments,
>>>>>>> 3af83423
                &mut self.watch_lists,
                self.nogoods[new_id].predicates[1],
                new_id,
                context.assignments,
            );

            Ok(())
        }
    }
}

/// Methods concerning the watchers and watch lists
impl NogoodPropagator {
    /// Adds a watcher to the predicate in the provided nogood with the provided [`NogoodId`].
    fn add_watcher(
        domain_faithfulness: &mut DomainFaithfulness,
<<<<<<< HEAD
        stateful_trail: &mut Trail<StateChange>,
=======
        stateful_assignments: &mut StatefulAssignments,
>>>>>>> 3af83423
        watch_lists: &mut KeyedVec<PredicateId, NogoodWatchList>,
        predicate: Predicate,
        nogood_id: NogoodId,
        assignments: &Assignments,
    ) {
        // First we resize the watch list to accomodate the new nogood
        if predicate.get_domain().id as usize >= watch_lists.len() {
            watch_lists.resize(
                (predicate.get_domain().id + 1) as usize,
                NogoodWatchList::default(),
            );
        }

        let predicate_id =
<<<<<<< HEAD
            domain_faithfulness.watch_predicate(predicate, stateful_trail, assignments);
=======
            domain_faithfulness.watch_predicate(predicate, stateful_assignments, assignments);
>>>>>>> 3af83423
        while watch_lists.len() <= predicate_id.index() {
            let _ = watch_lists.push(NogoodWatchList::default());
        }
        watch_lists[predicate_id].add_watcher(nogood_id);
    }

    /// Removes the noogd from the watch list
    fn remove_nogood_from_watch_list(
        watch_lists: &mut KeyedVec<PredicateId, NogoodWatchList>,
        predicate_id: PredicateId,
        id: NogoodId,
    ) {
        watch_lists[predicate_id]
            .watchers
            .retain(|nogood_id| *nogood_id != id);
    }
}

/// Nogood management
impl NogoodPropagator {
    /// Removes nogoods if there are too many nogoods with a "high" LBD
    fn clean_up_learned_nogoods_if_needed(&mut self, context: &mut PropagationContextMut) {
        // Only remove learned nogoods if there are too many.
        if self.learned_nogood_ids.high_lbd.len() > self.parameters.limit_num_high_lbd_nogoods {
            // The procedure is divided into two parts (for simplicity of implementation).
            //  1. Promote nogoods that are in the high lbd group but got updated to a low lbd.
            //  2. Remove roughly half of the nogoods that have high lbd.
            self.promote_high_lbd_nogoods();
            self.remove_high_lbd_nogoods(context);
        }
    }

    /// Goes through all of the "high" LBD nogoods and promotes nogoods which have been updated to
    /// a "low" LBD.
    fn promote_high_lbd_nogoods(&mut self) {
        self.learned_nogood_ids.high_lbd.retain(|id| {
            // If the LBD is still high, the nogood stays in the high LBD category.
            if self.nogoods[*id].lbd > self.parameters.lbd_threshold {
                true
            }
            // Otherwise the nogood is promoted to the low LBD group.
            else {
                self.learned_nogood_ids.low_lbd.push(*id);
                false
            }
        })
    }

    /// Removes high LBD nogoods from the internal structures.
    ///
    /// The idea is that these are likely poor quality nogoods and the overhead of propagating them
    /// is not worth it.
    fn remove_high_lbd_nogoods(&mut self, context: &mut PropagationContextMut) {
        // First we sort the high LBD nogoods based on non-increasing "quality"
        self.sort_high_lbd_nogoods_by_quality_better_first();

        // The removal is done in two phases.
        // 1) Nogoods are deleted but the ids are not removed from self.learned_nogoods_ids.
        // 2) The corresponding ids are removed from the self.learned_nogoods_ids.
        let mut num_clauses_to_remove =
            self.learned_nogood_ids.high_lbd.len() - self.parameters.limit_num_high_lbd_nogoods / 2;

        // Note the 'rev', since poor nogoods have priority for deletion.
        // The aim is to remove half of the nogoods, but less could be removed due to protection.
        for &id in self.learned_nogood_ids.high_lbd.iter().rev() {
            if num_clauses_to_remove == 0 {
                // We are not removing any clauses
                break;
            }

            // Protected clauses are skipped for one clean up iteration.
            if self.nogoods[id].is_protected {
                self.nogoods[id].is_protected = false;
                continue;
            }

            if self.is_nogood_propagating(context.as_readonly(), context.reason_store, id) {
                continue;
            }

            self.statistics.num_nogoods_removed += 1;

            // Remove the nogood from the watch list.
            Self::remove_nogood_from_watch_list(
                &mut self.watch_lists,
                context
                    .domain_faithfulness
                    .get_id_for_predicate(self.nogoods[id].predicates[0])
                    .unwrap(),
                id,
            );
            Self::remove_nogood_from_watch_list(
                &mut self.watch_lists,
                context
                    .domain_faithfulness
                    .get_id_for_predicate(self.nogoods[id].predicates[1])
                    .unwrap(),
                id,
            );

            // Delete the nogood.
            //
            // Note that the deleted nogood is still kept in the database but it will not be used
            // for propagation. A new nogood may take the place of a deleted nogood, this makes it
            // simpler, since other nogood ids remain unchanged.
            self.nogoods[id].is_deleted = true;
            self.delete_ids.push(id);

            num_clauses_to_remove -= 1;
        }

        // Now we remove all of the nogoods from the `high_lbd` nogoods; note that this does not
        // remove it from the database.
        self.learned_nogood_ids
            .high_lbd
            .retain(|&id| !self.nogoods[id].is_deleted);
    }

    /// Orders the `high_lbd` nogoods in such a way that the 'better' nogoods are in front.
    ///
    /// The sorting depends on the provided [`LearnedNogoodSortingStrategy`]
    fn sort_high_lbd_nogoods_by_quality_better_first(&mut self) {
        // Note that this is not the most efficient sorting comparison, but will do for now.
        self.learned_nogood_ids
            .high_lbd
            .sort_unstable_by(|&id1, &id2| {
                let nogood1 = &self.nogoods[id1];
                let nogood2 = &self.nogoods[id2];

                match self.parameters.nogood_sorting_strategy {
                    LearnedNogoodSortingStrategy::Activity => {
                        // Note that here we reverse nogood1 and nogood2,
                        // because a higher value for activity is better.
                        nogood2.activity.partial_cmp(&nogood1.activity).unwrap()
                    }
                    LearnedNogoodSortingStrategy::Lbd => {
                        if nogood1.lbd != nogood2.lbd {
                            // Recall that lower LBD is better.
                            nogood1.lbd.cmp(&nogood2.lbd)
                        } else {
                            // Note that here we reverse nogood1 and nogood2,
                            // because a higher value for activity is better.
                            nogood2.activity.partial_cmp(&nogood1.activity).unwrap()
                        }
                    }
                }
            });
    }

    /// Decays the activity bump increment by
    /// [`LearningOptions::self.parameters.activity_decay_factor`].
    pub(crate) fn decay_nogood_activities(&mut self) {
        self.parameters.activity_bump_increment /= self.parameters.activity_decay_factor;
        for &id in &self.bumped_nogoods {
            self.nogoods[id].block_bumps = false;
        }
        self.bumped_nogoods.clear();
    }
}

impl NogoodPropagator {
    /// Does simple preprocessing, modifying the input nogood by:
    ///     1. Removing duplicate predicates.
    ///     2. Removing satisfied predicates at the root.
    ///     3. Detecting predicates falsified at the root. In that case, the nogood is preprocessed
    ///        to the empty nogood.
    ///     4. Conflicting predicates?
    fn preprocess_nogood(nogood: &mut Vec<Predicate>, context: &mut PropagationContextMut) {
        pumpkin_assert_simple!(context.get_decision_level() == 0);
        // The code below is broken down into several parts

        // We opt for semantic minimisation upfront. This way we avoid the possibility of having
        // assigned predicates in the final nogood. This could happen since the root bound can
        // change since the initial time the semantic minimiser recorded it, so it would not know
        // that a previously nonroot bound is now actually a root bound.

        // Semantic minimisation will take care of removing duplicate predicates, conflicting
        // nogoods, and may result in few predicates since it removes redundancies.
        *nogood = context.semantic_minimiser.minimise(
            nogood,
            context.assignments,
            Mode::EnableEqualityMerging,
        );

        // Check if the nogood cannot be violated, i.e., it has a falsified predicate.
        if nogood.is_empty() || nogood.iter().any(|p| context.is_predicate_falsified(*p)) {
            *nogood = vec![Predicate::trivially_false()];
            return;
        }

        // Remove predicates that are satisfied at the root level.
        nogood.retain(|p| !context.is_predicate_satisfied(*p));

        // If the nogood is violating at the root, the previous retain would leave an empty nogood.
        // Return a violating nogood.
        if nogood.is_empty() {
            *nogood = vec![Predicate::trivially_true()];
        }

        // Done with preprocessing, the result is stored in the input nogood.
    }
}

/// Debug methods
impl NogoodPropagator {
    fn debug_propagate_nogood_from_scratch(
        &self,
        nogood_id: NogoodId,
        context: &mut PropagationContextMut,
    ) -> Result<(), Inconsistency> {
        // This is an inefficient implementation for testing purposes
        let nogood = &self.nogoods[nogood_id];

        if nogood.is_deleted {
            return Ok(());
        }

        // First we get the number of falsified predicates
        let has_falsified_predicate = nogood
            .predicates
            .iter()
            .any(|predicate| context.evaluate_predicate(*predicate).is_some_and(|x| !x));

        // If at least one predicate is false, then the nogood can be skipped
        if has_falsified_predicate {
            return Ok(());
        }

        let num_satisfied_predicates = nogood
            .predicates
            .iter()
            .filter(|predicate| context.evaluate_predicate(**predicate).is_some_and(|x| x))
            .count();

        let nogood_len = nogood.predicates.len();

        // If all predicates in the nogood are satisfied, there is a conflict.
        if num_satisfied_predicates == nogood_len {
            return Err(Inconsistency::Conflict(
                nogood.predicates.iter().copied().collect(),
            ));
        }
        // If all but one predicate are satisfied, then we can propagate.
        //
        // Note that this only makes sense since we know that there are no falsifying predicates at
        // this point.
        else if num_satisfied_predicates == nogood_len - 1 {
            // Note that we negate the remaining unassigned predicate!
            let propagated_predicate = nogood
                .predicates
                .iter()
                .find(|predicate| context.evaluate_predicate(**predicate).is_none())
                .unwrap()
                .not();

            // println!(
<<<<<<< HEAD
            //    "Debug Propagating {propagated_predicate} - {:?}",
=======
            //    "Debug Propagating {propagated_predicate} for nogood {nogood_id:?} - {:?}",
>>>>>>> 3af83423
            //    nogood
            //        .predicates
            //        .iter()
            //        .map(|predicate| (
            //            predicate,
            //            context.lower_bound(&predicate.get_domain()),
            //            context.upper_bound(&predicate.get_domain())
            //        ))
            //        .collect::<Vec<_>>()
            //);

            assert!(nogood
                .predicates
                .iter()
                .any(|p| *p == propagated_predicate.not()));

            // Cannot use lazy explanations when propagating from scratch
            // since the propagated predicate may not be at position zero.
            // but we cannot change the nogood since this function is with nonmutable self.
            //
            // So an eager reason is constructed
            let reason: PropositionalConjunction = nogood
                .predicates
                .iter()
                .filter(|p| **p != !propagated_predicate)
                .copied()
                .collect();

            context.post_predicate(propagated_predicate, reason)?;
        }
        Ok(())
    }

    /// Checks for each nogood whether the first two predicates in the nogood are being watched
    fn debug_is_properly_watched(&self, domain_faithfulness: &mut DomainFaithfulness) -> bool {
        let mut is_watching = |predicate: Predicate, nogood_id: NogoodId| -> bool {
            pumpkin_assert_moderate!(domain_faithfulness
                .get_id_for_predicate(predicate)
                .is_some());
            let predicate_id = domain_faithfulness.get_id_for_predicate(predicate).unwrap();
            self.watch_lists[predicate_id].watchers.contains(&nogood_id)
        };

        for nogood in self.nogoods.iter().enumerate() {
            let nogood_id = NogoodId {
                id: nogood.0 as u32,
            };

            if nogood.1.is_deleted {
                // If the clause is deleted then it will have no watchers
                assert!(
                    !is_watching(nogood.1.predicates[0], nogood_id)
                        && !is_watching(nogood.1.predicates[1], nogood_id)
                );
                continue;
            }

            if !(is_watching(nogood.1.predicates[0], nogood_id)
                && is_watching(nogood.1.predicates[1], nogood_id))
            {
                eprintln!("Nogood id: {}", nogood_id.id);
                eprintln!("Nogood: {:?}", nogood);
                eprintln!(
                    "watching 0: {}",
                    is_watching(nogood.1.predicates[0], nogood_id)
                );
                eprintln!(
                    "watching 1: {}",
                    is_watching(nogood.1.predicates[1], nogood_id)
                );
            }

            assert!(
                is_watching(nogood.1.predicates[0], nogood_id)
                    && is_watching(nogood.1.predicates[1], nogood_id)
            );
        }
        true
    }
}

#[cfg(test)]
mod tests {
    use super::NogoodPropagator;
    use crate::conjunction;
    use crate::engine::propagation::store::PropagatorStore;
    use crate::engine::propagation::PropagationContextMut;
    use crate::engine::propagation::PropagatorId;
    use crate::engine::test_solver::TestSolver;
    use crate::engine::DomainFaithfulness;
    use crate::predicate;

    fn downcast_to_nogood_propagator(
        nogood_propagator: PropagatorId,
        propagators: &mut PropagatorStore,
    ) -> &mut NogoodPropagator {
        match propagators[nogood_propagator].downcast_mut::<NogoodPropagator>() {
            Some(nogood_propagator) => nogood_propagator,
            None => panic!("Provided propagator should be the nogood propagator"),
        }
    }

    #[test]
    fn ternary_nogood_propagate() {
        let mut solver = TestSolver::default();
        let dummy = solver.new_variable(0, 1);
        let a = solver.new_variable(1, 3);
        let b = solver.new_variable(-4, 4);
        let c = solver.new_variable(-10, 20);

        let propagator = solver
            .new_propagator(NogoodPropagator::default())
            .expect("no empty domains");

        let _ = solver.increase_lower_bound_and_notify(propagator, dummy.id, dummy, 1);
        let mut domain_faithfulness = DomainFaithfulness::default();

        let nogood = conjunction!([a >= 2] & [b >= 1] & [c >= 10]);
        {
            let mut context = PropagationContextMut::new(
                &mut solver.stateful_assignments,
                &mut solver.assignments,
                &mut solver.reason_store,
                &mut solver.semantic_minimiser,
                &mut domain_faithfulness,
                propagator,
            );

            downcast_to_nogood_propagator(propagator, &mut solver.propagator_store)
                .add_nogood(nogood.into(), &mut context)
                .expect("");
        }

        let _ = solver.increase_lower_bound_and_notify(propagator, a.id, a, 3);
        let _ = solver.increase_lower_bound_and_notify(propagator, b.id, b, 0);

        solver.propagate_until_fixed_point(propagator).expect("");

        let _ = solver.increase_lower_bound_and_notify(propagator, c.id, c, 15);

        solver.propagate(propagator).expect("");

        assert_eq!(solver.upper_bound(b), 0);

        let reason_lb = solver.get_reason_int(predicate!(b <= 0));
        assert_eq!(conjunction!([a >= 2] & [c >= 10]), reason_lb);
    }

    #[test]
    fn unsat() {
        let mut solver = TestSolver::default();
        let a = solver.new_variable(1, 3);
        let b = solver.new_variable(-4, 4);
        let c = solver.new_variable(-10, 20);

        let propagator = solver
            .new_propagator(NogoodPropagator::default())
            .expect("no empty domains");
        let mut domain_faithfulness = DomainFaithfulness::default();

        let nogood = conjunction!([a >= 2] & [b >= 1] & [c >= 10]);
        {
            let mut context = PropagationContextMut::new(
                &mut solver.stateful_assignments,
                &mut solver.assignments,
                &mut solver.reason_store,
                &mut solver.semantic_minimiser,
                &mut domain_faithfulness,
                propagator,
            );

            downcast_to_nogood_propagator(propagator, &mut solver.propagator_store)
                .add_nogood(nogood.into(), &mut context)
                .expect("");
        }

        let _ = solver.increase_lower_bound_and_notify(propagator, a.id, a, 3);
        let _ = solver.increase_lower_bound_and_notify(propagator, b.id, b, 1);
        let _ = solver.increase_lower_bound_and_notify(propagator, c.id, c, 15);

        let result = solver.propagate_until_fixed_point(propagator);
        assert!(result.is_err());
    }
}<|MERGE_RESOLUTION|>--- conflicted
+++ resolved
@@ -1,9 +1,6 @@
 use std::ops::Not;
 
-<<<<<<< HEAD
 use itertools::Itertools;
-=======
->>>>>>> 3af83423
 use log::info;
 use log::warn;
 use range_collections::RangeSet;
@@ -19,13 +16,9 @@
 use crate::basic_types::Inconsistency;
 use crate::basic_types::PredicateId;
 use crate::basic_types::PropositionalConjunction;
-use crate::basic_types::Trail;
 use crate::containers::KeyedVec;
 use crate::containers::StorageKey;
-<<<<<<< HEAD
 use crate::create_statistics_struct;
-=======
->>>>>>> 3af83423
 use crate::engine::conflict_analysis::Mode;
 use crate::engine::nogoods::Lbd;
 use crate::engine::predicates::predicate::Predicate;
@@ -42,11 +35,7 @@
 use crate::engine::ConstraintSatisfactionSolver;
 use crate::engine::DomainFaithfulness;
 use crate::engine::SolverStatistics;
-<<<<<<< HEAD
-use crate::engine::StateChange;
-=======
 use crate::engine::StatefulAssignments;
->>>>>>> 3af83423
 use crate::propagators::nogoods::Nogood;
 use crate::pumpkin_assert_advanced;
 use crate::pumpkin_assert_moderate;
@@ -150,7 +139,6 @@
         false
     }
 
-<<<<<<< HEAD
     pub(crate) fn add_incompatability(
         &mut self,
         incompatibility_matrix: Option<Vec<Vec<Literal>>>,
@@ -160,8 +148,6 @@
         self.mapping = mapping;
     }
 
-=======
->>>>>>> 3af83423
     fn is_watched_predicate(
         predicate: Predicate,
         predicate_id: &PredicateId,
@@ -190,29 +176,21 @@
         0
     }
 
-<<<<<<< HEAD
     fn log_statistics(&self, statistic_logger: StatisticLogger) {
         self.statistics.log(statistic_logger)
     }
 
-=======
->>>>>>> 3af83423
     fn notify_predicate_id_satisfied(&mut self, predicate_id: PredicateId) {
         self.updated_predicate_ids.push(predicate_id);
     }
 
     fn propagate(&mut self, mut context: PropagationContextMut) -> Result<(), Inconsistency> {
-<<<<<<< HEAD
-        info!("Nogood Propagator Propagating");
-=======
         info!("Nogood Propagator Propagating ",);
->>>>>>> 3af83423
         pumpkin_assert_advanced!(self.debug_is_properly_watched(context.domain_faithfulness));
 
         // First we perform nogood management to ensure that the database does not grow excessively
         // large with "bad" nogoods
         self.clean_up_learned_nogoods_if_needed(&mut context);
-<<<<<<< HEAD
 
         self.statistics
             .average_num_low_lbd
@@ -220,8 +198,6 @@
         self.statistics
             .average_num_high_lbd
             .add_term(self.learned_nogood_ids.high_lbd.len() as u64);
-=======
->>>>>>> 3af83423
 
         if self.watch_lists.len() <= context.assignments().num_domains() as usize {
             self.watch_lists.resize(
@@ -258,20 +234,27 @@
             let mut index = 0;
             while index < self.watch_lists[predicate_id].watchers.len() {
                 let nogood_id = self.watch_lists[predicate_id].watchers[index];
-<<<<<<< HEAD
-                let nogood = &mut self.nogoods[nogood_id].predicates;
+
+                // We first check whether the cached predicate might already make the nogood
+                // satisfied
+                if context.is_predicate_falsified(self.nogoods[nogood_id].cached_predicate) {
+                    index += 1;
+                    continue;
+                }
+                let nogood_predicates = &mut self.nogoods[nogood_id].predicates;
 
                 // Place the watched predicate at position 1 for simplicity.
-                if Self::is_watched_predicate(nogood[0], &predicate_id, &mut context) {
-                    nogood.swap(0, 1);
+                if Self::is_watched_predicate(nogood_predicates[0], &predicate_id, &mut context) {
+                    nogood_predicates.swap(0, 1);
                 }
 
-                pumpkin_assert_moderate!(context.is_predicate_satisfied(nogood[1]));
+                pumpkin_assert_moderate!(context.is_predicate_satisfied(nogood_predicates[1]));
 
                 // Check the other watched predicate is already falsified, in which case
                 // no propagation can take place. Recall that the other watched
                 // predicate is at position 0 due to previous code.
-                if context.is_predicate_falsified(nogood[0]) {
+                if context.is_predicate_falsified(nogood_predicates[0]) {
+                    self.nogoods[nogood_id].cached_predicate = nogood_predicates[0];
                     index += 1;
                     continue;
                 }
@@ -280,23 +263,23 @@
                 // to replace the watched predicate.
                 let mut found_new_watch = false;
                 // Start from index 2 since we are skipping watched predicates.
-                for i in 2..nogood.len() {
+                for i in 2..nogood_predicates.len() {
                     // Find a predicate that is either false or unassigned,
                     // i.e., not assigned true.
-                    if !context.is_predicate_satisfied(nogood[i]) {
+                    if !context.is_predicate_satisfied(nogood_predicates[i]) {
                         // Found another predicate that can be the watcher.
                         found_new_watch = true;
                         // todo: does it make sense to replace the cached predicate with
                         // this new predicate?
 
                         // Replace the current watcher with the new predicate watcher.
-                        nogood.swap(1, i);
+                        nogood_predicates.swap(1, i);
                         // Add this nogood to the watch list of the new watcher.
                         Self::add_watcher(
                             context.domain_faithfulness,
-                            context.stateful_trail,
+                            context.stateful_assignments,
                             &mut self.watch_lists,
-                            nogood[1],
+                            nogood_predicates[1],
                             nogood_id,
                             context.assignments,
                         );
@@ -311,7 +294,7 @@
                     let _ = self.watch_lists[predicate_id].watchers.swap_remove(index);
                     if let Some(incompatability_matrix) = &self.incompatibility_matrix {
                         if let Some(mapping) = &self.mapping {
-                            let filter = nogood
+                            let filter = nogood_predicates
                                 .iter()
                                 .filter(|predicate| {
                                     !context.is_predicate_satisfied(**predicate)
@@ -320,7 +303,7 @@
                                 .map(|predicate| !(*predicate))
                                 .collect_vec();
                             if filter.len() == 2
-                                && !nogood
+                                && !nogood_predicates
                                     .iter()
                                     .any(|predicate| context.is_predicate_falsified(*predicate))
                             {
@@ -368,13 +351,14 @@
                                             context.upper_bound(&filter[1].get_domain())
                                         );
                                         self.statistics.found_disjointness += 1;
-                                        let explanation: PropositionalConjunction = nogood
-                                            .iter()
-                                            .filter(|predicate| {
-                                                context.is_predicate_satisfied(**predicate)
-                                            })
-                                            .cloned()
-                                            .collect();
+                                        let explanation: PropositionalConjunction =
+                                            nogood_predicates
+                                                .iter()
+                                                .filter(|predicate| {
+                                                    context.is_predicate_satisfied(**predicate)
+                                                })
+                                                .cloned()
+                                                .collect();
                                         context.assign_literal(
                                             &incompatability_matrix
                                                 [mapping[filter[0].get_domain()]]
@@ -400,13 +384,14 @@
                                             context.upper_bound(&filter[1].get_domain())
                                         );
                                         self.statistics.found_disjointness += 1;
-                                        let explanation: PropositionalConjunction = nogood
-                                            .iter()
-                                            .filter(|predicate| {
-                                                context.is_predicate_satisfied(**predicate)
-                                            })
-                                            .cloned()
-                                            .collect();
+                                        let explanation: PropositionalConjunction =
+                                            nogood_predicates
+                                                .iter()
+                                                .filter(|predicate| {
+                                                    context.is_predicate_satisfied(**predicate)
+                                                })
+                                                .cloned()
+                                                .collect();
                                         context.assign_literal(
                                             &incompatability_matrix
                                                 [mapping[filter[0].get_domain()]]
@@ -423,84 +408,6 @@
                 }
 
                 // At this point, nonwatched predicates and nogood[1] are falsified.
-                pumpkin_assert_advanced!(nogood
-                    .iter()
-                    .skip(1)
-                    .all(|p| context.is_predicate_satisfied(*p)));
-
-                // There are two scenarios:
-                // nogood[0] is unassigned -> propagate the predicate to false
-                // nogood[0] is assigned true -> conflict.
-                let reason = Reason::DynamicLazy(nogood_id.id as u64);
-
-                let result = context.post_predicate(!nogood[0], reason);
-                // If the propagation lead to a conflict.
-                if let Err(e) = result {
-                    return Err(e.into());
-                }
-=======
-
-                // We first check whether the cached predicate might already make the nogood
-                // satisfied
-                if context.is_predicate_falsified(self.nogoods[nogood_id].cached_predicate) {
-                    index += 1;
-                    continue;
-                }
-                let nogood_predicates = &mut self.nogoods[nogood_id].predicates;
-
-                // Place the watched predicate at position 1 for simplicity.
-                if Self::is_watched_predicate(nogood_predicates[0], &predicate_id, &mut context) {
-                    nogood_predicates.swap(0, 1);
-                }
-
-                pumpkin_assert_moderate!(context.is_predicate_satisfied(nogood_predicates[1]));
-
-                // Check the other watched predicate is already falsified, in which case
-                // no propagation can take place. Recall that the other watched
-                // predicate is at position 0 due to previous code.
-                if context.is_predicate_falsified(nogood_predicates[0]) {
-                    self.nogoods[nogood_id].cached_predicate = nogood_predicates[0];
-                    index += 1;
-                    continue;
-                }
-
-                // Look for another nonsatisfied predicate
-                // to replace the watched predicate.
-                let mut found_new_watch = false;
-                // Start from index 2 since we are skipping watched predicates.
-                for i in 2..nogood_predicates.len() {
-                    // Find a predicate that is either false or unassigned,
-                    // i.e., not assigned true.
-                    if !context.is_predicate_satisfied(nogood_predicates[i]) {
-                        // Found another predicate that can be the watcher.
-                        found_new_watch = true;
-                        // todo: does it make sense to replace the cached predicate with
-                        // this new predicate?
-
-                        // Replace the current watcher with the new predicate watcher.
-                        nogood_predicates.swap(1, i);
-                        // Add this nogood to the watch list of the new watcher.
-                        Self::add_watcher(
-                            context.domain_faithfulness,
-                            context.stateful_assignments,
-                            &mut self.watch_lists,
-                            nogood_predicates[1],
-                            nogood_id,
-                            context.assignments,
-                        );
-
-                        // No propagation is taking place, go to the next nogood.
-                        break;
-                    }
-                } // end iterating through the nogood
-
-                if found_new_watch {
-                    // We remove the current watcher
-                    let _ = self.watch_lists[predicate_id].watchers.swap_remove(index);
-                    continue;
-                }
-
-                // At this point, nonwatched predicates and nogood[1] are falsified.
                 pumpkin_assert_advanced!(nogood_predicates
                     .iter()
                     .skip(1)
@@ -516,7 +423,6 @@
                 if let Err(e) = result {
                     return Err(e.into());
                 }
->>>>>>> 3af83423
                 index += 1;
             }
         }
@@ -567,11 +473,7 @@
             // zero), since it will share a decision level with one of the other predicates.
             let current_lbd = self.lbd_helper.compute_lbd(
                 &self.nogoods[id].predicates.as_slice()[1..],
-<<<<<<< HEAD
-                #[allow(deprecated, reason = "Should be refactored")]
-=======
                 #[allow(deprecated, reason = "Should be changed when the API is changed")]
->>>>>>> 3af83423
                 context.assignments(),
             );
 
@@ -618,7 +520,7 @@
         &mut self,
         nogood: Vec<Predicate>,
         context: &mut PropagationContextMut,
-        statistics: &mut SolverStatistics,
+        _statistics: &mut SolverStatistics,
     ) {
         // We treat unit nogoods in a special way by adding it as a permanent nogood at the
         // root-level; this is essentially the same as adding a predicate at the root level
@@ -645,7 +547,7 @@
         // Now we add two watchers to the first two predicates in the nogood
         NogoodPropagator::add_watcher(
             context.domain_faithfulness,
-            context.stateful_trail,
+            context.stateful_assignments,
             &mut self.watch_lists,
             self.nogoods[new_id].predicates[0],
             new_id,
@@ -653,7 +555,7 @@
         );
         NogoodPropagator::add_watcher(
             context.domain_faithfulness,
-            context.stateful_trail,
+            context.stateful_assignments,
             &mut self.watch_lists,
             self.nogoods[new_id].predicates[1],
             new_id,
@@ -715,11 +617,7 @@
         // Now we add two watchers to the first two predicates in the nogood
         NogoodPropagator::add_watcher(
             context.domain_faithfulness,
-<<<<<<< HEAD
-            context.stateful_trail,
-=======
             context.stateful_assignments,
->>>>>>> 3af83423
             &mut self.watch_lists,
             self.nogoods[new_id].predicates[0],
             new_id,
@@ -727,11 +625,7 @@
         );
         NogoodPropagator::add_watcher(
             context.domain_faithfulness,
-<<<<<<< HEAD
-            context.stateful_trail,
-=======
             context.stateful_assignments,
->>>>>>> 3af83423
             &mut self.watch_lists,
             self.nogoods[new_id].predicates[1],
             new_id,
@@ -844,11 +738,7 @@
 
             NogoodPropagator::add_watcher(
                 context.domain_faithfulness,
-<<<<<<< HEAD
-                context.stateful_trail,
-=======
                 context.stateful_assignments,
->>>>>>> 3af83423
                 &mut self.watch_lists,
                 self.nogoods[new_id].predicates[0],
                 new_id,
@@ -856,11 +746,7 @@
             );
             NogoodPropagator::add_watcher(
                 context.domain_faithfulness,
-<<<<<<< HEAD
-                context.stateful_trail,
-=======
                 context.stateful_assignments,
->>>>>>> 3af83423
                 &mut self.watch_lists,
                 self.nogoods[new_id].predicates[1],
                 new_id,
@@ -877,11 +763,7 @@
     /// Adds a watcher to the predicate in the provided nogood with the provided [`NogoodId`].
     fn add_watcher(
         domain_faithfulness: &mut DomainFaithfulness,
-<<<<<<< HEAD
-        stateful_trail: &mut Trail<StateChange>,
-=======
         stateful_assignments: &mut StatefulAssignments,
->>>>>>> 3af83423
         watch_lists: &mut KeyedVec<PredicateId, NogoodWatchList>,
         predicate: Predicate,
         nogood_id: NogoodId,
@@ -896,11 +778,7 @@
         }
 
         let predicate_id =
-<<<<<<< HEAD
-            domain_faithfulness.watch_predicate(predicate, stateful_trail, assignments);
-=======
             domain_faithfulness.watch_predicate(predicate, stateful_assignments, assignments);
->>>>>>> 3af83423
         while watch_lists.len() <= predicate_id.index() {
             let _ = watch_lists.push(NogoodWatchList::default());
         }
@@ -1157,11 +1035,7 @@
                 .not();
 
             // println!(
-<<<<<<< HEAD
-            //    "Debug Propagating {propagated_predicate} - {:?}",
-=======
             //    "Debug Propagating {propagated_predicate} for nogood {nogood_id:?} - {:?}",
->>>>>>> 3af83423
             //    nogood
             //        .predicates
             //        .iter()
