use std::ops::Not;

use log::warn;

use super::LearnedNogoodSortingStrategy;
use super::LearningOptions;
use super::NogoodId;
use super::NogoodInfo;
use crate::basic_types::moving_averages::MovingAverage;
use crate::basic_types::Inconsistency;
use crate::basic_types::PredicateId;
use crate::basic_types::PropagationStatusCP;
use crate::basic_types::PropagatorConflict;
use crate::basic_types::PropositionalConjunction;
use crate::containers::KeyedVec;
use crate::containers::StorageKey;
use crate::engine::conflict_analysis::Mode;
use crate::engine::notifications::PredicateNotifier;
use crate::engine::predicates::predicate::Predicate;
use crate::engine::propagation::constructor::PropagatorConstructor;
use crate::engine::propagation::constructor::PropagatorConstructorContext;
use crate::engine::propagation::contexts::HasAssignments;
use crate::engine::propagation::ExplanationContext;
use crate::engine::propagation::PropagationContext;
use crate::engine::propagation::PropagationContextMut;
use crate::engine::propagation::Propagator;
use crate::engine::propagation::ReadDomains;
use crate::engine::reason::Reason;
use crate::engine::reason::ReasonStore;
use crate::engine::Assignments;
use crate::engine::ConstraintSatisfactionSolver;
use crate::engine::Lbd;
use crate::engine::SolverStatistics;
<<<<<<< HEAD
use crate::engine::TrailedValues;
=======
use crate::predicate;
use crate::proof::InferenceCode;
use crate::propagators::nogoods::Nogood;
>>>>>>> 49344d6c
use crate::pumpkin_assert_advanced;
use crate::pumpkin_assert_moderate;
use crate::pumpkin_assert_simple;

/// A propagator which propagates nogoods (i.e. a list of [`Predicate`]s which cannot all be true
/// at the same time).
///
/// It should be noted that this propagator is notified about each event which occurs in the solver
/// (since the propagator does not know which IDs will be present in its learnt clauses).
///
/// The idea for propagation is the two-watcher scheme; this is achieved by internally keeping
/// track of watch lists.
#[derive(Clone, Debug, Default)]
pub(crate) struct NogoodPropagator {
<<<<<<< HEAD
    /// The predicates corresponding to each Nogood.
    nogood_predicates: KeyedVec<NogoodId, Vec<Predicate>>,
    /// The information corresponding to each nogood; including activity, and lbd.
    nogood_info: KeyedVec<NogoodId, NogoodInfo>,
    /// For each nogood, this structure stores the predicate which was last found to be falsified;
    /// we store this predicate to allow for simple checking of whether a nogood might be
    /// satisfied
    cached_predicates: KeyedVec<NogoodId, Predicate>,
=======
    /// The list of currently stored nogoods
    nogoods: KeyedVec<NogoodId, Nogood>,
    /// The inference codes for the nogoods.
    inference_codes: KeyedVec<NogoodId, InferenceCode>,
>>>>>>> 49344d6c
    /// Nogoods which are permanently present
    permanent_nogoods: Vec<NogoodId>,
    /// The ids of the nogoods sorted based on whether they have a "low" LBD score or a "high" LBD
    /// score.
    learned_nogood_ids: LearnedNogoodIds,
    /// Ids which have been deleted and can now be re-used
    delete_ids: Vec<NogoodId>,
    /// Watch lists for the nogood propagator.
    // TODO: could improve the data structure for watching.
    watch_lists: KeyedVec<PredicateId, Vec<NogoodId>>,
    /// Keep track of the events which the propagator has been notified of.
    updated_predicate_ids: Vec<PredicateId>,
    /// A helper for calculating the LBD for the nogoods.
    lbd_helper: Lbd,
    /// The parameters which influence the learning of the propagator and aspects such as clause
    /// management
    parameters: LearningOptions,
    /// The nogoods which have been bumped.
    bumped_nogoods: Vec<NogoodId>,
}

impl PropagatorConstructor for NogoodPropagator {
    type PropagatorImpl = Self;

    fn create(self, _: PropagatorConstructorContext) -> Self::PropagatorImpl {
        self
    }
}

/// A struct which keeps track of which nogoods are considered "high" LBD and which nogoods are
/// considered "low" LBD.
#[derive(Default, Debug, Clone)]
struct LearnedNogoodIds {
    low_lbd: Vec<NogoodId>,
    high_lbd: Vec<NogoodId>,
}

impl NogoodPropagator {
    pub(crate) fn with_options(parameters: LearningOptions) -> Self {
        Self {
            parameters,
            ..Default::default()
        }
    }

    /// Determines whether the nogood (pointed to by `id`) is propagating using the following
    /// reasoning:
    ///
    /// - The predicate at position 0 is falsified; this is one of the conventions of the nogood
    ///   propagator
    /// - The reason for the predicate is the nogood propagator
    fn is_nogood_propagating(
        &self,
        context: PropagationContext,
        reason_store: &ReasonStore,
        id: NogoodId,
    ) -> bool {
        if context.is_predicate_falsified(self.nogood_predicates[id][0]) {
            let trail_position = context
                .assignments()
                .get_trail_position(&!self.nogood_predicates[id][0])
                .unwrap();
            let trail_entry = context.assignments().get_trail_entry(trail_position);
            if let Some((reason_ref, _)) = trail_entry.reason {
                let propagator_id = reason_store.get_propagator(reason_ref);
                let code = reason_store.get_lazy_code(reason_ref);

                // We check whether the predicate was propagated by the nogood propagator first
                let propagated_by_nogood_propagator =
                    propagator_id == ConstraintSatisfactionSolver::get_nogood_propagator_id();
                // Then we check whether the lazy reason for the propagation was this particular
                // nogood
                let code_matches_id = code.is_none() || *code.unwrap() == id.id as u64;
                return propagated_by_nogood_propagator && code_matches_id;
            }
        }
        false
    }

    fn is_watched_predicate(
        predicate: Predicate,
        predicate_id: &PredicateId,
        context: &mut PropagationContextMut,
    ) -> bool {
        context
            .predicate_notifier
            .predicate_to_id
            .has_id_for_predicate(predicate)
            && context.predicate_notifier.predicate_to_id.get_id(predicate) == *predicate_id
    }
}

impl Propagator for NogoodPropagator {
    fn name(&self) -> &str {
        // It is important to keep this name exactly this.
        // In parts of code for debugging, it looks for this particular name.
        "NogoodPropagator"
    }

    fn priority(&self) -> u32 {
        0
    }

    fn notify_predicate_id_satisfied(&mut self, predicate_id: PredicateId) {
        self.updated_predicate_ids.push(predicate_id);
    }

    fn propagate(&mut self, mut context: PropagationContextMut) -> Result<(), Inconsistency> {
        pumpkin_assert_advanced!(self.debug_is_properly_watched(context.predicate_notifier));

        // First we perform nogood management to ensure that the database does not grow excessively
        // large with "bad" nogoods
        self.clean_up_learned_nogoods_if_needed(
            PropagationContext {
                assignments: context.assignments,
            },
            context.reason_store,
            context.predicate_notifier,
        );

        if self.watch_lists.len() <= context.assignments().num_domains() as usize {
            self.watch_lists.resize(
                context.assignments().num_domains() as usize + 1,
                Vec::default(),
            );
        }

<<<<<<< HEAD
        // TODO: should drop all elements afterwards
        for predicate_id in self.updated_predicate_ids.drain(..) {
            pumpkin_assert_moderate!(
                context.is_predicate_satisfied(
                    context
                        .predicate_notifier
                        .get_predicate_for_id(predicate_id)
                ),
                "The predicate {} should be satisfied but was not - bounds: {}, {}",
                context
                    .predicate_notifier
                    .get_predicate_for_id(predicate_id),
                context.lower_bound(
                    &context
                        .predicate_notifier
                        .get_predicate_for_id(predicate_id)
                        .get_domain()
                ),
                context.upper_bound(
                    &context
                        .predicate_notifier
                        .get_predicate_for_id(predicate_id)
                        .get_domain()
                )
            );
            let mut index = 0;
            while index < self.watch_lists[predicate_id].len() {
                let nogood_id = self.watch_lists[predicate_id][index];

                // We first check whether the cached predicate might already make the nogood
                // satisfied
                if context.is_predicate_falsified(self.cached_predicates[nogood_id]) {
                    index += 1;
                    continue;
                }
                let nogood_predicates = &mut self.nogood_predicates[nogood_id];

                // Place the watched predicate at position 1 for simplicity.
                if Self::is_watched_predicate(nogood_predicates[0], &predicate_id, &mut context) {
                    nogood_predicates.swap(0, 1);
                }

                pumpkin_assert_moderate!(context.is_predicate_satisfied(nogood_predicates[1]));

                // Check the other watched predicate is already falsified, in which case
                // no propagation can take place. Recall that the other watched
                // predicate is at position 0 due to previous code.
                if context.is_predicate_falsified(nogood_predicates[0]) {
                    self.cached_predicates[nogood_id] = nogood_predicates[0];
                    index += 1;
                    continue;
                }
=======
        let old_trail_position = context.assignments.trail.len() - 1;

        for (domain_event, updated_domain_id) in self.enqueued_updates.drain() {
            let mut current_index = 0;
            let mut end_index = 0;

            match domain_event {
                IntDomainEvent::LowerBound => {
                    let old_lower_bound = context.lower_bound_at_trail_position(
                        &updated_domain_id,
                        self.last_index_on_trail,
                    );
                    let new_lower_bound = context.lower_bound(&updated_domain_id);

                    // Effectively, resizing the watch list to size zero,
                    // and in the loop add some of the old watchers back.
                    let num_watchers =
                        self.watch_lists[updated_domain_id].num_lower_bound_watchers();
                    // Iterate through all watchers.
                    while current_index < num_watchers {
                        let right_hand_side = self.watch_lists[updated_domain_id]
                            .get_lower_bound_watcher_at_index(current_index)
                            .right_hand_side;

                        if old_lower_bound < right_hand_side && right_hand_side <= new_lower_bound {
                            let nogood_id = self.watch_lists[updated_domain_id]
                                .get_lower_bound_watcher_at_index(current_index)
                                .nogood_id;

                            let inference_code = self.inference_codes[nogood_id];
                            let nogood = &mut self.nogoods[nogood_id].predicates;

                            let is_watched_predicate = |predicate: Predicate| {
                                predicate.is_lower_bound_predicate()
                                    && predicate.get_domain() == updated_domain_id
                            };

                            // Place the watched predicate at position 1 for simplicity.
                            if is_watched_predicate(nogood[0]) {
                                nogood.swap(0, 1);
                            }

                            pumpkin_assert_moderate!(context.is_predicate_satisfied(nogood[1]));

                            // Check the other watched predicate is already falsified, in which case
                            // no propagation can take place. Recall that the other watched
                            // predicate is at position 0 due to previous code.
                            // todo: check if comparing to the cache literal would make sense.
                            if context.is_predicate_falsified(nogood[0]) {
                                // Keep the watchers, the nogood is falsified,
                                // no propagation can take place.
                                self.watch_lists[updated_domain_id]
                                    .set_lower_bound_watcher_to_other_watcher(
                                        end_index,
                                        current_index,
                                    );
                                current_index += 1;
                                end_index += 1;
                                continue;
                            }
                            // Look for another nonsatisfied predicate
                            // to replace the watched predicate.
                            let mut found_new_watch = false;
                            // Start from index 2 since we are skipping watched predicates.
                            for i in 2..nogood.len() {
                                // Find a predicate that is either false or unassigned,
                                // i.e., not assigned true.
                                if !context.is_predicate_satisfied(nogood[i]) {
                                    // Found another predicate that can be the watcher.
                                    found_new_watch = true;
                                    // todo: does it make sense to replace the cached predicate with
                                    // this new predicate?

                                    // Replace the current watcher with the new predicate watcher.
                                    nogood.swap(1, i);
                                    pumpkin_assert_moderate!(
                                        nogood[i].get_domain() == updated_domain_id
                                    );
                                    // Add this nogood to the watch list of the new watcher.
                                    Self::add_watcher(&mut self.watch_lists, nogood[1], nogood_id);

                                    // No propagation is taking place, go to the next nogood.
                                    break;
                                }
                            } // end iterating through the nogood

                            if found_new_watch {
                                // Note this nogood is effectively removed from the watch list
                                // of the the current predicate, since we
                                // are only incrementing the current index, and not copying
                                // anything to the end_index.
                                current_index += 1;
                                continue;
                            }

                            // Keep the current watch for this predicate.
                            self.watch_lists[updated_domain_id]
                                .set_lower_bound_watcher_to_other_watcher(end_index, current_index);
                            end_index += 1;
                            current_index += 1;

                            // At this point, nonwatched predicates and nogood[1] are true.
                            pumpkin_assert_advanced!(nogood
                                .iter()
                                .skip(1)
                                .all(|p| context.is_predicate_satisfied(*p)));

                            // There are two scenarios:
                            // nogood[0] is unassigned -> propagate the predicate to false
                            // nogood[0] is assigned true -> conflict.
                            let reason = Reason::DynamicLazy(nogood_id.id as u64);

                            let result = context.post(!nogood[0], reason, inference_code);
                            // If the propagation lead to a conflict.
                            if let Err(e) = result {
                                // Stop any further propagation and report the conflict.
                                // Readd the remaining watchers to the watch list.
                                while current_index < num_watchers {
                                    self.watch_lists[updated_domain_id]
                                        .set_lower_bound_watcher_to_other_watcher(
                                            end_index,
                                            current_index,
                                        );

                                    current_index += 1;
                                    end_index += 1;
                                }
                                self.watch_lists[updated_domain_id]
                                    .truncate_lower_bound_watchers(end_index);
                                return Err(e.into());
                            }
                        } else {
                            // Keep the current watch for this predicate.
                            self.watch_lists[updated_domain_id]
                                .set_lower_bound_watcher_to_other_watcher(end_index, current_index);
                            end_index += 1;
                            current_index += 1;
                        }
                    }
                    // Went through all the watchers.
                    if num_watchers > 0 {
                        self.watch_lists[updated_domain_id]
                            .truncate_lower_bound_watchers(end_index);
                    }
                }
                IntDomainEvent::UpperBound => {
                    let old_upper_bound = context.upper_bound_at_trail_position(
                        &updated_domain_id,
                        self.last_index_on_trail,
                    );
                    let new_upper_bound = context.upper_bound(&updated_domain_id);

                    // We are manually implementing a retain-like function from Vec.

                    // Effectively, resizing the watch list to size zero,
                    // and in the loop add some of the old watchers back.
                    let num_watchers =
                        self.watch_lists[updated_domain_id].num_upper_bound_watchers();
                    // Iterate through all watchers.
                    while current_index < num_watchers {
                        let right_hand_side = self.watch_lists[updated_domain_id]
                            .get_upper_bound_watcher_at_index(current_index)
                            .right_hand_side;

                        if old_upper_bound > right_hand_side && right_hand_side >= new_upper_bound {
                            let nogood_id = self.watch_lists[updated_domain_id]
                                .get_upper_bound_watcher_at_index(current_index)
                                .nogood_id;

                            let inference_code = self.inference_codes[nogood_id];
                            let nogood = &mut self.nogoods[nogood_id].predicates;

                            let is_watched_predicate = |predicate: Predicate| {
                                predicate.is_upper_bound_predicate()
                                    && predicate.get_domain() == updated_domain_id
                            };

                            // Place the watched predicate at position 1 for simplicity.
                            if is_watched_predicate(nogood[0]) {
                                nogood.swap(0, 1);
                            }

                            pumpkin_assert_moderate!(context.is_predicate_satisfied(nogood[1]));

                            // Check the other watched predicate is already falsified, in which case
                            // no propagation can take place. Recall that the other watched
                            // predicate is at position 0 due to previous code.
                            // todo: check if comparing to the cache literal would make sense.
                            if context.is_predicate_falsified(nogood[0]) {
                                // Keep the watchers, the nogood is falsified,
                                // no propagation can take place.
                                self.watch_lists[updated_domain_id]
                                    .set_upper_bound_watcher_to_other_watcher(
                                        end_index,
                                        current_index,
                                    );
                                current_index += 1;
                                end_index += 1;
                                continue;
                            }
                            // Look for another nonsatisfied predicate
                            // to replace the watched predicate.
                            let mut found_new_watch = false;
                            // Start from index 2 since we are skipping watched predicates.
                            for i in 2..nogood.len() {
                                // Find a predicate that is either false or unassigned,
                                // i.e., not assigned true.
                                if !context.is_predicate_satisfied(nogood[i]) {
                                    // Found another predicate that can be the watcher.
                                    found_new_watch = true;
                                    // Replace the current watcher with the new predicate watcher.
                                    nogood.swap(1, i);
                                    pumpkin_assert_moderate!(
                                        nogood[i].get_domain() == updated_domain_id
                                    );
                                    // Add this nogood to the watch list of the new watcher.
                                    Self::add_watcher(&mut self.watch_lists, nogood[1], nogood_id);

                                    // No propagation is taking place, go to the next nogood.
                                    break;
                                }
                            } // end iterating through the nogood

                            if found_new_watch {
                                // Note this nogood is effectively removed from the watch list
                                // of the the current predicate, since we
                                // are only incrementing the current index, and not copying
                                // anything to the end_index.

                                current_index += 1;
                                continue;
                            }

                            // Keep the current watch for this predicate.
                            self.watch_lists[updated_domain_id]
                                .set_upper_bound_watcher_to_other_watcher(end_index, current_index);
                            end_index += 1;
                            current_index += 1;

                            // At this point, nonwatched predicates and nogood[1] are true.
                            pumpkin_assert_advanced!(nogood
                                .iter()
                                .skip(1)
                                .all(|p| context.is_predicate_satisfied(*p)));

                            // There are two scenarios:
                            // nogood[0] is unassigned -> propagate the predicate to false
                            // nogood[0] is assigned true -> conflict.
                            let reason = Reason::DynamicLazy(nogood_id.id as u64);

                            let result = context.post(!nogood[0], reason, inference_code);
                            // If the propagation lead to a conflict.
                            if let Err(e) = result {
                                // Stop any further propagation and report the conflict.
                                // Readd the remaining watchers to the watch list.
                                while current_index < num_watchers {
                                    self.watch_lists[updated_domain_id]
                                        .set_upper_bound_watcher_to_other_watcher(
                                            end_index,
                                            current_index,
                                        );
                                    current_index += 1;
                                    end_index += 1;
                                }
                                self.watch_lists[updated_domain_id]
                                    .truncate_upper_bound_watchers(end_index);
                                return Err(e.into());
                            }
                        } else {
                            // Keep the current watch for this predicate.
                            self.watch_lists[updated_domain_id]
                                .set_upper_bound_watcher_to_other_watcher(end_index, current_index);
                            end_index += 1;
                            current_index += 1;
                        }
                    }
                    // Went through all the watchers.
                    if num_watchers > 0 {
                        self.watch_lists[updated_domain_id]
                            .truncate_upper_bound_watchers(end_index);
                    }
                }
                IntDomainEvent::Removal => {
                    let old_lower_bound = context.lower_bound_at_trail_position(
                        &updated_domain_id,
                        self.last_index_on_trail,
                    );
                    let new_lower_bound = context.lower_bound(&updated_domain_id);

                    let old_upper_bound = context.upper_bound_at_trail_position(
                        &updated_domain_id,
                        self.last_index_on_trail,
                    );
                    let new_upper_bound = context.upper_bound(&updated_domain_id);

                    // Effectively, resizing the watch list to size zero,
                    // and in the loop add some of the old watchers back.
                    let num_watchers =
                        self.watch_lists[updated_domain_id].num_inequality_watchers();
                    // Iterate through all watchers.
                    while current_index < num_watchers {
                        let right_hand_side = self.watch_lists[updated_domain_id]
                            .get_inequality_watcher_at_index(current_index)
                            .right_hand_side;

                        let update_domain = updated_domain_id;
                        // Only look at the watcher if:
                        // 1) The removed value was definitely removed due to bound changes, OR
                        // 2) The removed value is within the bounds, and was actually removed.
                        if old_upper_bound >= right_hand_side && right_hand_side > new_upper_bound
                            || old_lower_bound <= right_hand_side
                                && right_hand_side < new_lower_bound
                            || (new_lower_bound < right_hand_side
                                && right_hand_side < new_upper_bound
                                && context.is_predicate_satisfied(predicate!(
                                    update_domain != right_hand_side
                                )))
                        {
                            let nogood_id = self.watch_lists[updated_domain_id]
                                .get_inequality_watcher_at_index(current_index)
                                .nogood_id;

                            let inference_code = self.inference_codes[nogood_id];
                            let nogood = &mut self.nogoods[nogood_id].predicates;

                            let is_watched_predicate = |predicate: Predicate| {
                                predicate.is_not_equal_predicate()
                                    && predicate.get_domain() == updated_domain_id
                                    && predicate.get_right_hand_side() == right_hand_side
                            };

                            // Place the watched predicate at position 1 for simplicity.
                            if is_watched_predicate(nogood[0]) {
                                nogood.swap(0, 1);
                            }

                            pumpkin_assert_moderate!(context.is_predicate_satisfied(nogood[1]));

                            // Check the other watched predicate is already falsified, in which case
                            // no propagation can take place. Recall that the other watched
                            // predicate is at position 0 due to previous code.
                            if context.is_predicate_falsified(nogood[0]) {
                                // Keep the watchers, the nogood is falsified,
                                // no propagation can take place.
                                self.watch_lists[updated_domain_id]
                                    .set_inequality_watcher_to_other_watcher(
                                        end_index,
                                        current_index,
                                    );
                                current_index += 1;
                                end_index += 1;
                                continue;
                            }
                            // Look for another nonsatisfied predicate
                            // to replace the watched predicate.
                            let mut found_new_watch = false;
                            // The watcher for holes has a special case. In case the watcher that is
                            // going to replace this one is 1) a predicate with the same
                            // domain_id and 2) is also a not equals predicate, then the watcher
                            // should not be moved from this list, but instead only its right hand
                            // side should be changed to reflect the new watcher. The variable
                            // 'kept_watcher_new_rhs' holds info about this new rhs if appropriate.
                            let mut kept_watcher_new_rhs: Option<i32> = None;
                            // Start from index 2 since we are skipping watched predicates.
                            for i in 2..nogood.len() {
                                // Find a predicate that is either false or unassigned,
                                // i.e., not assigned true.
                                if !context.is_predicate_satisfied(nogood[i]) {
                                    // Found another predicate that can be the watcher.
                                    found_new_watch = true;
                                    // Replace the current watcher with the new predicate watcher.
                                    nogood.swap(1, i);
                                    pumpkin_assert_moderate!(
                                        nogood[i].get_domain() == updated_domain_id
                                    );

                                    // Add this nogood to the watch list of the new watcher. Note
                                    // that there
                                    if nogood[1].is_not_equal_predicate()
                                        && nogood[1].get_domain() == updated_domain_id
                                    {
                                        // The watcher should stay in this list, but change
                                        // its right hand side to reflect the new watching
                                        // predicate. Here we only note that the watcher
                                        // should stay, and later it actually gets copied.
                                        kept_watcher_new_rhs =
                                            Some(nogood[1].get_right_hand_side());
                                    } else {
                                        // Add this nogood to the watch list of the new watcher.
                                        Self::add_watcher(
                                            &mut self.watch_lists,
                                            nogood[1],
                                            nogood_id,
                                        );
                                    }

                                    // No propagation is taking place, go to the next nogood.
                                    break;
                                }
                            } // end iterating through the nogood

                            if found_new_watch {
                                if let Some(new_rhs) = kept_watcher_new_rhs {
                                    // Keep the current watch for this predicate,
                                    // and update its right hand side.
                                    self.watch_lists[updated_domain_id]
                                        .set_inequality_watcher_to_other_watcher(
                                            end_index,
                                            current_index,
                                        );
                                    self.watch_lists[updated_domain_id]
                                        .set_right_hand_side_of_inequality_watcher_at_index(
                                            end_index, new_rhs,
                                        );

                                    end_index += 1;
                                    current_index += 1;

                                    continue;
                                } else {
                                    // Note this nogood is effectively removed from the watch list
                                    // of the the current predicate, since we
                                    // are only incrementing the current index, and not copying
                                    // anything to the end_index.
                                    current_index += 1;
                                    continue;
                                }
                            }

                            // Keep the current watch for this predicate.
                            self.watch_lists[updated_domain_id]
                                .set_inequality_watcher_to_other_watcher(end_index, current_index);
                            end_index += 1;
                            current_index += 1;

                            // At this point, nonwatched predicates and nogood[1] are true.
                            pumpkin_assert_advanced!(nogood
                                .iter()
                                .skip(1)
                                .all(|p| context.is_predicate_satisfied(*p)));

                            // There are two scenarios:
                            // nogood[0] is unassigned -> propagate the predicate to false
                            // nogood[0] is assigned true -> conflict.
                            let reason = Reason::DynamicLazy(nogood_id.id as u64);

                            let result = context.post(!nogood[0], reason, inference_code);
                            // If the propagation lead to a conflict.
                            if let Err(e) = result {
                                // Stop any further propagation and report the conflict.
                                // Readd the remaining watchers to the watch list.
                                while current_index < num_watchers {
                                    self.watch_lists[updated_domain_id]
                                        .set_inequality_watcher_to_other_watcher(
                                            end_index,
                                            current_index,
                                        );
                                    current_index += 1;
                                    end_index += 1;
                                }

                                self.watch_lists[updated_domain_id]
                                    .truncate_inequality_watchers(end_index);
                                return Err(e.into());
                            }
                        } else {
                            // Keep the current watch for this predicate.
                            self.watch_lists[updated_domain_id]
                                .set_inequality_watcher_to_other_watcher(end_index, current_index);
                            end_index += 1;
                            current_index += 1;
                        }
                    }
                    // Went through all the watchers.
                    if num_watchers > 0 {
                        self.watch_lists[updated_domain_id].truncate_inequality_watchers(end_index);
                    }
                }
                IntDomainEvent::Assign => {
                    let new_lower_bound = context.lower_bound(&updated_domain_id);
                    let new_upper_bound = context.upper_bound(&updated_domain_id);

                    assert!(new_lower_bound == new_upper_bound);
                    let assigned_value = new_lower_bound;

                    // Effectively, resizing the watch list to size zero,
                    // and in the loop add some of the old watchers back.
                    let num_watchers = self.watch_lists[updated_domain_id].num_equality_watchers();
                    // Iterate through all watchers.

                    while current_index < num_watchers {
                        let right_hand_side = self.watch_lists[updated_domain_id]
                            .get_equality_watcher_at_index(current_index)
                            .right_hand_side;

                        if assigned_value == right_hand_side {
                            let nogood_id = self.watch_lists[updated_domain_id]
                                .get_equality_watcher_at_index(current_index)
                                .nogood_id;

                            let inference_code = self.inference_codes[nogood_id];
                            let nogood = &mut self.nogoods[nogood_id].predicates;

                            let is_watched_predicate = |predicate: Predicate| {
                                predicate.is_equality_predicate()
                                    && predicate.get_domain() == updated_domain_id
                                    && predicate.get_right_hand_side() == assigned_value
                            };

                            // Place the watched predicate at position 1 for simplicity.
                            if is_watched_predicate(nogood[0]) {
                                nogood.swap(0, 1);
                            }

                            pumpkin_assert_moderate!(context.is_predicate_satisfied(nogood[1]));

                            // Check the other watched predicate is already falsified, in which case
                            // no propagation can take place. Recall that the other watched
                            // predicate is at position 0 due to previous code.
                            if context.is_predicate_falsified(nogood[0]) {
                                // Keep the watchers, the nogood is falsified,
                                // no propagation can take place.
                                self.watch_lists[updated_domain_id]
                                    .set_equality_watcher_to_other_watcher(
                                        end_index,
                                        current_index,
                                    );
                                current_index += 1;
                                end_index += 1;
                                continue;
                            }
                            // Look for another nonsatisfied predicate
                            // to replace the watched predicate.
                            let mut found_new_watch = false;
                            // Start from index 2 since we are skipping watched predicates.
                            for i in 2..nogood.len() {
                                // Find a predicate that is either false or unassigned,
                                // i.e., not assigned true.
                                if !context.is_predicate_satisfied(nogood[i]) {
                                    // Found another predicate that can be the watcher.
                                    found_new_watch = true;

                                    // Replace the current watcher with the new predicate watcher.
                                    nogood.swap(1, i);
                                    pumpkin_assert_moderate!(
                                        nogood[i].get_domain() == updated_domain_id
                                    );
                                    // Add this nogood to the watch list of the new watcher.
                                    // Ensure there is an entry.
                                    // Add this nogood to the watch list of the new watcher.
                                    Self::add_watcher(&mut self.watch_lists, nogood[1], nogood_id);

                                    // No propagation is taking place, go to the next nogood.
                                    break;
                                }
                            } // end iterating through the nogood

                            if found_new_watch {
                                // Note this nogood is effectively removed from the watch list
                                // of the the current predicate, since we
                                // are only incrementing the current index, and not copying
                                // anything to the end_index.

                                current_index += 1;
                                continue;
                            }

                            // Keep the current watch for this predicate.
                            self.watch_lists[updated_domain_id]
                                .set_equality_watcher_to_other_watcher(end_index, current_index);

                            end_index += 1;
                            current_index += 1;

                            // At this point, nonwatched predicates and nogood[1] are true.
                            pumpkin_assert_advanced!(nogood
                                .iter()
                                .skip(1)
                                .all(|p| context.is_predicate_satisfied(*p)));

                            // There are two scenarios:
                            // nogood[0] is unassigned -> propagate the predicate to false
                            // nogood[0] is assigned true -> conflict.
                            let reason = Reason::DynamicLazy(nogood_id.id as u64);

                            let result = context.post(!nogood[0], reason, inference_code);
                            // If the propagation lead to a conflict.
                            if let Err(e) = result {
                                // Stop any further propagation and report the conflict.
                                // Readd the remaining watchers to the watch list.
                                while current_index < num_watchers {
                                    self.watch_lists[updated_domain_id]
                                        .set_equality_watcher_to_other_watcher(
                                            end_index,
                                            current_index,
                                        );

                                    current_index += 1;
                                    end_index += 1;
                                }
                                self.watch_lists[updated_domain_id]
                                    .truncate_equality_watchers(end_index);
                                return Err(e.into());
                            }
                        } else {
                            // Keep the current watch for this predicate.
                            self.watch_lists[updated_domain_id]
                                .set_equality_watcher_to_other_watcher(end_index, current_index);
>>>>>>> 49344d6c

                // Look for another nonsatisfied predicate
                // to replace the watched predicate.
                let mut found_new_watch = false;
                // Start from index 2 since we are skipping watched predicates.
                for i in 2..nogood_predicates.len() {
                    // Find a predicate that is either false or unassigned,
                    // i.e., not assigned true.
                    if !context.is_predicate_satisfied(nogood_predicates[i]) {
                        // Found another predicate that can be the watcher.
                        found_new_watch = true;
                        // todo: does it make sense to replace the cached predicate with
                        // this new predicate?

                        // Replace the current watcher with the new predicate watcher.
                        nogood_predicates.swap(1, i);
                        // Add this nogood to the watch list of the new watcher.
                        Self::add_watcher(
                            context.predicate_notifier,
                            context.trailed_values,
                            &mut self.watch_lists,
                            nogood_predicates[1],
                            nogood_id,
                            context.assignments,
                        );

                        // No propagation is taking place, go to the next nogood.
                        break;
                    }
                } // end iterating through the nogood

                if found_new_watch {
                    // We remove the current watcher
                    let _ = self.watch_lists[predicate_id].swap_remove(index);
                    continue;
                }

                // At this point, nonwatched predicates and nogood[1] are falsified.
                pumpkin_assert_advanced!(nogood_predicates
                    .iter()
                    .skip(1)
                    .all(|p| context.is_predicate_satisfied(*p)));

                // There are two scenarios:
                // nogood[0] is unassigned -> propagate the predicate to false
                // nogood[0] is assigned true -> conflict.
                let reason = Reason::DynamicLazy(nogood_id.id as u64);

                let result = context.post_predicate(!nogood_predicates[0], reason);
                // If the propagation lead to a conflict.
                if let Err(e) = result {
                    return Err(e.into());
                }
                index += 1;
            }
        }

        pumpkin_assert_advanced!(self.debug_is_properly_watched(context.predicate_notifier));

        Ok(())
    }

    fn synchronise(&mut self, _context: PropagationContext) {
        self.updated_predicate_ids.clear()
    }

    fn debug_propagate_from_scratch(
        &self,
        mut context: PropagationContextMut,
    ) -> Result<(), Inconsistency> {
        // Very inefficient version!

        // The algorithm goes through every nogood explicitly
        // and computes from scratch.
        for nogood_id in self.nogood_predicates.keys() {
            self.debug_propagate_nogood_from_scratch(nogood_id, &mut context)?;
        }
        Ok(())
    }

    /// Returns the slice representing a conjunction of predicates that explain the propagation
    /// encoded by the code, which was given to the solver by the propagator at the time of
    /// propagation.
    ///
    /// In case of the noogood propagator, lazy explanations internally also update information
    /// about the LBD and activity of the nogood, which is used when cleaning up nogoods.
    fn lazy_explanation(&mut self, code: u64, context: ExplanationContext) -> &[Predicate] {
        let id = NogoodId { id: code as u32 };

        // Update the LBD and activity of the nogood, if appropriate.
        //
        // Note that low lbd nogoods are kept permanently, so these are not updated.
        if !self.nogood_info[id].block_bumps
            && self.nogood_info[id].is_learned
            && self.nogood_info[id].lbd > self.parameters.lbd_threshold
        {
            self.nogood_info[id].block_bumps = true;
            self.bumped_nogoods.push(id);
            // LBD update.
            // Note that we do not need to take into account the propagated predicate (in position
            // zero), since it will share a decision level with one of the other predicates.
            let current_lbd = self.lbd_helper.compute_lbd(
                &self.nogood_predicates[id].as_slice()[1..],
                #[allow(deprecated, reason = "should be refactored later")]
                context.assignments(),
            );

            // The nogood keeps track of the best lbd encountered.
            if current_lbd < self.nogood_info[id].lbd {
                self.nogood_info[id].lbd = current_lbd;
                if current_lbd <= 30 {
                    self.nogood_info[id].is_protected = true;
                }
            }

            // Nogood activity update.
            // Rescale the nogood activities,
            // in case bumping the activity now would lead to a large activity value.
            if self.nogood_info[id].activity + self.parameters.activity_bump_increment
                > self.parameters.max_activity
            {
                self.learned_nogood_ids.high_lbd.iter().for_each(|i| {
                    self.nogood_info[*i].activity /= self.parameters.max_activity;
                });
                self.parameters.activity_bump_increment /= self.parameters.max_activity;
            }

            // At this point, it is safe to increase the activity value
            self.nogood_info[id].activity += self.parameters.activity_bump_increment;
        }
        // update LBD, so we need code plus assignments as input.
        &self.nogood_predicates[id].as_slice()[1..]
    }
<<<<<<< HEAD

    fn initialise_at_root(
        &mut self,
        _context: &mut PropagatorInitialisationContext,
    ) -> Result<(), PropositionalConjunction> {
        // There should be no nogoods yet
        pumpkin_assert_simple!(self.nogood_predicates.len() == 0);
        Ok(())
    }
=======
>>>>>>> 49344d6c
}

/// Functions for adding nogoods
impl NogoodPropagator {
    /// Adds a nogood which has been learned during search.
    ///
    /// The first predicate should be asserting and the second predicate should contain the
    /// predicte with the next highest decision level.
    pub(crate) fn add_asserting_nogood(
        &mut self,
        nogood: Vec<Predicate>,
        inference_code: InferenceCode,
        context: &mut PropagationContextMut,
        statistics: &mut SolverStatistics,
    ) {
        // We treat unit nogoods in a special way by adding it as a permanent nogood at the
        // root-level; this is essentially the same as adding a predicate at the root level
        if nogood.len() == 1 {
            pumpkin_assert_moderate!(
                context.get_decision_level() == 0,
                "A unit nogood should have backtracked to the root-level"
            );
            self.add_permanent_nogood(nogood, inference_code, context)
                .expect("Unit learned nogoods cannot fail.");
            return;
        }

        // Skip the zero-th predicate since it is unassigned,
        // but will be assigned at the level of the predicate at index one.
        let lbd = self
            .lbd_helper
            .compute_lbd(&nogood.as_slice()[1..], context.assignments());

        statistics
            .learned_clause_statistics
            .average_lbd
            .add_term(lbd as u64);

        // Add the nogood to the database.
        //
        // If there is an available nogood id, use it, otherwise allocate a fresh id.
        let new_id = if let Some(reused_id) = self.delete_ids.pop() {
<<<<<<< HEAD
            self.cached_predicates[reused_id] = nogood[0];
            self.nogood_info[reused_id] = NogoodInfo::new_learned_nogood_info(lbd);
            self.nogood_predicates[reused_id] = nogood;
            reused_id
        } else {
            let new_id = self.cached_predicates.push(nogood[0]);
            let _ = self
                .nogood_info
                .push(NogoodInfo::new_learned_nogood_info(lbd));
            let _ = self.nogood_predicates.push(nogood);
            new_id
=======
            self.nogoods[reused_id] = Nogood::new_learned_nogood(nogood.into(), lbd);
            self.inference_codes[reused_id] = inference_code;

            reused_id
        } else {
            let new_nogood_id = self
                .nogoods
                .push(Nogood::new_learned_nogood(nogood.into(), lbd));

            let other = self.inference_codes.push(inference_code);
            assert_eq!(new_nogood_id, other);

            new_nogood_id
>>>>>>> 49344d6c
        };

        // Now we add two watchers to the first two predicates in the nogood
        NogoodPropagator::add_watcher(
            context.predicate_notifier,
            context.trailed_values,
            &mut self.watch_lists,
            self.nogood_predicates[new_id][0],
            new_id,
            context.assignments,
        );
        NogoodPropagator::add_watcher(
            context.predicate_notifier,
            context.trailed_values,
            &mut self.watch_lists,
            self.nogood_predicates[new_id][1],
            new_id,
            context.assignments,
        );

        // Then we propagate the asserting predicate and as reason we give the index to the
        // asserting nogood such that we can re-create the reason when asked for it
        let reason = Reason::DynamicLazy(new_id.id as u64);
        let inference_code = self.inference_codes[new_id];

        context
<<<<<<< HEAD
            .post_predicate(!self.nogood_predicates[new_id][0], reason)
=======
            .post(!self.nogoods[new_id].predicates[0], reason, inference_code)
>>>>>>> 49344d6c
            .expect("Cannot fail to add the asserting predicate.");

        // We then divide the new nogood based on the LBD level
        if lbd <= self.parameters.lbd_threshold {
            self.learned_nogood_ids.low_lbd.push(new_id);
        } else {
            self.learned_nogood_ids.high_lbd.push(new_id);
        }
    }

    /// Adds a nogood to the propagator as a permanent nogood and sets the internal state to be
    /// infeasible if the nogood led to a conflict.
    pub(crate) fn add_nogood(
        &mut self,
        nogood: Vec<Predicate>,
        inference_code: InferenceCode,
        context: &mut PropagationContextMut,
    ) -> PropagationStatusCP {
        self.add_permanent_nogood(nogood, inference_code, context)
    }

    /// Adds a nogood which cannot be deleted by clause management.
    fn add_permanent_nogood(
        &mut self,
        mut nogood: Vec<Predicate>,
        inference_code: InferenceCode,
        context: &mut PropagationContextMut,
    ) -> PropagationStatusCP {
        pumpkin_assert_simple!(
            context.get_decision_level() == 0,
            "Only allowed to add nogoods permanently at the root for now."
        );

        // If the nogood is empty then it is automatically satisfied (though it is unusual!)
        if nogood.is_empty() {
            warn!("Adding empty nogood, unusual!");
            return Ok(());
        }

        // After preprocessing the nogood may propagate. If that happens, there is no reason for
        // the propagation which breaks the proof logging. Therefore, we keep the original nogood
        // here so we can construct a reason for the propagation later.
        let mut input_nogood = nogood.clone();

        // Then we pre-process the nogood such that (among others) it does not contain duplicates
        Self::preprocess_nogood(&mut nogood, context);

        // Unit nogoods are added as root assignments rather than as nogoods.
        if nogood.len() == 1 {
            // Get the reason for the propagation. Note that preprocessing removes literals from
            // `nogood` that are still present in `input_nogood`, so this does not necessarily
            // result in an empty reason.
            input_nogood.retain(|&p| p != nogood[0]);

            // Post the negated predicate at the root to respect the nogood.
<<<<<<< HEAD
            context.post_predicate(!nogood[0], PropositionalConjunction::from(input_nogood))?;
            Ok(())
=======
            context.post(
                !nogood[0],
                PropositionalConjunction::from(input_nogood),
                inference_code,
            )?;
>>>>>>> 49344d6c
        }
        // Standard case, nogood is of size at least two.
        //
        // The preprocessing ensures that all predicates are unassigned.
        else {
            // Add the nogood to the database.
            // If there is an available nogood id, use it, otherwise allocate a fresh id.
            let new_id = if let Some(reused_id) = self.delete_ids.pop() {
<<<<<<< HEAD
                self.cached_predicates[reused_id] = nogood[0];
                self.nogood_info[reused_id] = NogoodInfo::new_permanent_nogood_info();
                self.nogood_predicates[reused_id] = nogood;
                reused_id
            } else {
                let new_id = self.cached_predicates.push(nogood[0]);
                let _ = self
                    .nogood_info
                    .push(NogoodInfo::new_permanent_nogood_info());
                let _ = self.nogood_predicates.push(nogood);
=======
                self.nogoods[reused_id] = Nogood::new_permanent_nogood(nogood.into());
                self.inference_codes[reused_id] = inference_code;

                reused_id
            } else {
                let new_id = self
                    .nogoods
                    .push(Nogood::new_permanent_nogood(nogood.into()));
                let other_id = self.inference_codes.push(inference_code);
                assert_eq!(new_id, other_id);

>>>>>>> 49344d6c
                new_id
            };

            self.permanent_nogoods.push(new_id);

            NogoodPropagator::add_watcher(
                context.predicate_notifier,
                context.trailed_values,
                &mut self.watch_lists,
                self.nogood_predicates[new_id][0],
                new_id,
                context.assignments,
            );
            NogoodPropagator::add_watcher(
                context.predicate_notifier,
                context.trailed_values,
                &mut self.watch_lists,
                self.nogood_predicates[new_id][1],
                new_id,
                context.assignments,
            );

            Ok(())
        }
    }
}

/// Methods concerning the watchers and watch lists
impl NogoodPropagator {
    /// Adds a watcher to the predicate in the provided nogood with the provided [`NogoodId`].
    fn add_watcher(
        predicate_notifier: &mut PredicateNotifier,
        trailed_values: &mut TrailedValues,
        watch_lists: &mut KeyedVec<PredicateId, Vec<NogoodId>>,
        predicate: Predicate,
        nogood_id: NogoodId,
        assignments: &Assignments,
    ) {
        // First we resize the watch list to accomodate the new nogood
        if predicate.get_domain().id as usize >= watch_lists.len() {
            watch_lists.resize((predicate.get_domain().id + 1) as usize, Vec::default());
        }

        let predicate_id =
            predicate_notifier.track_predicate(predicate, trailed_values, assignments);
        while watch_lists.len() <= predicate_id.index() {
            let _ = watch_lists.push(Vec::default());
        }
        watch_lists[predicate_id].push(nogood_id);
    }

    /// Removes the noogd from the watch list
    fn remove_nogood_from_watch_list(
        watch_lists: &mut KeyedVec<PredicateId, Vec<NogoodId>>,
        predicate_id: PredicateId,
        id: NogoodId,
    ) {
        watch_lists[predicate_id].retain(|nogood_id| *nogood_id != id);
    }
}

/// Nogood management
impl NogoodPropagator {
    /// Removes nogoods if there are too many nogoods with a "high" LBD
    fn clean_up_learned_nogoods_if_needed(
        &mut self,
        context: PropagationContext,
        reason_store: &mut ReasonStore,
        predicate_notifier: &mut PredicateNotifier,
    ) {
        // Only remove learned nogoods if there are too many.
        if self.learned_nogood_ids.high_lbd.len() > self.parameters.limit_num_high_lbd_nogoods {
            // The procedure is divided into two parts (for simplicity of implementation).
            //  1. Promote nogoods that are in the high lbd group but got updated to a low lbd.
            //  2. Remove roughly half of the nogoods that have high lbd.
            self.promote_high_lbd_nogoods();
            self.remove_high_lbd_nogoods(context, reason_store, predicate_notifier);
        }
    }

    /// Goes through all of the "high" LBD nogoods and promotes nogoods which have been updated to
    /// a "low" LBD.
    fn promote_high_lbd_nogoods(&mut self) {
        self.learned_nogood_ids.high_lbd.retain(|id| {
            // If the LBD is still high, the nogood stays in the high LBD category.
            if self.nogood_info[*id].lbd > self.parameters.lbd_threshold {
                true
            }
            // Otherwise the nogood is promoted to the low LBD group.
            else {
                self.learned_nogood_ids.low_lbd.push(*id);
                false
            }
        })
    }

    /// Removes high LBD nogoods from the internal structures.
    ///
    /// The idea is that these are likely poor quality nogoods and the overhead of propagating them
    /// is not worth it.
    fn remove_high_lbd_nogoods(
        &mut self,
        context: PropagationContext,
        reason_store: &mut ReasonStore,
        predicate_notifier: &mut PredicateNotifier,
    ) {
        // First we sort the high LBD nogoods based on non-increasing "quality"
        self.sort_high_lbd_nogoods_by_quality_better_first();

        // The removal is done in two phases.
        // 1) Nogoods are deleted but the ids are not removed from self.learned_nogoods_ids.
        // 2) The corresponding ids are removed from the self.learned_nogoods_ids.
        let mut num_clauses_to_remove =
            self.learned_nogood_ids.high_lbd.len() - self.parameters.limit_num_high_lbd_nogoods / 2;

        // Note the 'rev', since poor nogoods have priority for deletion.
        // The aim is to remove half of the nogoods, but less could be removed due to protection.
        for &id in self.learned_nogood_ids.high_lbd.iter().rev() {
            if num_clauses_to_remove == 0 {
                // We are not removing any clauses
                break;
            }

            // Protected clauses are skipped for one clean up iteration.
            if self.nogood_info[id].is_protected {
                self.nogood_info[id].is_protected = false;
                continue;
            }

            if self.is_nogood_propagating(context, reason_store, id) {
                continue;
            }

            // Remove the nogood from the watch list.
            Self::remove_nogood_from_watch_list(
                &mut self.watch_lists,
                predicate_notifier
                    .get_id_for_predicate(self.nogood_predicates[id][0])
                    .unwrap(),
                id,
            );
            Self::remove_nogood_from_watch_list(
                &mut self.watch_lists,
                predicate_notifier
                    .get_id_for_predicate(self.nogood_predicates[id][1])
                    .unwrap(),
                id,
            );

            // Delete the nogood.
            //
            // Note that the deleted nogood is still kept in the database but it will not be used
            // for propagation. A new nogood may take the place of a deleted nogood, this makes it
            // simpler, since other nogood ids remain unchanged.
            self.nogood_info[id].is_deleted = true;
            self.delete_ids.push(id);

            num_clauses_to_remove -= 1;
        }

        // Now we remove all of the nogoods from the `high_lbd` nogoods; note that this does not
        // remove it from the database.
        self.learned_nogood_ids
            .high_lbd
            .retain(|&id| !self.nogood_info[id].is_deleted);
    }

    /// Orders the `high_lbd` nogoods in such a way that the 'better' nogoods are in front.
    ///
    /// The sorting depends on the provided [`LearnedNogoodSortingStrategy`]
    fn sort_high_lbd_nogoods_by_quality_better_first(&mut self) {
        // Note that this is not the most efficient sorting comparison, but will do for now.
        self.learned_nogood_ids
            .high_lbd
            .sort_unstable_by(|&id1, &id2| {
                let nogood1 = &self.nogood_info[id1];
                let nogood2 = &self.nogood_info[id2];

                match self.parameters.nogood_sorting_strategy {
                    LearnedNogoodSortingStrategy::Activity => {
                        // Note that here we reverse nogood1 and nogood2,
                        // because a higher value for activity is better.
                        nogood2.activity.partial_cmp(&nogood1.activity).unwrap()
                    }
                    LearnedNogoodSortingStrategy::Lbd => {
                        if nogood1.lbd != nogood2.lbd {
                            // Recall that lower LBD is better.
                            nogood1.lbd.cmp(&nogood2.lbd)
                        } else {
                            // Note that here we reverse nogood1 and nogood2,
                            // because a higher value for activity is better.
                            nogood2.activity.partial_cmp(&nogood1.activity).unwrap()
                        }
                    }
                }
            });
    }

    /// Decays the activity bump increment by
    /// [`LearningOptions::self.parameters.activity_decay_factor`].
    pub(crate) fn decay_nogood_activities(&mut self) {
        self.parameters.activity_bump_increment /= self.parameters.activity_decay_factor;
        for &id in &self.bumped_nogoods {
            self.nogood_info[id].block_bumps = false;
        }
        self.bumped_nogoods.clear();
    }
}

impl NogoodPropagator {
    /// Does simple preprocessing, modifying the input nogood by:
    ///     1. Removing duplicate predicates.
    ///     2. Removing satisfied predicates at the root.
    ///     3. Detecting predicates falsified at the root. In that case, the nogood is preprocessed
    ///        to the empty nogood.
    ///     4. Conflicting predicates?
    fn preprocess_nogood(nogood: &mut Vec<Predicate>, context: &mut PropagationContextMut) {
        pumpkin_assert_simple!(context.get_decision_level() == 0);
        // The code below is broken down into several parts

        // We opt for semantic minimisation upfront. This way we avoid the possibility of having
        // assigned predicates in the final nogood. This could happen since the root bound can
        // change since the initial time the semantic minimiser recorded it, so it would not know
        // that a previously nonroot bound is now actually a root bound.

        // Semantic minimisation will take care of removing duplicate predicates, conflicting
        // nogoods, and may result in few predicates since it removes redundancies.
        *nogood = context.semantic_minimiser.minimise(
            nogood,
            context.assignments,
            Mode::EnableEqualityMerging,
        );

        // Check if the nogood cannot be violated, i.e., it has a falsified predicate.
        if nogood.is_empty() || nogood.iter().any(|p| context.is_predicate_falsified(*p)) {
            *nogood = vec![Predicate::trivially_false()];
            return;
        }

        // Remove predicates that are satisfied at the root level.
        nogood.retain(|p| !context.is_predicate_satisfied(*p));

        // If the nogood is violating at the root, the previous retain would leave an empty nogood.
        // Return a violating nogood.
        if nogood.is_empty() {
            *nogood = vec![Predicate::trivially_true()];
        }

        // Done with preprocessing, the result is stored in the input nogood.
    }
}

/// Debug methods
impl NogoodPropagator {
    fn debug_propagate_nogood_from_scratch(
        &self,
        nogood_id: NogoodId,
        context: &mut PropagationContextMut,
    ) -> Result<(), Inconsistency> {
        // This is an inefficient implementation for testing purposes
<<<<<<< HEAD
        let nogood = &self.nogood_predicates[nogood_id];
=======
        let nogood = &self.nogoods[nogood_id];
        let inference_code = self.inference_codes[nogood_id];
>>>>>>> 49344d6c

        if self.nogood_info[nogood_id].is_deleted {
            // The nogood has already been deleted, meaning that it could be that the call to
            // `propagate` would not find any propagations using it due to the watchers being
            // deleted
            return Ok(());
        }

        // First we get the number of falsified predicates
        let has_falsified_predicate = nogood
            .iter()
            .any(|predicate| context.evaluate_predicate(*predicate).is_some_and(|x| !x));

        // If at least one predicate is false, then the nogood can be skipped
        if has_falsified_predicate {
            return Ok(());
        }

        let num_satisfied_predicates = nogood
            .iter()
            .filter(|predicate| context.evaluate_predicate(**predicate).is_some_and(|x| x))
            .count();

        let nogood_len = nogood.len();

        // If all predicates in the nogood are satisfied, there is a conflict.
        if num_satisfied_predicates == nogood_len {
<<<<<<< HEAD
            return Err(Inconsistency::Conflict(nogood.iter().copied().collect()));
=======
            return Err(PropagatorConflict {
                conjunction: nogood
                    .predicates
                    .iter()
                    .copied()
                    .collect::<PropositionalConjunction>(),
                inference_code,
            }
            .into());
>>>>>>> 49344d6c
        }
        // If all but one predicate are satisfied, then we can propagate.
        //
        // Note that this only makes sense since we know that there are no falsifying predicates at
        // this point.
        else if num_satisfied_predicates == nogood_len - 1 {
            // Note that we negate the remaining unassigned predicate!
            let propagated_predicate = nogood
                .iter()
                .find(|predicate| context.evaluate_predicate(**predicate).is_none())
                .unwrap()
                .not();

            assert!(nogood.iter().any(|p| *p == propagated_predicate.not()));

            // Cannot use lazy explanations when propagating from scratch
            // since the propagated predicate may not be at position zero.
            // but we cannot change the nogood since this function is with nonmutable self.
            //
            // So an eager reason is constructed
            let reason: PropositionalConjunction = nogood
                .iter()
                .filter(|p| **p != !propagated_predicate)
                .copied()
                .collect();

            context.post(propagated_predicate, reason, inference_code)?;
        }
        Ok(())
    }

    /// Checks for each nogood whether the first two predicates in the nogood are being watched
    fn debug_is_properly_watched(&self, predicate_notifier: &mut PredicateNotifier) -> bool {
        let mut is_watching = |predicate: Predicate, nogood_id: NogoodId| -> bool {
            pumpkin_assert_moderate!(predicate_notifier.get_id_for_predicate(predicate).is_some());
            let predicate_id = predicate_notifier.get_id_for_predicate(predicate).unwrap();
            self.watch_lists[predicate_id].contains(&nogood_id)
        };

<<<<<<< HEAD
        for nogood in self.nogood_predicates.iter().enumerate() {
            let nogood_id = NogoodId {
                id: nogood.0 as u32,
            };

            if self.nogood_info[nogood_id].is_deleted {
                // If the clause is deleted then it will have no watchers
                assert!(
                    !is_watching(nogood.1[0], nogood_id) && !is_watching(nogood.1[1], nogood_id)
=======
        for (idx, nogood) in self.nogoods.iter().enumerate() {
            let nogood_id = NogoodId { id: idx as u32 };

            if nogood.is_deleted {
                // If the clause is deleted then it will have no watchers
                assert!(
                    !is_watching(nogood.predicates[0], nogood_id)
                        && !is_watching(nogood.predicates[1], nogood_id)
>>>>>>> 49344d6c
                );
                continue;
            }

<<<<<<< HEAD
            if !(is_watching(nogood.1[0], nogood_id) && is_watching(nogood.1[1], nogood_id)) {
                eprintln!("Nogood id: {}", nogood_id.id);
                eprintln!("Nogood: {nogood:?}");
                eprintln!("watching 0: {}", is_watching(nogood.1[0], nogood_id));
                eprintln!("watching 1: {}", is_watching(nogood.1[1], nogood_id));
            }

            assert!(is_watching(nogood.1[0], nogood_id) && is_watching(nogood.1[1], nogood_id));
=======
            if !(is_watching(nogood.predicates[0], nogood_id)
                && is_watching(nogood.predicates[1], nogood_id))
            {
                eprintln!("Nogood id: {}", nogood_id.id);
                eprintln!("Nogood: {nogood:?}");
                eprintln!(
                    "watching 0: {}",
                    is_watching(nogood.predicates[0], nogood_id)
                );
                eprintln!(
                    "watching 1: {}",
                    is_watching(nogood.predicates[1], nogood_id)
                );
                eprintln!(
                    "watch list 0: {:?}",
                    self.watch_lists[nogood.predicates[0].get_domain()]
                );
                eprintln!(
                    "watch list 1: {:?}",
                    self.watch_lists[nogood.predicates[1].get_domain()]
                );
            }

            assert!(
                is_watching(nogood.predicates[0], nogood_id)
                    && is_watching(nogood.predicates[1], nogood_id)
            );
>>>>>>> 49344d6c
        }
        true
    }
}

#[cfg(test)]
mod tests {
    use super::NogoodPropagator;
    use crate::conjunction;
    use crate::engine::propagation::store::PropagatorStore;
    use crate::engine::propagation::PropagationContextMut;
    use crate::engine::propagation::PropagatorId;
    use crate::engine::test_solver::TestSolver;
    use crate::predicate;

    fn downcast_to_nogood_propagator(
        nogood_propagator: PropagatorId,
        propagators: &mut PropagatorStore,
    ) -> &mut NogoodPropagator {
        match propagators[nogood_propagator].downcast_mut::<NogoodPropagator>() {
            Some(nogood_propagator) => nogood_propagator,
            None => panic!("Provided propagator should be the nogood propagator"),
        }
    }

    #[test]
    fn ternary_nogood_propagate() {
        let mut solver = TestSolver::default();
        let inference_code = solver.new_inference_code();
        let dummy = solver.new_variable(0, 1);
        let a = solver.new_variable(1, 3);
        let b = solver.new_variable(-4, 4);
        let c = solver.new_variable(-10, 20);

        let propagator = solver
            .new_propagator(NogoodPropagator::default())
            .expect("no empty domains");

        let _ = solver.increase_lower_bound_and_notify(propagator, dummy.id, dummy, 1);

        let nogood = conjunction!([a >= 2] & [b >= 1] & [c >= 10]);
        {
            let mut context = PropagationContextMut::new(
                &mut solver.trailed_values,
                &mut solver.assignments,
                &mut solver.reason_store,
                &mut solver.semantic_minimiser,
                &mut solver.predicate_notifier,
                propagator,
            );

            downcast_to_nogood_propagator(propagator, &mut solver.propagator_store)
                .add_nogood(nogood.into(), inference_code, &mut context)
                .expect("");
        }

        let _ = solver.increase_lower_bound_and_notify(propagator, a.id, a, 3);
        let _ = solver.increase_lower_bound_and_notify(propagator, b.id, b, 0);

        solver.propagate_until_fixed_point(propagator).expect("");

        let _ = solver.increase_lower_bound_and_notify(propagator, c.id, c, 15);

        solver.propagate(propagator).expect("");

        assert_eq!(solver.upper_bound(b), 0);

        let reason_lb = solver.get_reason_int(predicate!(b <= 0));
        assert_eq!(conjunction!([a >= 2] & [c >= 10]), reason_lb);
    }

    #[test]
    fn unsat() {
        let mut solver = TestSolver::default();
        let inference_code = solver.new_inference_code();
        let a = solver.new_variable(1, 3);
        let b = solver.new_variable(-4, 4);
        let c = solver.new_variable(-10, 20);

        let propagator = solver
            .new_propagator(NogoodPropagator::default())
            .expect("no empty domains");

        let nogood = conjunction!([a >= 2] & [b >= 1] & [c >= 10]);
        {
            let mut context = PropagationContextMut::new(
                &mut solver.trailed_values,
                &mut solver.assignments,
                &mut solver.reason_store,
                &mut solver.semantic_minimiser,
                &mut solver.predicate_notifier,
                propagator,
            );

            downcast_to_nogood_propagator(propagator, &mut solver.propagator_store)
                .add_nogood(nogood.into(), inference_code, &mut context)
                .expect("");
        }

        let _ = solver.increase_lower_bound_and_notify(propagator, a.id, a, 3);
        let _ = solver.increase_lower_bound_and_notify(propagator, b.id, b, 1);
        let _ = solver.increase_lower_bound_and_notify(propagator, c.id, c, 15);

        let result = solver.propagate_until_fixed_point(propagator);
        assert!(result.is_err());
    }
}<|MERGE_RESOLUTION|>--- conflicted
+++ resolved
@@ -31,13 +31,8 @@
 use crate::engine::ConstraintSatisfactionSolver;
 use crate::engine::Lbd;
 use crate::engine::SolverStatistics;
-<<<<<<< HEAD
 use crate::engine::TrailedValues;
-=======
-use crate::predicate;
 use crate::proof::InferenceCode;
-use crate::propagators::nogoods::Nogood;
->>>>>>> 49344d6c
 use crate::pumpkin_assert_advanced;
 use crate::pumpkin_assert_moderate;
 use crate::pumpkin_assert_simple;
@@ -52,7 +47,6 @@
 /// track of watch lists.
 #[derive(Clone, Debug, Default)]
 pub(crate) struct NogoodPropagator {
-<<<<<<< HEAD
     /// The predicates corresponding to each Nogood.
     nogood_predicates: KeyedVec<NogoodId, Vec<Predicate>>,
     /// The information corresponding to each nogood; including activity, and lbd.
@@ -61,12 +55,8 @@
     /// we store this predicate to allow for simple checking of whether a nogood might be
     /// satisfied
     cached_predicates: KeyedVec<NogoodId, Predicate>,
-=======
-    /// The list of currently stored nogoods
-    nogoods: KeyedVec<NogoodId, Nogood>,
     /// The inference codes for the nogoods.
     inference_codes: KeyedVec<NogoodId, InferenceCode>,
->>>>>>> 49344d6c
     /// Nogoods which are permanently present
     permanent_nogoods: Vec<NogoodId>,
     /// The ids of the nogoods sorted based on whether they have a "low" LBD score or a "high" LBD
@@ -194,7 +184,6 @@
             );
         }
 
-<<<<<<< HEAD
         // TODO: should drop all elements afterwards
         for predicate_id in self.updated_predicate_ids.drain(..) {
             pumpkin_assert_moderate!(
@@ -247,616 +236,6 @@
                     index += 1;
                     continue;
                 }
-=======
-        let old_trail_position = context.assignments.trail.len() - 1;
-
-        for (domain_event, updated_domain_id) in self.enqueued_updates.drain() {
-            let mut current_index = 0;
-            let mut end_index = 0;
-
-            match domain_event {
-                IntDomainEvent::LowerBound => {
-                    let old_lower_bound = context.lower_bound_at_trail_position(
-                        &updated_domain_id,
-                        self.last_index_on_trail,
-                    );
-                    let new_lower_bound = context.lower_bound(&updated_domain_id);
-
-                    // Effectively, resizing the watch list to size zero,
-                    // and in the loop add some of the old watchers back.
-                    let num_watchers =
-                        self.watch_lists[updated_domain_id].num_lower_bound_watchers();
-                    // Iterate through all watchers.
-                    while current_index < num_watchers {
-                        let right_hand_side = self.watch_lists[updated_domain_id]
-                            .get_lower_bound_watcher_at_index(current_index)
-                            .right_hand_side;
-
-                        if old_lower_bound < right_hand_side && right_hand_side <= new_lower_bound {
-                            let nogood_id = self.watch_lists[updated_domain_id]
-                                .get_lower_bound_watcher_at_index(current_index)
-                                .nogood_id;
-
-                            let inference_code = self.inference_codes[nogood_id];
-                            let nogood = &mut self.nogoods[nogood_id].predicates;
-
-                            let is_watched_predicate = |predicate: Predicate| {
-                                predicate.is_lower_bound_predicate()
-                                    && predicate.get_domain() == updated_domain_id
-                            };
-
-                            // Place the watched predicate at position 1 for simplicity.
-                            if is_watched_predicate(nogood[0]) {
-                                nogood.swap(0, 1);
-                            }
-
-                            pumpkin_assert_moderate!(context.is_predicate_satisfied(nogood[1]));
-
-                            // Check the other watched predicate is already falsified, in which case
-                            // no propagation can take place. Recall that the other watched
-                            // predicate is at position 0 due to previous code.
-                            // todo: check if comparing to the cache literal would make sense.
-                            if context.is_predicate_falsified(nogood[0]) {
-                                // Keep the watchers, the nogood is falsified,
-                                // no propagation can take place.
-                                self.watch_lists[updated_domain_id]
-                                    .set_lower_bound_watcher_to_other_watcher(
-                                        end_index,
-                                        current_index,
-                                    );
-                                current_index += 1;
-                                end_index += 1;
-                                continue;
-                            }
-                            // Look for another nonsatisfied predicate
-                            // to replace the watched predicate.
-                            let mut found_new_watch = false;
-                            // Start from index 2 since we are skipping watched predicates.
-                            for i in 2..nogood.len() {
-                                // Find a predicate that is either false or unassigned,
-                                // i.e., not assigned true.
-                                if !context.is_predicate_satisfied(nogood[i]) {
-                                    // Found another predicate that can be the watcher.
-                                    found_new_watch = true;
-                                    // todo: does it make sense to replace the cached predicate with
-                                    // this new predicate?
-
-                                    // Replace the current watcher with the new predicate watcher.
-                                    nogood.swap(1, i);
-                                    pumpkin_assert_moderate!(
-                                        nogood[i].get_domain() == updated_domain_id
-                                    );
-                                    // Add this nogood to the watch list of the new watcher.
-                                    Self::add_watcher(&mut self.watch_lists, nogood[1], nogood_id);
-
-                                    // No propagation is taking place, go to the next nogood.
-                                    break;
-                                }
-                            } // end iterating through the nogood
-
-                            if found_new_watch {
-                                // Note this nogood is effectively removed from the watch list
-                                // of the the current predicate, since we
-                                // are only incrementing the current index, and not copying
-                                // anything to the end_index.
-                                current_index += 1;
-                                continue;
-                            }
-
-                            // Keep the current watch for this predicate.
-                            self.watch_lists[updated_domain_id]
-                                .set_lower_bound_watcher_to_other_watcher(end_index, current_index);
-                            end_index += 1;
-                            current_index += 1;
-
-                            // At this point, nonwatched predicates and nogood[1] are true.
-                            pumpkin_assert_advanced!(nogood
-                                .iter()
-                                .skip(1)
-                                .all(|p| context.is_predicate_satisfied(*p)));
-
-                            // There are two scenarios:
-                            // nogood[0] is unassigned -> propagate the predicate to false
-                            // nogood[0] is assigned true -> conflict.
-                            let reason = Reason::DynamicLazy(nogood_id.id as u64);
-
-                            let result = context.post(!nogood[0], reason, inference_code);
-                            // If the propagation lead to a conflict.
-                            if let Err(e) = result {
-                                // Stop any further propagation and report the conflict.
-                                // Readd the remaining watchers to the watch list.
-                                while current_index < num_watchers {
-                                    self.watch_lists[updated_domain_id]
-                                        .set_lower_bound_watcher_to_other_watcher(
-                                            end_index,
-                                            current_index,
-                                        );
-
-                                    current_index += 1;
-                                    end_index += 1;
-                                }
-                                self.watch_lists[updated_domain_id]
-                                    .truncate_lower_bound_watchers(end_index);
-                                return Err(e.into());
-                            }
-                        } else {
-                            // Keep the current watch for this predicate.
-                            self.watch_lists[updated_domain_id]
-                                .set_lower_bound_watcher_to_other_watcher(end_index, current_index);
-                            end_index += 1;
-                            current_index += 1;
-                        }
-                    }
-                    // Went through all the watchers.
-                    if num_watchers > 0 {
-                        self.watch_lists[updated_domain_id]
-                            .truncate_lower_bound_watchers(end_index);
-                    }
-                }
-                IntDomainEvent::UpperBound => {
-                    let old_upper_bound = context.upper_bound_at_trail_position(
-                        &updated_domain_id,
-                        self.last_index_on_trail,
-                    );
-                    let new_upper_bound = context.upper_bound(&updated_domain_id);
-
-                    // We are manually implementing a retain-like function from Vec.
-
-                    // Effectively, resizing the watch list to size zero,
-                    // and in the loop add some of the old watchers back.
-                    let num_watchers =
-                        self.watch_lists[updated_domain_id].num_upper_bound_watchers();
-                    // Iterate through all watchers.
-                    while current_index < num_watchers {
-                        let right_hand_side = self.watch_lists[updated_domain_id]
-                            .get_upper_bound_watcher_at_index(current_index)
-                            .right_hand_side;
-
-                        if old_upper_bound > right_hand_side && right_hand_side >= new_upper_bound {
-                            let nogood_id = self.watch_lists[updated_domain_id]
-                                .get_upper_bound_watcher_at_index(current_index)
-                                .nogood_id;
-
-                            let inference_code = self.inference_codes[nogood_id];
-                            let nogood = &mut self.nogoods[nogood_id].predicates;
-
-                            let is_watched_predicate = |predicate: Predicate| {
-                                predicate.is_upper_bound_predicate()
-                                    && predicate.get_domain() == updated_domain_id
-                            };
-
-                            // Place the watched predicate at position 1 for simplicity.
-                            if is_watched_predicate(nogood[0]) {
-                                nogood.swap(0, 1);
-                            }
-
-                            pumpkin_assert_moderate!(context.is_predicate_satisfied(nogood[1]));
-
-                            // Check the other watched predicate is already falsified, in which case
-                            // no propagation can take place. Recall that the other watched
-                            // predicate is at position 0 due to previous code.
-                            // todo: check if comparing to the cache literal would make sense.
-                            if context.is_predicate_falsified(nogood[0]) {
-                                // Keep the watchers, the nogood is falsified,
-                                // no propagation can take place.
-                                self.watch_lists[updated_domain_id]
-                                    .set_upper_bound_watcher_to_other_watcher(
-                                        end_index,
-                                        current_index,
-                                    );
-                                current_index += 1;
-                                end_index += 1;
-                                continue;
-                            }
-                            // Look for another nonsatisfied predicate
-                            // to replace the watched predicate.
-                            let mut found_new_watch = false;
-                            // Start from index 2 since we are skipping watched predicates.
-                            for i in 2..nogood.len() {
-                                // Find a predicate that is either false or unassigned,
-                                // i.e., not assigned true.
-                                if !context.is_predicate_satisfied(nogood[i]) {
-                                    // Found another predicate that can be the watcher.
-                                    found_new_watch = true;
-                                    // Replace the current watcher with the new predicate watcher.
-                                    nogood.swap(1, i);
-                                    pumpkin_assert_moderate!(
-                                        nogood[i].get_domain() == updated_domain_id
-                                    );
-                                    // Add this nogood to the watch list of the new watcher.
-                                    Self::add_watcher(&mut self.watch_lists, nogood[1], nogood_id);
-
-                                    // No propagation is taking place, go to the next nogood.
-                                    break;
-                                }
-                            } // end iterating through the nogood
-
-                            if found_new_watch {
-                                // Note this nogood is effectively removed from the watch list
-                                // of the the current predicate, since we
-                                // are only incrementing the current index, and not copying
-                                // anything to the end_index.
-
-                                current_index += 1;
-                                continue;
-                            }
-
-                            // Keep the current watch for this predicate.
-                            self.watch_lists[updated_domain_id]
-                                .set_upper_bound_watcher_to_other_watcher(end_index, current_index);
-                            end_index += 1;
-                            current_index += 1;
-
-                            // At this point, nonwatched predicates and nogood[1] are true.
-                            pumpkin_assert_advanced!(nogood
-                                .iter()
-                                .skip(1)
-                                .all(|p| context.is_predicate_satisfied(*p)));
-
-                            // There are two scenarios:
-                            // nogood[0] is unassigned -> propagate the predicate to false
-                            // nogood[0] is assigned true -> conflict.
-                            let reason = Reason::DynamicLazy(nogood_id.id as u64);
-
-                            let result = context.post(!nogood[0], reason, inference_code);
-                            // If the propagation lead to a conflict.
-                            if let Err(e) = result {
-                                // Stop any further propagation and report the conflict.
-                                // Readd the remaining watchers to the watch list.
-                                while current_index < num_watchers {
-                                    self.watch_lists[updated_domain_id]
-                                        .set_upper_bound_watcher_to_other_watcher(
-                                            end_index,
-                                            current_index,
-                                        );
-                                    current_index += 1;
-                                    end_index += 1;
-                                }
-                                self.watch_lists[updated_domain_id]
-                                    .truncate_upper_bound_watchers(end_index);
-                                return Err(e.into());
-                            }
-                        } else {
-                            // Keep the current watch for this predicate.
-                            self.watch_lists[updated_domain_id]
-                                .set_upper_bound_watcher_to_other_watcher(end_index, current_index);
-                            end_index += 1;
-                            current_index += 1;
-                        }
-                    }
-                    // Went through all the watchers.
-                    if num_watchers > 0 {
-                        self.watch_lists[updated_domain_id]
-                            .truncate_upper_bound_watchers(end_index);
-                    }
-                }
-                IntDomainEvent::Removal => {
-                    let old_lower_bound = context.lower_bound_at_trail_position(
-                        &updated_domain_id,
-                        self.last_index_on_trail,
-                    );
-                    let new_lower_bound = context.lower_bound(&updated_domain_id);
-
-                    let old_upper_bound = context.upper_bound_at_trail_position(
-                        &updated_domain_id,
-                        self.last_index_on_trail,
-                    );
-                    let new_upper_bound = context.upper_bound(&updated_domain_id);
-
-                    // Effectively, resizing the watch list to size zero,
-                    // and in the loop add some of the old watchers back.
-                    let num_watchers =
-                        self.watch_lists[updated_domain_id].num_inequality_watchers();
-                    // Iterate through all watchers.
-                    while current_index < num_watchers {
-                        let right_hand_side = self.watch_lists[updated_domain_id]
-                            .get_inequality_watcher_at_index(current_index)
-                            .right_hand_side;
-
-                        let update_domain = updated_domain_id;
-                        // Only look at the watcher if:
-                        // 1) The removed value was definitely removed due to bound changes, OR
-                        // 2) The removed value is within the bounds, and was actually removed.
-                        if old_upper_bound >= right_hand_side && right_hand_side > new_upper_bound
-                            || old_lower_bound <= right_hand_side
-                                && right_hand_side < new_lower_bound
-                            || (new_lower_bound < right_hand_side
-                                && right_hand_side < new_upper_bound
-                                && context.is_predicate_satisfied(predicate!(
-                                    update_domain != right_hand_side
-                                )))
-                        {
-                            let nogood_id = self.watch_lists[updated_domain_id]
-                                .get_inequality_watcher_at_index(current_index)
-                                .nogood_id;
-
-                            let inference_code = self.inference_codes[nogood_id];
-                            let nogood = &mut self.nogoods[nogood_id].predicates;
-
-                            let is_watched_predicate = |predicate: Predicate| {
-                                predicate.is_not_equal_predicate()
-                                    && predicate.get_domain() == updated_domain_id
-                                    && predicate.get_right_hand_side() == right_hand_side
-                            };
-
-                            // Place the watched predicate at position 1 for simplicity.
-                            if is_watched_predicate(nogood[0]) {
-                                nogood.swap(0, 1);
-                            }
-
-                            pumpkin_assert_moderate!(context.is_predicate_satisfied(nogood[1]));
-
-                            // Check the other watched predicate is already falsified, in which case
-                            // no propagation can take place. Recall that the other watched
-                            // predicate is at position 0 due to previous code.
-                            if context.is_predicate_falsified(nogood[0]) {
-                                // Keep the watchers, the nogood is falsified,
-                                // no propagation can take place.
-                                self.watch_lists[updated_domain_id]
-                                    .set_inequality_watcher_to_other_watcher(
-                                        end_index,
-                                        current_index,
-                                    );
-                                current_index += 1;
-                                end_index += 1;
-                                continue;
-                            }
-                            // Look for another nonsatisfied predicate
-                            // to replace the watched predicate.
-                            let mut found_new_watch = false;
-                            // The watcher for holes has a special case. In case the watcher that is
-                            // going to replace this one is 1) a predicate with the same
-                            // domain_id and 2) is also a not equals predicate, then the watcher
-                            // should not be moved from this list, but instead only its right hand
-                            // side should be changed to reflect the new watcher. The variable
-                            // 'kept_watcher_new_rhs' holds info about this new rhs if appropriate.
-                            let mut kept_watcher_new_rhs: Option<i32> = None;
-                            // Start from index 2 since we are skipping watched predicates.
-                            for i in 2..nogood.len() {
-                                // Find a predicate that is either false or unassigned,
-                                // i.e., not assigned true.
-                                if !context.is_predicate_satisfied(nogood[i]) {
-                                    // Found another predicate that can be the watcher.
-                                    found_new_watch = true;
-                                    // Replace the current watcher with the new predicate watcher.
-                                    nogood.swap(1, i);
-                                    pumpkin_assert_moderate!(
-                                        nogood[i].get_domain() == updated_domain_id
-                                    );
-
-                                    // Add this nogood to the watch list of the new watcher. Note
-                                    // that there
-                                    if nogood[1].is_not_equal_predicate()
-                                        && nogood[1].get_domain() == updated_domain_id
-                                    {
-                                        // The watcher should stay in this list, but change
-                                        // its right hand side to reflect the new watching
-                                        // predicate. Here we only note that the watcher
-                                        // should stay, and later it actually gets copied.
-                                        kept_watcher_new_rhs =
-                                            Some(nogood[1].get_right_hand_side());
-                                    } else {
-                                        // Add this nogood to the watch list of the new watcher.
-                                        Self::add_watcher(
-                                            &mut self.watch_lists,
-                                            nogood[1],
-                                            nogood_id,
-                                        );
-                                    }
-
-                                    // No propagation is taking place, go to the next nogood.
-                                    break;
-                                }
-                            } // end iterating through the nogood
-
-                            if found_new_watch {
-                                if let Some(new_rhs) = kept_watcher_new_rhs {
-                                    // Keep the current watch for this predicate,
-                                    // and update its right hand side.
-                                    self.watch_lists[updated_domain_id]
-                                        .set_inequality_watcher_to_other_watcher(
-                                            end_index,
-                                            current_index,
-                                        );
-                                    self.watch_lists[updated_domain_id]
-                                        .set_right_hand_side_of_inequality_watcher_at_index(
-                                            end_index, new_rhs,
-                                        );
-
-                                    end_index += 1;
-                                    current_index += 1;
-
-                                    continue;
-                                } else {
-                                    // Note this nogood is effectively removed from the watch list
-                                    // of the the current predicate, since we
-                                    // are only incrementing the current index, and not copying
-                                    // anything to the end_index.
-                                    current_index += 1;
-                                    continue;
-                                }
-                            }
-
-                            // Keep the current watch for this predicate.
-                            self.watch_lists[updated_domain_id]
-                                .set_inequality_watcher_to_other_watcher(end_index, current_index);
-                            end_index += 1;
-                            current_index += 1;
-
-                            // At this point, nonwatched predicates and nogood[1] are true.
-                            pumpkin_assert_advanced!(nogood
-                                .iter()
-                                .skip(1)
-                                .all(|p| context.is_predicate_satisfied(*p)));
-
-                            // There are two scenarios:
-                            // nogood[0] is unassigned -> propagate the predicate to false
-                            // nogood[0] is assigned true -> conflict.
-                            let reason = Reason::DynamicLazy(nogood_id.id as u64);
-
-                            let result = context.post(!nogood[0], reason, inference_code);
-                            // If the propagation lead to a conflict.
-                            if let Err(e) = result {
-                                // Stop any further propagation and report the conflict.
-                                // Readd the remaining watchers to the watch list.
-                                while current_index < num_watchers {
-                                    self.watch_lists[updated_domain_id]
-                                        .set_inequality_watcher_to_other_watcher(
-                                            end_index,
-                                            current_index,
-                                        );
-                                    current_index += 1;
-                                    end_index += 1;
-                                }
-
-                                self.watch_lists[updated_domain_id]
-                                    .truncate_inequality_watchers(end_index);
-                                return Err(e.into());
-                            }
-                        } else {
-                            // Keep the current watch for this predicate.
-                            self.watch_lists[updated_domain_id]
-                                .set_inequality_watcher_to_other_watcher(end_index, current_index);
-                            end_index += 1;
-                            current_index += 1;
-                        }
-                    }
-                    // Went through all the watchers.
-                    if num_watchers > 0 {
-                        self.watch_lists[updated_domain_id].truncate_inequality_watchers(end_index);
-                    }
-                }
-                IntDomainEvent::Assign => {
-                    let new_lower_bound = context.lower_bound(&updated_domain_id);
-                    let new_upper_bound = context.upper_bound(&updated_domain_id);
-
-                    assert!(new_lower_bound == new_upper_bound);
-                    let assigned_value = new_lower_bound;
-
-                    // Effectively, resizing the watch list to size zero,
-                    // and in the loop add some of the old watchers back.
-                    let num_watchers = self.watch_lists[updated_domain_id].num_equality_watchers();
-                    // Iterate through all watchers.
-
-                    while current_index < num_watchers {
-                        let right_hand_side = self.watch_lists[updated_domain_id]
-                            .get_equality_watcher_at_index(current_index)
-                            .right_hand_side;
-
-                        if assigned_value == right_hand_side {
-                            let nogood_id = self.watch_lists[updated_domain_id]
-                                .get_equality_watcher_at_index(current_index)
-                                .nogood_id;
-
-                            let inference_code = self.inference_codes[nogood_id];
-                            let nogood = &mut self.nogoods[nogood_id].predicates;
-
-                            let is_watched_predicate = |predicate: Predicate| {
-                                predicate.is_equality_predicate()
-                                    && predicate.get_domain() == updated_domain_id
-                                    && predicate.get_right_hand_side() == assigned_value
-                            };
-
-                            // Place the watched predicate at position 1 for simplicity.
-                            if is_watched_predicate(nogood[0]) {
-                                nogood.swap(0, 1);
-                            }
-
-                            pumpkin_assert_moderate!(context.is_predicate_satisfied(nogood[1]));
-
-                            // Check the other watched predicate is already falsified, in which case
-                            // no propagation can take place. Recall that the other watched
-                            // predicate is at position 0 due to previous code.
-                            if context.is_predicate_falsified(nogood[0]) {
-                                // Keep the watchers, the nogood is falsified,
-                                // no propagation can take place.
-                                self.watch_lists[updated_domain_id]
-                                    .set_equality_watcher_to_other_watcher(
-                                        end_index,
-                                        current_index,
-                                    );
-                                current_index += 1;
-                                end_index += 1;
-                                continue;
-                            }
-                            // Look for another nonsatisfied predicate
-                            // to replace the watched predicate.
-                            let mut found_new_watch = false;
-                            // Start from index 2 since we are skipping watched predicates.
-                            for i in 2..nogood.len() {
-                                // Find a predicate that is either false or unassigned,
-                                // i.e., not assigned true.
-                                if !context.is_predicate_satisfied(nogood[i]) {
-                                    // Found another predicate that can be the watcher.
-                                    found_new_watch = true;
-
-                                    // Replace the current watcher with the new predicate watcher.
-                                    nogood.swap(1, i);
-                                    pumpkin_assert_moderate!(
-                                        nogood[i].get_domain() == updated_domain_id
-                                    );
-                                    // Add this nogood to the watch list of the new watcher.
-                                    // Ensure there is an entry.
-                                    // Add this nogood to the watch list of the new watcher.
-                                    Self::add_watcher(&mut self.watch_lists, nogood[1], nogood_id);
-
-                                    // No propagation is taking place, go to the next nogood.
-                                    break;
-                                }
-                            } // end iterating through the nogood
-
-                            if found_new_watch {
-                                // Note this nogood is effectively removed from the watch list
-                                // of the the current predicate, since we
-                                // are only incrementing the current index, and not copying
-                                // anything to the end_index.
-
-                                current_index += 1;
-                                continue;
-                            }
-
-                            // Keep the current watch for this predicate.
-                            self.watch_lists[updated_domain_id]
-                                .set_equality_watcher_to_other_watcher(end_index, current_index);
-
-                            end_index += 1;
-                            current_index += 1;
-
-                            // At this point, nonwatched predicates and nogood[1] are true.
-                            pumpkin_assert_advanced!(nogood
-                                .iter()
-                                .skip(1)
-                                .all(|p| context.is_predicate_satisfied(*p)));
-
-                            // There are two scenarios:
-                            // nogood[0] is unassigned -> propagate the predicate to false
-                            // nogood[0] is assigned true -> conflict.
-                            let reason = Reason::DynamicLazy(nogood_id.id as u64);
-
-                            let result = context.post(!nogood[0], reason, inference_code);
-                            // If the propagation lead to a conflict.
-                            if let Err(e) = result {
-                                // Stop any further propagation and report the conflict.
-                                // Readd the remaining watchers to the watch list.
-                                while current_index < num_watchers {
-                                    self.watch_lists[updated_domain_id]
-                                        .set_equality_watcher_to_other_watcher(
-                                            end_index,
-                                            current_index,
-                                        );
-
-                                    current_index += 1;
-                                    end_index += 1;
-                                }
-                                self.watch_lists[updated_domain_id]
-                                    .truncate_equality_watchers(end_index);
-                                return Err(e.into());
-                            }
-                        } else {
-                            // Keep the current watch for this predicate.
-                            self.watch_lists[updated_domain_id]
-                                .set_equality_watcher_to_other_watcher(end_index, current_index);
->>>>>>> 49344d6c
 
                 // Look for another nonsatisfied predicate
                 // to replace the watched predicate.
@@ -905,7 +284,11 @@
                 // nogood[0] is assigned true -> conflict.
                 let reason = Reason::DynamicLazy(nogood_id.id as u64);
 
-                let result = context.post_predicate(!nogood_predicates[0], reason);
+                let result = context.post(
+                    !nogood_predicates[0],
+                    reason,
+                    self.inference_codes[nogood_id],
+                );
                 // If the propagation lead to a conflict.
                 if let Err(e) = result {
                     return Err(e.into());
@@ -990,18 +373,6 @@
         // update LBD, so we need code plus assignments as input.
         &self.nogood_predicates[id].as_slice()[1..]
     }
-<<<<<<< HEAD
-
-    fn initialise_at_root(
-        &mut self,
-        _context: &mut PropagatorInitialisationContext,
-    ) -> Result<(), PropositionalConjunction> {
-        // There should be no nogoods yet
-        pumpkin_assert_simple!(self.nogood_predicates.len() == 0);
-        Ok(())
-    }
-=======
->>>>>>> 49344d6c
 }
 
 /// Functions for adding nogoods
@@ -1044,33 +415,19 @@
         //
         // If there is an available nogood id, use it, otherwise allocate a fresh id.
         let new_id = if let Some(reused_id) = self.delete_ids.pop() {
-<<<<<<< HEAD
             self.cached_predicates[reused_id] = nogood[0];
             self.nogood_info[reused_id] = NogoodInfo::new_learned_nogood_info(lbd);
             self.nogood_predicates[reused_id] = nogood;
+            self.inference_codes[reused_id] = inference_code;
             reused_id
         } else {
             let new_id = self.cached_predicates.push(nogood[0]);
             let _ = self
                 .nogood_info
                 .push(NogoodInfo::new_learned_nogood_info(lbd));
+            let _ = self.inference_codes.push(inference_code);
             let _ = self.nogood_predicates.push(nogood);
             new_id
-=======
-            self.nogoods[reused_id] = Nogood::new_learned_nogood(nogood.into(), lbd);
-            self.inference_codes[reused_id] = inference_code;
-
-            reused_id
-        } else {
-            let new_nogood_id = self
-                .nogoods
-                .push(Nogood::new_learned_nogood(nogood.into(), lbd));
-
-            let other = self.inference_codes.push(inference_code);
-            assert_eq!(new_nogood_id, other);
-
-            new_nogood_id
->>>>>>> 49344d6c
         };
 
         // Now we add two watchers to the first two predicates in the nogood
@@ -1097,11 +454,7 @@
         let inference_code = self.inference_codes[new_id];
 
         context
-<<<<<<< HEAD
-            .post_predicate(!self.nogood_predicates[new_id][0], reason)
-=======
-            .post(!self.nogoods[new_id].predicates[0], reason, inference_code)
->>>>>>> 49344d6c
+            .post(!self.nogood_predicates[new_id][0], reason, inference_code)
             .expect("Cannot fail to add the asserting predicate.");
 
         // We then divide the new nogood based on the LBD level
@@ -1157,16 +510,12 @@
             input_nogood.retain(|&p| p != nogood[0]);
 
             // Post the negated predicate at the root to respect the nogood.
-<<<<<<< HEAD
-            context.post_predicate(!nogood[0], PropositionalConjunction::from(input_nogood))?;
-            Ok(())
-=======
             context.post(
                 !nogood[0],
                 PropositionalConjunction::from(input_nogood),
                 inference_code,
             )?;
->>>>>>> 49344d6c
+            Ok(())
         }
         // Standard case, nogood is of size at least two.
         //
@@ -1175,10 +524,10 @@
             // Add the nogood to the database.
             // If there is an available nogood id, use it, otherwise allocate a fresh id.
             let new_id = if let Some(reused_id) = self.delete_ids.pop() {
-<<<<<<< HEAD
                 self.cached_predicates[reused_id] = nogood[0];
                 self.nogood_info[reused_id] = NogoodInfo::new_permanent_nogood_info();
                 self.nogood_predicates[reused_id] = nogood;
+                self.inference_codes[reused_id] = inference_code;
                 reused_id
             } else {
                 let new_id = self.cached_predicates.push(nogood[0]);
@@ -1186,19 +535,7 @@
                     .nogood_info
                     .push(NogoodInfo::new_permanent_nogood_info());
                 let _ = self.nogood_predicates.push(nogood);
-=======
-                self.nogoods[reused_id] = Nogood::new_permanent_nogood(nogood.into());
-                self.inference_codes[reused_id] = inference_code;
-
-                reused_id
-            } else {
-                let new_id = self
-                    .nogoods
-                    .push(Nogood::new_permanent_nogood(nogood.into()));
-                let other_id = self.inference_codes.push(inference_code);
-                assert_eq!(new_id, other_id);
-
->>>>>>> 49344d6c
+                let _ = self.inference_codes.push(inference_code);
                 new_id
             };
 
@@ -1459,12 +796,8 @@
         context: &mut PropagationContextMut,
     ) -> Result<(), Inconsistency> {
         // This is an inefficient implementation for testing purposes
-<<<<<<< HEAD
         let nogood = &self.nogood_predicates[nogood_id];
-=======
-        let nogood = &self.nogoods[nogood_id];
         let inference_code = self.inference_codes[nogood_id];
->>>>>>> 49344d6c
 
         if self.nogood_info[nogood_id].is_deleted {
             // The nogood has already been deleted, meaning that it could be that the call to
@@ -1492,19 +825,11 @@
 
         // If all predicates in the nogood are satisfied, there is a conflict.
         if num_satisfied_predicates == nogood_len {
-<<<<<<< HEAD
-            return Err(Inconsistency::Conflict(nogood.iter().copied().collect()));
-=======
             return Err(PropagatorConflict {
-                conjunction: nogood
-                    .predicates
-                    .iter()
-                    .copied()
-                    .collect::<PropositionalConjunction>(),
+                conjunction: nogood.iter().copied().collect::<PropositionalConjunction>(),
                 inference_code,
             }
             .into());
->>>>>>> 49344d6c
         }
         // If all but one predicate are satisfied, then we can propagate.
         //
@@ -1544,7 +869,6 @@
             self.watch_lists[predicate_id].contains(&nogood_id)
         };
 
-<<<<<<< HEAD
         for nogood in self.nogood_predicates.iter().enumerate() {
             let nogood_id = NogoodId {
                 id: nogood.0 as u32,
@@ -1554,21 +878,10 @@
                 // If the clause is deleted then it will have no watchers
                 assert!(
                     !is_watching(nogood.1[0], nogood_id) && !is_watching(nogood.1[1], nogood_id)
-=======
-        for (idx, nogood) in self.nogoods.iter().enumerate() {
-            let nogood_id = NogoodId { id: idx as u32 };
-
-            if nogood.is_deleted {
-                // If the clause is deleted then it will have no watchers
-                assert!(
-                    !is_watching(nogood.predicates[0], nogood_id)
-                        && !is_watching(nogood.predicates[1], nogood_id)
->>>>>>> 49344d6c
                 );
                 continue;
             }
 
-<<<<<<< HEAD
             if !(is_watching(nogood.1[0], nogood_id) && is_watching(nogood.1[1], nogood_id)) {
                 eprintln!("Nogood id: {}", nogood_id.id);
                 eprintln!("Nogood: {nogood:?}");
@@ -1577,35 +890,6 @@
             }
 
             assert!(is_watching(nogood.1[0], nogood_id) && is_watching(nogood.1[1], nogood_id));
-=======
-            if !(is_watching(nogood.predicates[0], nogood_id)
-                && is_watching(nogood.predicates[1], nogood_id))
-            {
-                eprintln!("Nogood id: {}", nogood_id.id);
-                eprintln!("Nogood: {nogood:?}");
-                eprintln!(
-                    "watching 0: {}",
-                    is_watching(nogood.predicates[0], nogood_id)
-                );
-                eprintln!(
-                    "watching 1: {}",
-                    is_watching(nogood.predicates[1], nogood_id)
-                );
-                eprintln!(
-                    "watch list 0: {:?}",
-                    self.watch_lists[nogood.predicates[0].get_domain()]
-                );
-                eprintln!(
-                    "watch list 1: {:?}",
-                    self.watch_lists[nogood.predicates[1].get_domain()]
-                );
-            }
-
-            assert!(
-                is_watching(nogood.predicates[0], nogood_id)
-                    && is_watching(nogood.predicates[1], nogood_id)
-            );
->>>>>>> 49344d6c
         }
         true
     }
