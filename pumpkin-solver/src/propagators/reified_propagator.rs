--- conflicted
+++ resolved
@@ -1,11 +1,7 @@
 use crate::basic_types::Inconsistency;
 use crate::basic_types::PropagationStatusCP;
 use crate::engine::opaque_domain_event::OpaqueDomainEvent;
-<<<<<<< HEAD
-use crate::engine::propagation::contexts::StatefulPropagationContext;
-=======
 use crate::engine::propagation::contexts::PropagationContextWithTrailedValues;
->>>>>>> d237293f
 use crate::engine::propagation::EnqueueDecision;
 use crate::engine::propagation::LocalId;
 use crate::engine::propagation::PropagationContext;
@@ -55,24 +51,16 @@
 impl<WrappedPropagator: Propagator> Propagator for ReifiedPropagator<WrappedPropagator> {
     fn notify(
         &mut self,
-<<<<<<< HEAD
-        context: StatefulPropagationContext,
-=======
         context: PropagationContextWithTrailedValues,
->>>>>>> d237293f
         local_id: LocalId,
         event: OpaqueDomainEvent,
     ) -> EnqueueDecision {
         if local_id < self.reification_literal_id {
             let decision = self.propagator.notify(
-<<<<<<< HEAD
-                StatefulPropagationContext::new(context.stateful_assignments, context.assignments),
-=======
                 PropagationContextWithTrailedValues::new(
                     context.trailed_values,
                     context.assignments,
                 ),
->>>>>>> d237293f
                 local_id,
                 event,
             );
@@ -184,11 +172,7 @@
         if !context.is_literal_fixed(&self.reification_literal) {
             if let Some(conjunction) = self
                 .propagator
-<<<<<<< HEAD
-                .detect_inconsistency(context.as_stateful_readonly())
-=======
                 .detect_inconsistency(context.as_trailed_readonly())
->>>>>>> d237293f
             {
                 context.assign_literal(&self.reification_literal, false, conjunction)?;
             }
@@ -197,11 +181,7 @@
         Ok(())
     }
 
-<<<<<<< HEAD
-    fn find_inconsistency(&mut self, context: StatefulPropagationContext<'_>) -> bool {
-=======
     fn find_inconsistency(&mut self, context: PropagationContextWithTrailedValues<'_>) -> bool {
->>>>>>> d237293f
         if self.inconsistency.is_none() {
             self.inconsistency = self.propagator.detect_inconsistency(context);
         }
@@ -211,11 +191,7 @@
 
     fn filter_enqueue_decision(
         &mut self,
-<<<<<<< HEAD
-        context: StatefulPropagationContext<'_>,
-=======
         context: PropagationContextWithTrailedValues<'_>,
->>>>>>> d237293f
         decision: EnqueueDecision,
     ) -> EnqueueDecision {
         if decision == EnqueueDecision::Skip {
@@ -266,11 +242,7 @@
             .new_propagator(ReifiedPropagator::new(
                 GenericPropagator::new(
                     move |_: PropagationContextMut| Err(t1.clone().into()),
-<<<<<<< HEAD
-                    move |_: StatefulPropagationContext| Some(t2.clone()),
-=======
                     move |_: PropagationContextWithTrailedValues| Some(t2.clone()),
->>>>>>> d237293f
                     |_: &mut PropagatorInitialisationContext| Ok(()),
                 ),
                 reification_literal,
@@ -297,11 +269,7 @@
                         ctx.set_lower_bound(&var, 3, conjunction!())?;
                         Ok(())
                     },
-<<<<<<< HEAD
-                    |_: StatefulPropagationContext| None,
-=======
                     |_: PropagationContextWithTrailedValues| None,
->>>>>>> d237293f
                     |_: &mut PropagatorInitialisationContext| Ok(()),
                 ),
                 reification_literal,
@@ -334,11 +302,7 @@
             .new_propagator(ReifiedPropagator::new(
                 GenericPropagator::new(
                     move |_: PropagationContextMut| Err(conjunction!([var >= 1]).into()),
-<<<<<<< HEAD
-                    |_: StatefulPropagationContext| None,
-=======
                     |_: PropagationContextWithTrailedValues| None,
->>>>>>> d237293f
                     |_: &mut PropagatorInitialisationContext| Ok(()),
                 ),
                 reification_literal,
@@ -371,11 +335,7 @@
             .new_propagator(ReifiedPropagator::new(
                 GenericPropagator::new(
                     |_: PropagationContextMut| Ok(()),
-<<<<<<< HEAD
-                    |_: StatefulPropagationContext| None,
-=======
                     |_: PropagationContextWithTrailedValues| None,
->>>>>>> d237293f
                     move |_: &mut PropagatorInitialisationContext| Err(conjunction!([var >= 0])),
                 ),
                 reification_literal,
@@ -396,11 +356,7 @@
             .new_propagator(ReifiedPropagator::new(
                 GenericPropagator::new(
                     |_: PropagationContextMut| Ok(()),
-<<<<<<< HEAD
-                    move |context: StatefulPropagationContext| {
-=======
                     move |context: PropagationContextWithTrailedValues| {
->>>>>>> d237293f
                         if context.is_fixed(&var) {
                             Some(conjunction!([var == 5]))
                         } else {
@@ -430,11 +386,7 @@
     where
         Propagation: Fn(PropagationContextMut) -> PropagationStatusCP + 'static,
         ConsistencyCheck:
-<<<<<<< HEAD
-            Fn(StatefulPropagationContext) -> Option<PropositionalConjunction> + 'static,
-=======
             Fn(PropagationContextWithTrailedValues) -> Option<PropositionalConjunction> + 'static,
->>>>>>> d237293f
         Init: Fn(&mut PropagatorInitialisationContext) -> Result<(), PropositionalConjunction>
             + 'static,
     {
@@ -451,11 +403,7 @@
 
         fn detect_inconsistency(
             &self,
-<<<<<<< HEAD
-            context: StatefulPropagationContext,
-=======
             context: PropagationContextWithTrailedValues,
->>>>>>> d237293f
         ) -> Option<PropositionalConjunction> {
             (self.consistency_check)(context)
         }
@@ -481,12 +429,8 @@
     impl<Propagation, ConsistencyCheck, Init> GenericPropagator<Propagation, ConsistencyCheck, Init>
     where
         Propagation: Fn(PropagationContextMut) -> PropagationStatusCP,
-<<<<<<< HEAD
-        ConsistencyCheck: Fn(StatefulPropagationContext) -> Option<PropositionalConjunction>,
-=======
         ConsistencyCheck:
             Fn(PropagationContextWithTrailedValues) -> Option<PropositionalConjunction>,
->>>>>>> d237293f
         Init: Fn(&mut PropagatorInitialisationContext) -> Result<(), PropositionalConjunction>,
     {
         pub(crate) fn new(
