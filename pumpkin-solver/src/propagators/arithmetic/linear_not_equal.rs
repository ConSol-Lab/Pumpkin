use std::rc::Rc;

use enumset::enum_set;

use crate::basic_types::PropagationStatusCP;
use crate::basic_types::PropositionalConjunction;
use crate::engine::cp::propagation::ReadDomains;
use crate::engine::domain_events::DomainEvents;
use crate::engine::opaque_domain_event::OpaqueDomainEvent;
<<<<<<< HEAD
use crate::engine::propagation::contexts::StatefulPropagationContext;
=======
use crate::engine::propagation::contexts::PropagationContextWithTrailedValues;
>>>>>>> d237293f
use crate::engine::propagation::EnqueueDecision;
use crate::engine::propagation::LocalId;
use crate::engine::propagation::PropagationContext;
use crate::engine::propagation::PropagationContextMut;
use crate::engine::propagation::Propagator;
use crate::engine::propagation::PropagatorInitialisationContext;
use crate::engine::variables::IntegerVariable;
use crate::engine::IntDomainEvent;
use crate::predicate;
use crate::pumpkin_assert_extreme;
use crate::pumpkin_assert_moderate;
use crate::pumpkin_assert_simple;

/// Propagator for the constraint `\sum x_i != rhs`, where `x_i` are
/// integer variables and `rhs` is an integer constant.
#[derive(Clone, Debug)]
pub(crate) struct LinearNotEqualPropagator<Var> {
    /// The terms of the sum
    terms: Rc<[Var]>,
    /// The right-hand side of the sum
    rhs: i32,

    /// The number of fixed terms; note that this constraint can only propagate when there is a
    /// single unfixed variable and can only detect conflicts if all variables are assigned
    number_of_fixed_terms: usize,
    /// The sum of the values of the fixed terms
    fixed_lhs: i32,
    /// Indicates whether the single unfixed variable has been updated; if this is the case then
    /// the propagator is not scheduled again
    unfixed_variable_has_been_updated: bool,
    /// Indicates whether the value of [`LinearNotEqualPropagator::fixed_lhs`] is invalid and
    /// should be recalculated
    should_recalculate_lhs: bool,
}

impl<Var> LinearNotEqualPropagator<Var>
where
    Var: IntegerVariable + 'static,
{
    pub(crate) fn new(terms: Box<[Var]>, rhs: i32) -> Self {
        LinearNotEqualPropagator {
            terms: terms.into(),
            rhs,
            number_of_fixed_terms: 0,
            fixed_lhs: 0,
            unfixed_variable_has_been_updated: false,
            should_recalculate_lhs: false,
        }
    }
}

impl<Var> Propagator for LinearNotEqualPropagator<Var>
where
    Var: IntegerVariable + 'static,
{
    fn priority(&self) -> u32 {
        0
    }

    fn name(&self) -> &str {
        "LinearNe"
    }

    fn notify(
        &mut self,
<<<<<<< HEAD
        context: StatefulPropagationContext,
=======
        context: PropagationContextWithTrailedValues,
>>>>>>> d237293f
        local_id: LocalId,
        _event: OpaqueDomainEvent,
    ) -> EnqueueDecision {
        // If the updated term is fixed then we update the number of fixed variables
        self.number_of_fixed_terms += 1;
        // We update the value of the left-hand side with the value of the newly fixed variable
        self.fixed_lhs += context.lower_bound(&self.terms[local_id.unpack() as usize]);

        // Either the number of fixed variables is the number of terms - 1 in which case we can
        // propagate if it has not been updated before; if it has been updated then we don't need to
        // remove the value from its domain again.
        let can_propagate = self.number_of_fixed_terms == self.terms.len() - 1
            && !self.unfixed_variable_has_been_updated;
        // Otherwise the number of fixed variables is equal to the number of terms in the following
        // cases:
        // - Either we can report a conflict
        // - Or the sum of the values of the left-hand side is inaccurate and we should recalculate
        let is_conflicting_or_outdated = self.number_of_fixed_terms == self.terms.len()
            && (self.should_recalculate_lhs || self.fixed_lhs == self.rhs);
        if can_propagate || is_conflicting_or_outdated {
            EnqueueDecision::Enqueue
        } else {
            EnqueueDecision::Skip
        }
    }

    fn notify_backtrack(
        &mut self,
        _context: PropagationContext,
        local_id: LocalId,
        event: OpaqueDomainEvent,
    ) {
        if matches!(
            self.terms[local_id.unpack() as usize].unpack_event(event),
            IntDomainEvent::Assign
        ) {
            pumpkin_assert_simple!(
                self.number_of_fixed_terms >= 1,
                "The number of fixed terms should never be negative"
            );
            // An assign has been undone, we can decrease the
            // number of fixed variables
            self.number_of_fixed_terms -= 1;

            // We don't keep track of the old bound to which this variable was assigned so we simply
            // indicate that our lhs is out-of-date
            self.should_recalculate_lhs = true;
        } else {
            // A removal has been undone
            pumpkin_assert_moderate!(matches!(
                self.terms[local_id.unpack() as usize].unpack_event(event),
                IntDomainEvent::Removal
            ));

            // We set the flag whether the unfixed variable has been updated
            self.unfixed_variable_has_been_updated = false;
        }
    }

    fn initialise_at_root(
        &mut self,
        context: &mut PropagatorInitialisationContext,
    ) -> Result<(), PropositionalConjunction> {
        self.terms.iter().enumerate().for_each(|(i, x_i)| {
            let _ = context.register(x_i.clone(), DomainEvents::ASSIGN, LocalId::from(i as u32));
            let _ = context.register_for_backtrack_events(
                x_i.clone(),
                DomainEvents::create_with_int_events(enum_set!(
                    IntDomainEvent::Assign | IntDomainEvent::Removal
                )),
                LocalId::from(i as u32),
            );
        });

        self.recalculate_fixed_variables(context.as_readonly());
        self.check_for_conflict(context.as_readonly())?;
        Ok(())
    }

    fn propagate(&mut self, mut context: PropagationContextMut) -> PropagationStatusCP {
        // If the left-hand side is out of date then we simply recalculate from scratch; we only do
        // this when we can propagate or check for a conflict
        if self.should_recalculate_lhs && self.number_of_fixed_terms >= self.terms.len() - 1 {
            self.recalculate_fixed_variables(context.as_readonly());
            self.should_recalculate_lhs = false;
        }
        pumpkin_assert_extreme!(self.is_propagator_state_consistent(context.as_readonly()));

        // If there is only 1 unfixed variable, then we can propagate
        if self.number_of_fixed_terms == self.terms.len() - 1 {
            pumpkin_assert_simple!(!self.should_recalculate_lhs);

            // The value which would cause a conflict if the current variable would be set equal to
            // this
            let value_to_remove = self.rhs - self.fixed_lhs;

            // We find the value which is unfixed
            // We could make use of a sparse-set to determine this, if necessary
            let unfixed_x_i = self
                .terms
                .iter()
                .position(|x_i| !context.is_fixed(x_i))
                .unwrap();

            if context.contains(&self.terms[unfixed_x_i], value_to_remove) {
                // We keep track of whether we have removed the value which could cause a conflict
                // from the unfixed variable
                self.unfixed_variable_has_been_updated = true;

                context.remove(
                    &self.terms[unfixed_x_i],
                    value_to_remove,
                    self.terms
                        .iter()
                        .enumerate()
                        .filter(|&(i, _)| i != unfixed_x_i)
                        .map(|(_, x_i)| predicate![x_i == context.lower_bound(x_i)])
                        .collect::<PropositionalConjunction>(),
                )?;
            }
        } else if self.number_of_fixed_terms == self.terms.len() {
            pumpkin_assert_simple!(!self.should_recalculate_lhs);
            // Otherwise we check for a conflict
            self.check_for_conflict(context.as_readonly())?;
        }

        Ok(())
    }

    fn debug_propagate_from_scratch(
        &self,
        mut context: PropagationContextMut,
    ) -> PropagationStatusCP {
        let num_fixed = self
            .terms
            .iter()
            .filter(|&x_i| context.is_fixed(x_i))
            .count();
        if num_fixed < self.terms.len() - 1 {
            return Ok(());
        }

        let lhs = self
            .terms
            .iter()
            .map(|var| {
                if context.is_fixed(var) {
                    context.lower_bound(var) as i64
                } else {
                    0
                }
            })
            .sum::<i64>();

        if num_fixed == self.terms.len() - 1 {
            let value_to_remove = self.rhs as i64 - lhs;

            let unfixed_x_i = self
                .terms
                .iter()
                .position(|x_i| !context.is_fixed(x_i))
                .unwrap();

            let reason = self
                .terms
                .iter()
                .enumerate()
                .filter(|&(i, _)| i != unfixed_x_i)
                .map(|(_, x_i)| predicate![x_i == context.lower_bound(x_i)])
                .collect::<PropositionalConjunction>();
            context.remove(
                &self.terms[unfixed_x_i],
                value_to_remove
                    .try_into()
                    .expect("Expected to be able to fit i64 into i32"),
                reason,
            )?;
        } else if num_fixed == self.terms.len() && lhs == self.rhs as i64 {
            let failure_reason: PropositionalConjunction = self
                .terms
                .iter()
                .map(|x_i| predicate![x_i == context.lower_bound(x_i)])
                .collect();

            return Err(failure_reason.into());
        }

        Ok(())
    }
}

impl<Var: IntegerVariable + 'static> LinearNotEqualPropagator<Var> {
    /// This method is used to calculate the fixed left-hand side of the equation and keep track of
    /// the number of fixed variables.
    ///
    /// Note that this method always sets the `unfixed_variable_has_been_updated` to true; this
    /// might be too lenient as it could be the case that synchronisation does not lead to the
    /// re-adding of the removed value.
    fn recalculate_fixed_variables(&mut self, context: PropagationContext) {
        self.unfixed_variable_has_been_updated = false;
        (self.fixed_lhs, self.number_of_fixed_terms) =
            self.terms
                .iter()
                .fold((0, 0), |(fixed_lhs, number_of_fixed_terms), term| {
                    if context.is_fixed(term) {
                        (
                            fixed_lhs + context.lower_bound(term),
                            number_of_fixed_terms + 1,
                        )
                    } else {
                        (fixed_lhs, number_of_fixed_terms)
                    }
                })
    }

    /// Determines whether a conflict has occurred and calculate the reason for the conflict
    fn check_for_conflict(
        &self,
        context: PropagationContext,
    ) -> Result<(), PropositionalConjunction> {
        pumpkin_assert_simple!(!self.should_recalculate_lhs);
        if self.number_of_fixed_terms == self.terms.len() && self.fixed_lhs == self.rhs {
            let failure_reason: PropositionalConjunction = self
                .terms
                .iter()
                .map(|x_i| predicate![x_i == context.lower_bound(x_i)])
                .collect();

            return Err(failure_reason);
        }
        Ok(())
    }

    /// Checks whether the number of fixed terms is equal to the number of fixed terms in the
    /// provided [`PropagationContext`] and whether the value of the fixed lhs is the same as in the
    /// provided [`PropagationContext`].
    fn is_propagator_state_consistent(&self, context: PropagationContext) -> bool {
        let expected_number_of_fixed_terms = self
            .terms
            .iter()
            .filter(|&x_i| context.is_fixed(x_i))
            .count();
        let number_of_fixed_terms_is_correct =
            self.number_of_fixed_terms == expected_number_of_fixed_terms;

        let expected_fixed_lhs: i32 = self
            .terms
            .iter()
            .filter_map(|x_i| {
                if context.is_fixed(x_i) {
                    Some(context.lower_bound(x_i))
                } else {
                    None
                }
            })
            .sum();
        let lhs_is_outdated_or_correct =
            self.should_recalculate_lhs || self.fixed_lhs == expected_fixed_lhs;

        number_of_fixed_terms_is_correct && lhs_is_outdated_or_correct
    }
}

#[cfg(test)]
mod tests {
    use super::*;
    use crate::basic_types::Inconsistency;
    use crate::conjunction;
    use crate::engine::test_solver::TestSolver;
    use crate::engine::variables::TransformableVariable;

    #[test]
    fn test_value_is_removed() {
        let mut solver = TestSolver::default();
        let x = solver.new_variable(2, 2);
        let y = solver.new_variable(1, 5);

        let propagator = solver
            .new_propagator(LinearNotEqualPropagator::new(
                [x.scaled(1), y.scaled(-1)].into(),
                0,
            ))
            .expect("non-empty domain");

        solver.propagate(propagator).expect("non-empty domain");

        solver.assert_bounds(x, 2, 2);
        solver.assert_bounds(y, 1, 5);
        assert!(!solver.contains(y, 2));
    }

    #[test]
    fn test_empty_domain_is_detected() {
        let mut solver = TestSolver::default();
        let x = solver.new_variable(2, 2);
        let y = solver.new_variable(2, 2);

        let err = solver
            .new_propagator(LinearNotEqualPropagator::new(
                [x.scaled(1), y.scaled(-1)].into(),
                0,
            ))
            .expect_err("empty domain");

        let expected: Inconsistency = conjunction!([x == 2] & [y == 2]).into();
        assert_eq!(expected, err);
    }

    #[test]
    fn explanation_for_propagation() {
        let mut solver = TestSolver::default();
        let x = solver.new_variable(2, 2).scaled(1);
        let y = solver.new_variable(1, 5).scaled(-1);

        let propagator = solver
            .new_propagator(LinearNotEqualPropagator::new([x, y].into(), 0))
            .expect("non-empty domain");

        solver.propagate(propagator).expect("non-empty domain");

        let reason = solver.get_reason_int(predicate![y != -2]);

        assert_eq!(conjunction!([x == 2]), reason);
    }

    #[test]
    fn satisfied_constraint_does_not_trigger_conflict() {
        let mut solver = TestSolver::default();
        let x = solver.new_variable(0, 3);
        let y = solver.new_variable(0, 3);

        let propagator = solver
            .new_propagator(LinearNotEqualPropagator::new(
                [x.scaled(1), y.scaled(-1)].into(),
                0,
            ))
            .expect("non-empty domain");

        solver.remove(x, 0).expect("non-empty domain");
        solver.remove(x, 2).expect("non-empty domain");
        solver.remove(x, 3).expect("non-empty domain");

        solver.remove(y, 0).expect("non-empty domain");
        solver.remove(y, 1).expect("non-empty domain");
        solver.remove(y, 2).expect("non-empty domain");

        solver.notify_propagator(propagator);

        solver.propagate(propagator).expect("non-empty domain");
    }
}<|MERGE_RESOLUTION|>--- conflicted
+++ resolved
@@ -7,11 +7,7 @@
 use crate::engine::cp::propagation::ReadDomains;
 use crate::engine::domain_events::DomainEvents;
 use crate::engine::opaque_domain_event::OpaqueDomainEvent;
-<<<<<<< HEAD
-use crate::engine::propagation::contexts::StatefulPropagationContext;
-=======
 use crate::engine::propagation::contexts::PropagationContextWithTrailedValues;
->>>>>>> d237293f
 use crate::engine::propagation::EnqueueDecision;
 use crate::engine::propagation::LocalId;
 use crate::engine::propagation::PropagationContext;
@@ -77,11 +73,7 @@
 
     fn notify(
         &mut self,
-<<<<<<< HEAD
-        context: StatefulPropagationContext,
-=======
         context: PropagationContextWithTrailedValues,
->>>>>>> d237293f
         local_id: LocalId,
         _event: OpaqueDomainEvent,
     ) -> EnqueueDecision {
