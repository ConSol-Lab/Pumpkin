--- conflicted
+++ resolved
@@ -5,13 +5,8 @@
 use crate::engine::cp::propagation::ReadDomains;
 use crate::engine::domain_events::DomainEvents;
 use crate::engine::opaque_domain_event::OpaqueDomainEvent;
-<<<<<<< HEAD
-use crate::engine::propagation::contexts::ManipulateStatefulIntegers;
-use crate::engine::propagation::contexts::StatefulPropagationContext;
-=======
 use crate::engine::propagation::contexts::ManipulateTrailedValues;
 use crate::engine::propagation::contexts::PropagationContextWithTrailedValues;
->>>>>>> d237293f
 use crate::engine::propagation::EnqueueDecision;
 use crate::engine::propagation::LocalId;
 use crate::engine::propagation::PropagationContext;
@@ -19,11 +14,7 @@
 use crate::engine::propagation::Propagator;
 use crate::engine::propagation::PropagatorInitialisationContext;
 use crate::engine::variables::IntegerVariable;
-<<<<<<< HEAD
-use crate::engine::TrailedInt;
-=======
 use crate::engine::TrailedInteger;
->>>>>>> d237293f
 use crate::predicate;
 use crate::pumpkin_assert_simple;
 
@@ -34,15 +25,9 @@
     c: i32,
 
     /// The lower bound of the sum of the left-hand side. This is incremental state.
-<<<<<<< HEAD
-    lower_bound_left_hand_side: TrailedInt,
-    /// The value at index `i` is the bound for `x[i]`.
-    current_bounds: Box<[TrailedInt]>,
-=======
     lower_bound_left_hand_side: TrailedInteger,
     /// The value at index `i` is the bound for `x[i]`.
     current_bounds: Box<[TrailedInteger]>,
->>>>>>> d237293f
 }
 
 impl<Var> LinearLessOrEqualPropagator<Var>
@@ -51,11 +36,7 @@
 {
     pub(crate) fn new(x: Box<[Var]>, c: i32) -> Self {
         let current_bounds = (0..x.len())
-<<<<<<< HEAD
-            .map(|_| TrailedInt::default())
-=======
             .map(|_| TrailedInteger::default())
->>>>>>> d237293f
             .collect_vec()
             .into();
 
@@ -63,11 +44,7 @@
         LinearLessOrEqualPropagator::<Var> {
             x,
             c,
-<<<<<<< HEAD
-            lower_bound_left_hand_side: TrailedInt::default(),
-=======
             lower_bound_left_hand_side: TrailedInteger::default(),
->>>>>>> d237293f
             current_bounds,
         }
     }
@@ -96,19 +73,11 @@
                 LocalId::from(i as u32),
             );
             lower_bound_left_hand_side += context.lower_bound(x_i) as i64;
-<<<<<<< HEAD
-            self.current_bounds[i] = context.new_stateful_integer(context.lower_bound(x_i) as i64);
-        });
-        self.lower_bound_left_hand_side = context.new_stateful_integer(lower_bound_left_hand_side);
-
-        if let Some(conjunction) = self.detect_inconsistency(context.as_stateful_readonly()) {
-=======
             self.current_bounds[i] = context.new_trailed_integer(context.lower_bound(x_i) as i64);
         });
         self.lower_bound_left_hand_side = context.new_trailed_integer(lower_bound_left_hand_side);
 
         if let Some(conjunction) = self.detect_inconsistency(context.as_trailed_readonly()) {
->>>>>>> d237293f
             Err(conjunction)
         } else {
             Ok(())
@@ -117,11 +86,7 @@
 
     fn detect_inconsistency(
         &self,
-<<<<<<< HEAD
-        context: StatefulPropagationContext,
-=======
         context: PropagationContextWithTrailedValues,
->>>>>>> d237293f
     ) -> Option<PropositionalConjunction> {
         if (self.c as i64) < context.value(self.lower_bound_left_hand_side) {
             Some(self.create_conflict_reason(context.as_readonly()))
@@ -132,11 +97,7 @@
 
     fn notify(
         &mut self,
-<<<<<<< HEAD
-        mut context: StatefulPropagationContext,
-=======
         mut context: PropagationContextWithTrailedValues,
->>>>>>> d237293f
         local_id: LocalId,
         _event: OpaqueDomainEvent,
     ) -> EnqueueDecision {
@@ -166,11 +127,7 @@
     }
 
     fn propagate(&mut self, mut context: PropagationContextMut) -> PropagationStatusCP {
-<<<<<<< HEAD
-        if let Some(conjunction) = self.detect_inconsistency(context.as_stateful_readonly()) {
-=======
         if let Some(conjunction) = self.detect_inconsistency(context.as_trailed_readonly()) {
->>>>>>> d237293f
             return Err(conjunction.into());
         }
 
