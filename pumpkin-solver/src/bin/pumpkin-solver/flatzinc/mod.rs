mod ast;
mod compiler;
mod constraints;
pub(crate) mod error;
mod instance;

use std::fs::File;
use std::io::Read;
use std::path::Path;
use std::time::Duration;
use std::time::Instant;

use pumpkin_core::branching::branchers::alternating::every_x_restarts::EveryXRestarts;
use pumpkin_core::branching::branchers::alternating::until_solution::UntilSolution;
use pumpkin_core::branching::branchers::alternating::AlternatingBrancher;
use pumpkin_core::statistics::log_statistic;
use pumpkin_solver::branching::branchers::dynamic_brancher::DynamicBrancher;
use pumpkin_solver::branching::Brancher;
#[cfg(doc)]
use pumpkin_solver::constraints::cumulative;
use pumpkin_solver::optimisation::linear_sat_unsat::LinearSatUnsat;
use pumpkin_solver::optimisation::linear_unsat_sat::LinearUnsatSat;
use pumpkin_solver::optimisation::OptimisationDirection;
use pumpkin_solver::optimisation::OptimisationStrategy;
use pumpkin_solver::options::CumulativeOptions;
use pumpkin_solver::results::solution_iterator::IteratedSolution;
use pumpkin_solver::results::OptimisationResult;
use pumpkin_solver::results::ProblemSolution;
use pumpkin_solver::results::SatisfactionResult;
use pumpkin_solver::results::SolutionReference;
use pumpkin_solver::termination::Combinator;
use pumpkin_solver::termination::TerminationCondition;
use pumpkin_solver::termination::TimeBudget;
use pumpkin_solver::variables::DomainId;
use pumpkin_solver::Solver;

use self::instance::FlatZincInstance;
use self::instance::Output;
use crate::flatzinc::error::FlatZincError;
use crate::os_signal_termination::OsSignal;
use crate::ProofType;

const MSG_UNKNOWN: &str = "=====UNKNOWN=====";
const MSG_UNSATISFIABLE: &str = "=====UNSATISFIABLE=====";

#[derive(Debug, Clone, Copy, Default)]
pub(crate) struct FlatZincOptions {
    /// If `true`, the solver will not strictly keep to the search annotations in the flatzinc.
    pub(crate) free_search: bool,

    /// For satisfaction problems, print all solutions. For optimisation problems, this instructs
    /// the solver to print intermediate solutions.
    pub(crate) all_solutions: bool,

    /// Options used for the cumulative constraint (see [`cumulative`]).
    pub(crate) cumulative_options: CumulativeOptions,

    /// Determines which type of search is performed by the solver
    pub(crate) optimisation_strategy: OptimisationStrategy,

    /// The type of proof that is logged. This influences which preprocessing steps we can do.
    pub(crate) proof_type: Option<ProofType>,

    /// Indicates that the solver should perform verbose logging
    pub(crate) verbose: bool,
}

fn log_statistics(
    solver: &Solver,
    brancher: &impl Brancher,
    verbose: bool,
    init_time: Duration,
    objective_value: Option<i64>,
) {
    log_statistic("initTime", init_time.as_secs_f64());
    if let Some(objective) = objective_value {
        solver.log_statistics_with_objective(Some(brancher), objective, verbose);
    } else {
        solver.log_statistics(Some(brancher), verbose);
    }
}

#[allow(clippy::too_many_arguments, reason = "Should be refactored")]
fn solution_callback(
    brancher: &impl Brancher,
    instance_objective_function: Option<DomainId>,
    options_all_solutions: bool,
    outputs: &[Output],
    solver: &Solver,
    solution: SolutionReference,
    verbose: bool,
    init_time: Duration,
) {
    if options_all_solutions || instance_objective_function.is_none() {
        if let Some(objective) = instance_objective_function {
            log_statistic("initTime", init_time.as_secs_f64());
            solver.log_statistics_with_objective(
                Some(brancher),
                solution.get_integer_value(objective) as i64,
                verbose,
            );
        } else {
            solver.log_statistics(Some(brancher), verbose)
        }
        print_solution_from_solver(solution, outputs);
    }
}

pub(crate) fn solve(
    mut solver: Solver,
    instance_path: impl AsRef<Path>,
    time_limit: Option<Duration>,
    options: FlatZincOptions,
) -> Result<(), FlatZincError> {
<<<<<<< HEAD
    let instance = File::open(&instance_path)?;
=======
    let init_start_time = Instant::now();

    let instance = File::open(instance)?;
>>>>>>> fc9e7f8e

    let mut termination = Combinator::new(
        OsSignal::install(),
        time_limit.map(TimeBudget::starting_now),
    );

    let instance = match parse_and_compile(&mut solver, instance, options) {
        Ok(instance) => instance,
        Err(FlatZincError::IncorrectNumberOfArguments {
            expected,
            actual,
            span_start,
            span_end,
        }) => {
            let instance_path_str = instance_path.as_ref().display().to_string();
            let source = std::fs::read_to_string(instance_path).unwrap();

            ariadne::Report::build(
                ariadne::ReportKind::Error,
                (&instance_path_str, span_start..span_end),
            )
            .with_message("Incorrect number of arguments")
            .with_label(
                ariadne::Label::new((&instance_path_str, span_start..span_end))
                    .with_message(format!("Expected {expected} arguments, got {actual}.")),
            )
            .finish()
            .print((&instance_path_str, ariadne::Source::from(source)))
            .unwrap();

            return Err(FlatZincError::IncorrectNumberOfArguments {
                expected,
                actual,
                span_start,
                span_end,
            });
        }
        Err(FlatZincError::UnexpectedToken {
            expected,
            actual,
            span_start,
            span_end,
        }) => {
            let instance_path_str = instance_path.as_ref().display().to_string();
            let source = std::fs::read_to_string(instance_path).unwrap();

            ariadne::Report::build(
                ariadne::ReportKind::Error,
                (&instance_path_str, span_start..span_end),
            )
            .with_message("Unexpected input")
            .with_label(
                ariadne::Label::new((&instance_path_str, span_start..span_end))
                    .with_message(format!("Expected {expected}")),
            )
            .finish()
            .print((&instance_path_str, ariadne::Source::from(source)))
            .unwrap();

            return Err(FlatZincError::UnexpectedToken {
                expected,
                actual,
                span_start,
                span_end,
            });
        }

        Err(e) => {
            return Err(e);
        }
    };

    let outputs = instance.outputs.clone();

    let init_time = init_start_time.elapsed();

    let mut brancher = if options.free_search {
        // The free search flag is active
        if instance.objective_function.is_some() {
            // If there is an objective, then we use the provided search until the first solution,
            // and then we switch to default search
            DynamicBrancher::new(vec![Box::new(AlternatingBrancher::new(
                &solver,
                instance.search.expect("Expected a search to be defined"),
                UntilSolution::new(EveryXRestarts::new(1)),
            ))])
        } else {
            // If there is no objective, then we alternate between the provided strategy and the
            // default search every restart
            DynamicBrancher::new(vec![Box::new(AlternatingBrancher::new(
                &solver,
                instance.search.expect("Expected a search to be defined"),
                EveryXRestarts::new(1),
            ))])
        }
    } else {
        instance.search.expect("Expected a search to be defined")
    };

    let (direction, objective): (OptimisationDirection, DomainId) =
        match instance.objective_function {
            Some(objective) => objective.into(),
            None => {
                satisfy(
                    options,
                    &mut solver,
                    brancher,
                    termination,
                    outputs,
                    init_time,
                );
                return Ok(());
            }
        };

    let callback =
        |solver: &Solver, solution: SolutionReference<'_>, brancher: &DynamicBrancher| {
            solution_callback(
                brancher,
                Some(objective),
                options.all_solutions,
                &outputs,
                solver,
                solution,
                options.verbose,
                init_time,
            );
        };

    let result = match options.optimisation_strategy {
        OptimisationStrategy::LinearSatUnsat => solver.optimise(
            &mut brancher,
            &mut termination,
            LinearSatUnsat::new(direction, objective, callback),
        ),
        OptimisationStrategy::LinearUnsatSat => solver.optimise(
            &mut brancher,
            &mut termination,
            LinearUnsatSat::new(direction, objective, callback),
        ),
    };

    match result {
        OptimisationResult::Optimal(optimal_solution) => {
            let objective_value = optimal_solution.get_integer_value(objective) as i64;
            if !options.all_solutions {
                log_statistics(
                    &solver,
                    &brancher,
                    options.verbose,
                    init_time,
                    Some(objective_value),
                );
                print_solution_from_solver(optimal_solution.as_reference(), &instance.outputs)
            }
            println!("==========");
            log_statistics(
                &solver,
                &brancher,
                options.verbose,
                init_time,
                Some(objective_value),
            );
        }
        OptimisationResult::Satisfiable(solution) => {
            // Solutions are printed in the callback.
            let objective_value = solution.get_integer_value(objective) as i64;
            log_statistics(
                &solver,
                &brancher,
                options.verbose,
                init_time,
                Some(objective_value),
            );
        }
        OptimisationResult::Unsatisfiable => {
            println!("{MSG_UNSATISFIABLE}");
            log_statistics(&solver, &brancher, options.verbose, init_time, None);
        }
        OptimisationResult::Unknown => {
            println!("{MSG_UNKNOWN}");
            log_statistics(&solver, &brancher, options.verbose, init_time, None);
        }
    };

    Ok(())
}

fn satisfy(
    options: FlatZincOptions,
    solver: &mut Solver,
    mut brancher: impl Brancher,
    mut termination: impl TerminationCondition,
    outputs: Vec<Output>,
    init_time: Duration,
) {
    if options.all_solutions {
        let mut solution_iterator = solver.get_solution_iterator(&mut brancher, &mut termination);
        let mut has_found_solution = false;
        loop {
            match solution_iterator.next_solution() {
                IteratedSolution::Solution(solution, solver, brancher) => {
                    has_found_solution = true;
                    solution_callback(
                        brancher,
                        None,
                        options.all_solutions,
                        &outputs,
                        solver,
                        solution.as_reference(),
                        options.verbose,
                        init_time,
                    );
                }
                IteratedSolution::Finished => {
                    assert!(has_found_solution);
                    println!("==========");
                    log_statistics(solver, &brancher, options.verbose, init_time, None);
                    break;
                }
                IteratedSolution::Unknown => {
                    if !has_found_solution {
                        println!("{MSG_UNKNOWN}");
                    }
                    log_statistics(solver, &brancher, options.verbose, init_time, None);
                    break;
                }
                IteratedSolution::Unsatisfiable => {
                    assert!(!has_found_solution);
                    println!("{MSG_UNSATISFIABLE}");
                    log_statistics(solver, &brancher, options.verbose, init_time, None);
                    break;
                }
            }
        }
    } else {
        match solver.satisfy(&mut brancher, &mut termination) {
            SatisfactionResult::Satisfiable(satisfiable) => solution_callback(
                satisfiable.brancher(),
                None,
                options.all_solutions,
                &outputs,
                satisfiable.solver(),
                satisfiable.solution(),
                options.verbose,
                init_time,
            ),
            SatisfactionResult::Unsatisfiable(solver, brancher) => {
                println!("{MSG_UNSATISFIABLE}");
                log_statistics(solver, brancher, options.verbose, init_time, None);
            }
            SatisfactionResult::Unknown(solver, brancher) => {
                println!("{MSG_UNKNOWN}");
                log_statistics(solver, brancher, options.verbose, init_time, None);
            }
        }
    }
}

fn parse_and_compile(
    solver: &mut Solver,
    mut instance: impl Read,
    options: FlatZincOptions,
) -> Result<FlatZincInstance, FlatZincError> {
    let mut source = String::new();
    let _ = instance.read_to_string(&mut source)?;

    let ast = fzn_rs::fzn::parse(&source)?;

    compiler::compile(ast, solver, options)
}

/// Prints the current solution.
fn print_solution_from_solver(solution: SolutionReference, outputs: &[Output]) {
    for output_specification in outputs {
        match output_specification {
            Output::Bool(output) => {
                output.print_value(|literal| solution.get_literal_value(*literal))
            }

            Output::Int(output) => {
                output.print_value(|domain_id| solution.get_integer_value(*domain_id))
            }

            Output::ArrayOfBool(output) => {
                output.print_value(|literal| solution.get_literal_value(*literal))
            }

            Output::ArrayOfInt(output) => {
                output.print_value(|domain_id| solution.get_integer_value(*domain_id))
            }
        }
    }

    println!("----------");
}

#[cfg(test)]
mod tests {
    use super::*;

    // TODO: The following tests rely on observing the interal state of the solver. This is not good
    // design, and these tests should be re-done.
    //
    // #[test]
    // fn single_bool_gets_compiled_to_literal() {
    //     let model = r#"
    //         var bool: SomeVar;
    //         solve satisfy;
    //     "#;

    //     let mut solver = ConstraintSatisfactionSolver::default();

    //     let starting_variables = solver
    //         .get_propositional_assignments()
    //         .num_propositional_variables();

    //     let _ =
    //         parse_and_compile(&mut solver, model.as_bytes()).expect("compilation should
    // succeed");

    //     let final_variables = solver
    //         .get_propositional_assignments()
    //         .num_propositional_variables();

    //     assert_eq!(1, final_variables - starting_variables);
    // }

    // #[test]
    // fn output_annotation_is_interpreted_on_bools() {
    //     let model = r#"
    //         var bool: SomeVar ::output_var;
    //         solve satisfy;
    //     "#;

    //     let mut solver = ConstraintSatisfactionSolver::default();

    //     let instance =
    //         parse_and_compile(&mut solver, model.as_bytes()).expect("compilation should
    // succeed");

    //     let literal = Literal::new(
    //         PropositionalVariable::new(
    //             solver
    //                 .get_propositional_assignments()
    //                 .num_propositional_variables()
    //                 - 1,
    //         ),
    //         true,
    //     );

    //     let outputs = instance.outputs().collect::<Vec<_>>();
    //     assert_eq!(1, outputs.len());

    //     let output = outputs[0].clone();
    //     assert_eq!(output, Output::bool("SomeVar".into(), literal));
    // }

    // #[test]
    // fn equivalent_bools_refer_to_the_same_literal() {
    //     let model = r#"
    //         var bool: SomeVar;
    //         var bool: OtherVar = SomeVar;
    //         solve satisfy;
    //     "#;

    //     let mut solver = ConstraintSatisfactionSolver::default();

    //     let starting_variables = solver
    //         .get_propositional_assignments()
    //         .num_propositional_variables();

    //     let _ =
    //         parse_and_compile(&mut solver, model.as_bytes()).expect("compilation should
    // succeed");

    //     let final_variables = solver
    //         .get_propositional_assignments()
    //         .num_propositional_variables();

    //     assert_eq!(1, final_variables - starting_variables);
    // }

    // #[test]
    // fn bool_equivalent_to_true_uses_builtin_true_literal() {
    //     let model = r#"
    //         var bool: SomeVar = true;
    //         solve satisfy;
    //     "#;

    //     let mut solver = ConstraintSatisfactionSolver::default();

    //     let starting_variables = solver
    //         .get_propositional_assignments()
    //         .num_propositional_variables();

    //     let _ =
    //         parse_and_compile(&mut solver, model.as_bytes()).expect("compilation should
    // succeed");

    //     let final_variables = solver
    //         .get_propositional_assignments()
    //         .num_propositional_variables();

    //     assert_eq!(0, final_variables - starting_variables);
    // }

    // #[test]
    // fn single_variable_gets_compiled_to_domain_id() {
    //     let instance = "var 1..5: SomeVar;\nsolve satisfy;";
    //     let mut solver = ConstraintSatisfactionSolver::default();

    //     let _ = parse_and_compile(&mut solver, instance.as_bytes())
    //         .expect("compilation should succeed");

    //     let domains = solver
    //         .get_integer_assignments()
    //         .get_domains()
    //         .collect::<Vec<DomainId>>();

    //     assert_eq!(1, domains.len());

    //     let domain = domains[0];
    //     assert_eq!(1, solver.get_integer_assignments().get_lower_bound(domain));
    //     assert_eq!(5, solver.get_integer_assignments().get_upper_bound(domain));
    // }

    // #[test]
    // fn equal_integer_variables_use_one_domain_id() {
    //     let instance = r#"
    //          var 1..10: SomeVar;
    //          var 0..11: OtherVar = SomeVar;
    //          solve satisfy;
    //      "#;
    //     let mut solver = ConstraintSatisfactionSolver::default();

    //     let _ = parse_and_compile(&mut solver, instance.as_bytes())
    //         .expect("compilation should succeed");

    //     let domains = solver
    //         .get_integer_assignments()
    //         .get_domains()
    //         .collect::<Vec<DomainId>>();

    //     assert_eq!(1, domains.len());

    //     let domain = domains[0];
    //     assert_eq!(1, solver.get_integer_assignments().get_lower_bound(domain));
    //     assert_eq!(10, solver.get_integer_assignments().get_upper_bound(domain));
    // }

    // #[test]
    // fn var_equal_to_constant_reuse_domain_id() {
    //     let instance = r#"
    //          var 1..10: SomeVar = 5;
    //          var 0..11: OtherVar = 5;
    //          solve satisfy;
    //      "#;
    //     let mut solver = ConstraintSatisfactionSolver::default();

    //     let _ = parse_and_compile(&mut solver, instance.as_bytes())
    //         .expect("compilation should succeed");

    //     let domains = solver
    //         .get_integer_assignments()
    //         .get_domains()
    //         .collect::<Vec<DomainId>>();

    //     assert_eq!(1, domains.len());

    //     let domain = domains[0];
    //     assert_eq!(5, solver.get_integer_assignments().get_lower_bound(domain));
    //     assert_eq!(5, solver.get_integer_assignments().get_upper_bound(domain));
    // }

    #[test]
    fn array_1d_of_boolean_variables() {
        let instance = r#"
            var bool: x1;
            var bool: x2;
            array [1..2] of var bool: xs :: output_array([1..2]) = [x1,x2];
            solve satisfy;
        "#;
        let mut solver = Solver::default();

        let instance =
            parse_and_compile(&mut solver, instance.as_bytes(), FlatZincOptions::default())
                .expect("compilation should succeed");

        let outputs = instance.outputs().collect::<Vec<_>>();
        assert_eq!(1, outputs.len());

        assert!(matches!(outputs[0], Output::ArrayOfBool(_)));
    }

    #[test]
    fn array_2d_of_boolean_variables() {
        let instance = r#"
            var bool: x1;
            var bool: x2;
            var bool: x3;
            var bool: x4;
            array [1..4] of var bool: xs :: output_array([1..2, 1..2]) = [x1,x2,x3,x4];
            solve satisfy;
        "#;
        let mut solver = Solver::default();

        let instance =
            parse_and_compile(&mut solver, instance.as_bytes(), FlatZincOptions::default())
                .expect("compilation should succeed");

        let outputs = instance.outputs().collect::<Vec<_>>();
        assert_eq!(1, outputs.len());
    }

    #[test]
    fn array_1d_of_integer_variables() {
        let instance = r#"
            var 1..10: x1;
            var 1..10: x2;
            array [1..2] of var int: xs :: output_array([1..2]) = [x1,x2];
            solve satisfy;
        "#;
        let mut solver = Solver::default();

        let instance =
            parse_and_compile(&mut solver, instance.as_bytes(), FlatZincOptions::default())
                .expect("compilation should succeed");

        let outputs = instance.outputs().collect::<Vec<_>>();
        assert_eq!(1, outputs.len());

        assert!(matches!(outputs[0], Output::ArrayOfInt(_)));
    }

    #[test]
    fn array_2d_of_integer_variables() {
        let instance = r#"
            var 1..10: x1;
            var 1..10: x2;
            var 1..10: x3;
            var 1..10: x4;
            array [1..4] of var 1..10: xs :: output_array([1..2, 1..2]) = [x1,x2,x3,x4];
            solve satisfy;
        "#;
        let mut solver = Solver::default();

        let instance =
            parse_and_compile(&mut solver, instance.as_bytes(), FlatZincOptions::default())
                .expect("compilation should succeed");

        let outputs = instance.outputs().collect::<Vec<_>>();
        assert_eq!(1, outputs.len());
    }
}<|MERGE_RESOLUTION|>--- conflicted
+++ resolved
@@ -112,13 +112,7 @@
     time_limit: Option<Duration>,
     options: FlatZincOptions,
 ) -> Result<(), FlatZincError> {
-<<<<<<< HEAD
     let instance = File::open(&instance_path)?;
-=======
-    let init_start_time = Instant::now();
-
-    let instance = File::open(instance)?;
->>>>>>> fc9e7f8e
 
     let mut termination = Combinator::new(
         OsSignal::install(),
