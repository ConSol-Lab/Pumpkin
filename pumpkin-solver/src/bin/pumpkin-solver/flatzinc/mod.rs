--- conflicted
+++ resolved
@@ -25,10 +25,7 @@
 use pumpkin_solver::results::ProblemSolution;
 use pumpkin_solver::results::SatisfactionResult;
 use pumpkin_solver::results::SolutionReference;
-<<<<<<< HEAD
-=======
 use pumpkin_solver::statistics::StatisticLogger;
->>>>>>> d237293f
 use pumpkin_solver::termination::Combinator;
 use pumpkin_solver::termination::OsSignal;
 use pumpkin_solver::termination::TerminationCondition;
@@ -60,10 +57,7 @@
 }
 
 fn solution_callback(
-<<<<<<< HEAD
-=======
     brancher: &impl Brancher,
->>>>>>> d237293f
     instance_objective_function: Option<DomainId>,
     options_all_solutions: bool,
     outputs: &[Output],
@@ -71,10 +65,7 @@
     solution: SolutionReference,
 ) {
     if options_all_solutions || instance_objective_function.is_none() {
-<<<<<<< HEAD
-=======
         brancher.log_statistics(StatisticLogger::default());
->>>>>>> d237293f
         if let Some(objective) = instance_objective_function {
             solver.log_statistics_with_objective(solution.get_integer_value(objective) as i64);
         } else {
@@ -111,30 +102,6 @@
         instance.search.expect("Expected a search to be defined")
     };
 
-<<<<<<< HEAD
-    let (direction, objective) = match instance.objective_function {
-        Some(FlatzincObjective::Maximize(domain_id)) => {
-            (OptimisationDirection::Maximise, domain_id)
-        }
-        Some(FlatzincObjective::Minimize(domain_id)) => {
-            (OptimisationDirection::Minimise, domain_id)
-        }
-        None => {
-            satisfy(options, &mut solver, brancher, termination, outputs);
-            return Ok(());
-        }
-    };
-
-    let callback = |solver: &Solver, solution: SolutionReference<'_>| {
-        solution_callback(
-            Some(objective),
-            options.all_solutions,
-            &outputs,
-            solver,
-            solution,
-        );
-    };
-=======
     let (direction, objective): (OptimisationDirection, DomainId) =
         match instance.objective_function {
             Some(objective) => objective.into(),
@@ -155,7 +122,6 @@
                 solution,
             );
         };
->>>>>>> d237293f
 
     let result = match options.optimisation_strategy {
         OptimisationStrategy::LinearSatUnsat => solver.optimise(
@@ -173,39 +139,24 @@
     match result {
         OptimisationResult::Optimal(optimal_solution) => {
             if !options.all_solutions {
-<<<<<<< HEAD
-=======
                 brancher.log_statistics(StatisticLogger::default());
->>>>>>> d237293f
                 solver.log_statistics();
                 print_solution_from_solver(optimal_solution.as_reference(), &instance.outputs)
             }
             println!("==========");
-<<<<<<< HEAD
-=======
             solver.log_statistics();
->>>>>>> d237293f
         }
         OptimisationResult::Satisfiable(_) => {
             // Solutions are printed in the callback.
             solver.log_statistics();
         }
         OptimisationResult::Unsatisfiable => {
-<<<<<<< HEAD
-            solver.log_statistics();
-            println!("{MSG_UNSATISFIABLE}");
-        }
-        OptimisationResult::Unknown => {
-            solver.log_statistics();
-            println!("{MSG_UNKNOWN}");
-=======
             println!("{MSG_UNSATISFIABLE}");
             solver.log_statistics();
         }
         OptimisationResult::Unknown => {
             println!("{MSG_UNKNOWN}");
             solver.log_statistics();
->>>>>>> d237293f
         }
     };
 
@@ -223,14 +174,9 @@
         let mut solution_iterator = solver.get_solution_iterator(&mut brancher, &mut termination);
         loop {
             match solution_iterator.next_solution() {
-<<<<<<< HEAD
-                IteratedSolution::Solution(solution, solver) => {
-                    solution_callback(
-=======
                 IteratedSolution::Solution(solution, solver, brancher) => {
                     solution_callback(
                         brancher,
->>>>>>> d237293f
                         None,
                         options.all_solutions,
                         &outputs,
@@ -240,10 +186,7 @@
                 }
                 IteratedSolution::Finished => {
                     println!("==========");
-<<<<<<< HEAD
-=======
                     solver.log_statistics();
->>>>>>> d237293f
                     break;
                 }
                 IteratedSolution::Unknown => {
@@ -251,13 +194,8 @@
                     break;
                 }
                 IteratedSolution::Unsatisfiable => {
-<<<<<<< HEAD
-                    solver.log_statistics();
-                    println!("{MSG_UNSATISFIABLE}");
-=======
                     println!("{MSG_UNSATISFIABLE}");
                     solver.log_statistics();
->>>>>>> d237293f
                     break;
                 }
             }
@@ -265,10 +203,7 @@
     } else {
         match solver.satisfy(&mut brancher, &mut termination) {
             SatisfactionResult::Satisfiable(solution) => solution_callback(
-<<<<<<< HEAD
-=======
                 &brancher,
->>>>>>> d237293f
                 None,
                 options.all_solutions,
                 &outputs,
@@ -276,21 +211,12 @@
                 solution.as_reference(),
             ),
             SatisfactionResult::Unsatisfiable => {
-<<<<<<< HEAD
-                solver.log_statistics();
-                println!("{MSG_UNSATISFIABLE}");
-            }
-            SatisfactionResult::Unknown => {
-                solver.log_statistics();
-                println!("{MSG_UNKNOWN}");
-=======
                 println!("{MSG_UNSATISFIABLE}");
                 solver.log_statistics();
             }
             SatisfactionResult::Unknown => {
                 println!("{MSG_UNKNOWN}");
                 solver.log_statistics();
->>>>>>> d237293f
             }
         }
     }
