//! Compile constraints into CP propagators

use std::rc::Rc;

use pumpkin_core::constraint_arguments::ArgDisjunctiveTask;
use pumpkin_core::constraint_arguments::ArgTask;
use pumpkin_solver::constraints;
use pumpkin_solver::constraints::Constraint;
use pumpkin_solver::constraints::NegatableConstraint;
use pumpkin_solver::predicate;
use pumpkin_solver::predicates::Predicate;
use pumpkin_solver::proof::ConstraintTag;
use pumpkin_solver::variables::AffineView;
use pumpkin_solver::variables::DomainId;
use pumpkin_solver::variables::TransformableVariable;

use super::context::CompilationContext;
use crate::flatzinc::FlatZincError;
use crate::flatzinc::FlatZincOptions;
use crate::flatzinc::ast::FlatZincAst;
use crate::flatzinc::compiler::context::Set;

pub(crate) fn run(
    _: &FlatZincAst,
    context: &mut CompilationContext,
    options: &FlatZincOptions,
) -> Result<(), FlatZincError> {
    for (constraint_tag, constraint_item) in std::mem::take(&mut context.constraints) {
        let flatzinc::ConstraintItem { id, exprs, annos } = &constraint_item;

        let is_satisfiable: bool = match id.as_str() {
            "pumpkin_disjunctive_strict" => {
                compile_disjunctive_strict(context, exprs, constraint_tag)?
            }
            "array_int_maximum" => compile_array_int_maximum(context, exprs, constraint_tag)?,
            "array_int_minimum" => compile_array_int_minimum(context, exprs, constraint_tag)?,
            "int_max" => compile_ternary_int_predicate(
                context,
                exprs,
                annos,
                "int_max",
                constraint_tag,
                |a, b, c, constraint_tag| constraints::maximum([a, b], c, constraint_tag),
            )?,
            "int_min" => compile_ternary_int_predicate(
                context,
                exprs,
                annos,
                "int_min",
                constraint_tag,
                |a, b, c, constraint_tag| constraints::minimum([a, b], c, constraint_tag),
            )?,

            // We rewrite `array_int_element` to `array_var_int_element`.
            "array_int_element" => compile_array_var_int_element(context, exprs, constraint_tag)?,
            "array_var_int_element" => {
                compile_array_var_int_element(context, exprs, constraint_tag)?
            }

            "int_eq_imp" => compile_binary_int_imp(
                context,
                exprs,
                annos,
                "int_eq_imp",
                constraint_tag,
                constraints::binary_equals,
            )?,
            "int_ge_imp" => compile_binary_int_imp(
                context,
                exprs,
                annos,
                "int_ge_imp",
                constraint_tag,
                constraints::binary_greater_than_or_equals,
            )?,
            "int_gt_imp" => compile_binary_int_imp(
                context,
                exprs,
                annos,
                "int_gt_imp",
                constraint_tag,
                constraints::binary_greater_than,
            )?,
            "int_le_imp" => compile_binary_int_imp(
                context,
                exprs,
                annos,
                "int_le_imp",
                constraint_tag,
                constraints::binary_less_than_or_equals,
            )?,
            "int_lt_imp" => compile_binary_int_imp(
                context,
                exprs,
                annos,
                "int_lt_imp",
                constraint_tag,
                constraints::binary_less_than,
            )?,
            "int_ne_imp" => compile_binary_int_imp(
                context,
                exprs,
                annos,
                "int_ne_imp",
                constraint_tag,
                constraints::binary_not_equals,
            )?,

            "int_lin_eq_imp" => compile_int_lin_imp_predicate(
                context,
                exprs,
                annos,
                "int_lin_eq_imp",
                constraint_tag,
                constraints::equals,
            )?,
            "int_lin_ge_imp" => compile_int_lin_imp_predicate(
                context,
                exprs,
                annos,
                "int_lin_ge_imp",
                constraint_tag,
                constraints::greater_than_or_equals,
            )?,
            "int_lin_gt_imp" => compile_int_lin_imp_predicate(
                context,
                exprs,
                annos,
                "int_lin_gt_imp",
                constraint_tag,
                constraints::greater_than,
            )?,
            "int_lin_le_imp" => compile_int_lin_imp_predicate(
                context,
                exprs,
                annos,
                "int_lin_le_imp",
                constraint_tag,
                constraints::less_than_or_equals,
            )?,
            "int_lin_lt_imp" => compile_int_lin_imp_predicate(
                context,
                exprs,
                annos,
                "int_lin_lt_imp",
                constraint_tag,
                constraints::less_than,
            )?,
            "int_lin_ne_imp" => compile_int_lin_imp_predicate(
                context,
                exprs,
                annos,
                "int_lin_ne_imp",
                constraint_tag,
                constraints::not_equals,
            )?,

            "int_lin_ne" => compile_int_lin_predicate(
                context,
                exprs,
                annos,
                "int_lin_ne",
                constraint_tag,
                constraints::not_equals,
            )?,
            "int_lin_ne_reif" => compile_reified_int_lin_predicate(
                context,
                exprs,
                annos,
                "int_lin_ne_reif",
                constraint_tag,
                constraints::not_equals,
            )?,
            "int_lin_le" => compile_int_lin_predicate(
                context,
                exprs,
                annos,
                "int_lin_le",
                constraint_tag,
                constraints::less_than_or_equals,
            )?,
            "int_lin_le_reif" => compile_reified_int_lin_predicate(
                context,
                exprs,
                annos,
                "int_lin_le_reif",
                constraint_tag,
                constraints::less_than_or_equals,
            )?,
            "int_lin_eq" => compile_int_lin_predicate(
                context,
                exprs,
                annos,
                "int_lin_eq",
                constraint_tag,
                constraints::equals,
            )?,
            "int_lin_eq_reif" => compile_reified_int_lin_predicate(
                context,
                exprs,
                annos,
                "int_lin_eq_reif",
                constraint_tag,
                constraints::equals,
            )?,
            "int_ne" => compile_binary_int_predicate(
                context,
                exprs,
                annos,
                "int_ne",
                constraint_tag,
                constraints::binary_not_equals,
            )?,
            "int_ne_reif" => compile_reified_binary_int_predicate(
                context,
                exprs,
                annos,
                "int_ne_reif",
                constraint_tag,
                constraints::binary_not_equals,
            )?,
            "int_eq" => compile_binary_int_predicate(
                context,
                exprs,
                annos,
                "int_eq",
                constraint_tag,
                constraints::binary_equals,
            )?,
            "int_eq_reif" => compile_reified_binary_int_predicate(
                context,
                exprs,
                annos,
                "int_eq_reif",
                constraint_tag,
                constraints::binary_equals,
            )?,
            "int_le" => compile_binary_int_predicate(
                context,
                exprs,
                annos,
                "int_le",
                constraint_tag,
                constraints::binary_less_than_or_equals,
            )?,
            "int_le_reif" => compile_reified_binary_int_predicate(
                context,
                exprs,
                annos,
                "int_le_reif",
                constraint_tag,
                constraints::binary_less_than_or_equals,
            )?,
            "int_lt" => compile_binary_int_predicate(
                context,
                exprs,
                annos,
                "int_lt",
                constraint_tag,
                constraints::binary_less_than,
            )?,
            "int_lt_reif" => compile_reified_binary_int_predicate(
                context,
                exprs,
                annos,
                "int_lt_reif",
                constraint_tag,
                constraints::binary_less_than,
            )?,

            "int_plus" => compile_ternary_int_predicate(
                context,
                exprs,
                annos,
                "int_plus",
                constraint_tag,
                constraints::plus,
            )?,

            "int_times" => compile_ternary_int_predicate(
                context,
                exprs,
                annos,
                "int_times",
                constraint_tag,
                constraints::times,
            )?,
            "int_div" => compile_ternary_int_predicate(
                context,
                exprs,
                annos,
                "int_div",
                constraint_tag,
                constraints::division,
            )?,
            "int_abs" => compile_binary_int_predicate(
                context,
                exprs,
                annos,
                "int_abs",
                constraint_tag,
                constraints::absolute,
            )?,

            "pumpkin_all_different" => {
                compile_all_different(context, exprs, annos, constraint_tag)?
            }
            "pumpkin_table_int" => compile_table(context, exprs, annos, constraint_tag)?,
            "pumpkin_table_int_reif" => compile_table_reif(context, exprs, annos, constraint_tag)?,

            "array_bool_and" => compile_array_bool_and(context, exprs, constraint_tag)?,
            "array_bool_element" => compile_array_var_bool_element(
                context,
                exprs,
                "array_bool_element",
                constraint_tag,
            )?,
            "array_var_bool_element" => compile_array_var_bool_element(
                context,
                exprs,
                "array_var_bool_element",
                constraint_tag,
            )?,
            "array_bool_or" => compile_bool_or(context, exprs, constraint_tag)?,
            "pumpkin_bool_xor" => compile_bool_xor(context, exprs, constraint_tag)?,
            "pumpkin_bool_xor_reif" => compile_bool_xor_reif(context, exprs, constraint_tag)?,

            "bool2int" => compile_bool2int(context, exprs, constraint_tag)?,

            "bool_lin_eq" => compile_bool_lin_eq_predicate(context, exprs, constraint_tag)?,

            "bool_lin_le" => compile_bool_lin_le_predicate(context, exprs, constraint_tag)?,

            "bool_and" => compile_bool_and(context, exprs, constraint_tag)?,
            "bool_clause" => compile_bool_clause(context, exprs, constraint_tag)?,
            "bool_eq" => compile_bool_eq(context, exprs, constraint_tag)?,
            "bool_eq_reif" => compile_bool_eq_reif(context, exprs, constraint_tag)?,
            "bool_not" => compile_bool_not(context, exprs, constraint_tag)?,
            "set_in_reif" => compile_set_in_reif(context, exprs, constraint_tag)?,
            "set_in" => {
                // 'set_in' constraints are handled in pre-processing steps.
                // TODO: remove it from the AST, so it does not need to be matched here
                true
            }

            "pumpkin_cumulative" => compile_cumulative(context, exprs, options, constraint_tag)?,
<<<<<<< HEAD
            "pumpkin_cumulative_vars" => {
                compile_cumulative_vars(context, exprs, options, constraint_tag)?
            }
=======
            "pumpkin_cumulative_var" => todo!(
                "The `cumulative` constraint with variable duration/resource consumption/bound is not implemented yet!"
            ),
>>>>>>> 4aed33f6
            unknown => todo!("unsupported constraint {unknown}"),
        };

        if !is_satisfiable {
            break;
        }
    }

    Ok(())
}

macro_rules! check_parameters {
    ($exprs:ident, $num_parameters:expr, $name:expr) => {
        if $exprs.len() != $num_parameters {
            return Err(FlatZincError::IncorrectNumberOfArguments {
                constraint_id: $name.into(),
                expected: $num_parameters,
                actual: $exprs.len(),
            });
        }
    };
}

fn compile_disjunctive_strict(
    context: &mut CompilationContext<'_>,
    exprs: &[flatzinc::Expr],
    constraint_tag: ConstraintTag,
) -> Result<bool, FlatZincError> {
    check_parameters!(exprs, 2, "pumpkin_cumulative");

    let start_times = context.resolve_integer_variable_array(&exprs[0])?;
    let durations = context.resolve_array_integer_constants(&exprs[1])?;

    assert_eq!(start_times.len(), durations.len());

    let post_result = constraints::disjunctive_strict(
        start_times
            .iter()
            .zip(durations.iter())
            .map(|(&start_time, &duration)| ArgDisjunctiveTask {
                start_time,
                processing_time: duration,
            }),
        constraint_tag,
    )
    .post(context.solver);
    Ok(post_result.is_ok())
}

fn compile_cumulative(
    context: &mut CompilationContext<'_>,
    exprs: &[flatzinc::Expr],
    options: &FlatZincOptions,
    constraint_tag: ConstraintTag,
) -> Result<bool, FlatZincError> {
    check_parameters!(exprs, 4, "pumpkin_cumulative");

    let start_times = context.resolve_integer_variable_array(&exprs[0])?;
    let durations = context.resolve_array_integer_constants(&exprs[1])?;
    let resource_requirements = context.resolve_array_integer_constants(&exprs[2])?;
    let resource_capacity = context.resolve_integer_constant_from_expr(&exprs[3])?;

    let post_result = constraints::cumulative_with_options(
        start_times
            .iter()
            .zip(durations.iter())
            .zip(resource_requirements.iter())
            .map(
                |((&start_time, &processing_time), &resource_usage)| ArgTask {
                    start_time,
                    processing_time,
                    resource_usage,
                },
            )
            .collect::<Vec<_>>(),
        resource_capacity,
        options.cumulative_options,
        constraint_tag,
    )
    .post(context.solver);
    Ok(post_result.is_ok())
}

fn compile_cumulative_vars(
    context: &mut CompilationContext<'_>,
    exprs: &[flatzinc::Expr],
    options: &FlatZincOptions,
    constraint_tag: ConstraintTag,
) -> Result<bool, FlatZincError> {
    check_parameters!(exprs, 4, "pumpkin_cumulative_vars");

    let start_times = context.resolve_integer_variable_array(&exprs[0])?;
    let durations = context.resolve_integer_variable_array(&exprs[1])?;
    let resource_requirements = context.resolve_integer_variable_array(&exprs[2])?;
    let resource_capacity = context.resolve_integer_variable(&exprs[3])?;

    let post_result = constraints::cumulative_with_options(
        start_times
            .iter()
            .zip(durations.iter())
            .zip(resource_requirements.iter())
            .map(
                |((&start_time, &processing_time), &resource_usage)| ArgTask {
                    start_time,
                    processing_time,
                    resource_usage,
                },
            )
            .collect::<Vec<_>>(),
        resource_capacity,
        options.cumulative_options,
        constraint_tag,
    )
    .post(context.solver);
    Ok(post_result.is_ok())
}

fn compile_array_int_maximum(
    context: &mut CompilationContext<'_>,
    exprs: &[flatzinc::Expr],
    constraint_tag: ConstraintTag,
) -> Result<bool, FlatZincError> {
    check_parameters!(exprs, 2, "array_int_maximum");

    let rhs = context.resolve_integer_variable(&exprs[0])?;
    let array = context.resolve_integer_variable_array(&exprs[1])?;

    Ok(
        constraints::maximum(array.as_ref().to_owned(), rhs, constraint_tag)
            .post(context.solver)
            .is_ok(),
    )
}

fn compile_array_int_minimum(
    context: &mut CompilationContext<'_>,
    exprs: &[flatzinc::Expr],
    constraint_tag: ConstraintTag,
) -> Result<bool, FlatZincError> {
    check_parameters!(exprs, 2, "array_int_minimum");

    let rhs = context.resolve_integer_variable(&exprs[0])?;
    let array = context.resolve_integer_variable_array(&exprs[1])?;

    Ok(
        constraints::minimum(array.as_ref().to_owned(), rhs, constraint_tag)
            .post(context.solver)
            .is_ok(),
    )
}

fn compile_set_in_reif(
    context: &mut CompilationContext<'_>,
    exprs: &[flatzinc::Expr],
    constraint_tag: ConstraintTag,
) -> Result<bool, FlatZincError> {
    check_parameters!(exprs, 3, "set_in_reif");

    let variable = context.resolve_integer_variable(&exprs[0])?;
    let set = context.resolve_set_constant(&exprs[1])?;
    let reif = context.resolve_bool_variable(&exprs[2])?;

    let success = match set {
        Set::Interval {
            lower_bound,
            upper_bound,
        } => {
            // `reif -> x \in S`
            // Decomposed to `reif -> x >= lb /\ reif -> x <= ub`
            let forward = context
                .solver
                .add_clause(
                    [
                        !reif.get_true_predicate(),
                        predicate![variable >= lower_bound],
                    ],
                    constraint_tag,
                )
                .is_ok()
                && context
                    .solver
                    .add_clause(
                        [
                            !reif.get_true_predicate(),
                            !predicate![variable >= upper_bound + 1],
                        ],
                        constraint_tag,
                    )
                    .is_ok();

            // `!reif -> x \notin S`
            // Decomposed to `!reif -> (x < lb \/ x > ub)`
            let backward = context
                .solver
                .add_clause(
                    [
                        reif.get_true_predicate(),
                        !predicate![variable >= lower_bound],
                        predicate![variable >= upper_bound + 1],
                    ],
                    constraint_tag,
                )
                .is_ok();

            forward && backward
        }

        Set::Sparse { values } => {
            let clause = values
                .iter()
                .map(|&value| {
                    context
                        .solver
                        .new_literal_for_predicate(predicate![variable == value], constraint_tag)
                })
                .collect::<Vec<_>>();

            constraints::clause(clause, constraint_tag)
                .reify(context.solver, reif)
                .is_ok()
        }
    };

    Ok(success)
}

fn compile_array_var_int_element(
    context: &mut CompilationContext<'_>,
    exprs: &[flatzinc::Expr],
    constraint_tag: ConstraintTag,
) -> Result<bool, FlatZincError> {
    check_parameters!(exprs, 3, "array_var_int_element");

    let index = context.resolve_integer_variable(&exprs[0])?.offset(-1);
    let array = context.resolve_integer_variable_array(&exprs[1])?;
    let rhs = context.resolve_integer_variable(&exprs[2])?;

    Ok(
        constraints::element(index, array.as_ref().to_owned(), rhs, constraint_tag)
            .post(context.solver)
            .is_ok(),
    )
}

fn compile_bool_not(
    context: &mut CompilationContext<'_>,
    exprs: &[flatzinc::Expr],
    constraint_tag: ConstraintTag,
) -> Result<bool, FlatZincError> {
    // TODO: Take this constraint into account when creating variables, as these can be opposite
    // literals of the same PropositionalVariable. Unsure how often this actually appears in models
    // though.

    check_parameters!(exprs, 2, "bool_not");

    let a = context.resolve_bool_variable(&exprs[0])?;
    let b = context.resolve_bool_variable(&exprs[1])?;

    Ok(constraints::binary_not_equals(a, b, constraint_tag)
        .post(context.solver)
        .is_ok())
}

fn compile_bool_eq_reif(
    context: &mut CompilationContext<'_>,
    exprs: &[flatzinc::Expr],
    constraint_tag: ConstraintTag,
) -> Result<bool, FlatZincError> {
    check_parameters!(exprs, 3, "bool_eq_reif");

    let a = context.resolve_bool_variable(&exprs[0])?;
    let b = context.resolve_bool_variable(&exprs[1])?;
    let r = context.resolve_bool_variable(&exprs[2])?;

    Ok(constraints::binary_equals(a, b, constraint_tag)
        .reify(context.solver, r)
        .is_ok())
}

fn compile_bool_eq(
    context: &mut CompilationContext<'_>,
    exprs: &[flatzinc::Expr],
    constraint_tag: ConstraintTag,
) -> Result<bool, FlatZincError> {
    // TODO: Take this constraint into account when merging equivalence classes. Unsure how often
    // this actually appears in models though.
    check_parameters!(exprs, 2, "bool_eq");

    let a = context.resolve_bool_variable(&exprs[0])?;
    let b = context.resolve_bool_variable(&exprs[1])?;

    Ok(constraints::binary_equals(a, b, constraint_tag)
        .post(context.solver)
        .is_ok())
}

fn compile_bool_clause(
    context: &mut CompilationContext<'_>,
    exprs: &[flatzinc::Expr],
    constraint_tag: ConstraintTag,
) -> Result<bool, FlatZincError> {
    check_parameters!(exprs, 2, "bool_clause");

    let clause_1 = context.resolve_bool_variable_array(&exprs[0])?;
    let clause_2 = context.resolve_bool_variable_array(&exprs[1])?;

    let clause: Vec<Predicate> = clause_1
        .iter()
        .cloned()
        .chain(clause_2.iter().map(|literal| !*literal))
        .map(|literal| literal.get_true_predicate())
        .collect();

    Ok(context.solver.add_clause(clause, constraint_tag).is_ok())
}

fn compile_bool_and(
    context: &mut CompilationContext<'_>,
    exprs: &[flatzinc::Expr],
    constraint_tag: ConstraintTag,
) -> Result<bool, FlatZincError> {
    check_parameters!(exprs, 2, "bool_and");

    let a = context.resolve_bool_variable(&exprs[0])?;
    let b = context.resolve_bool_variable(&exprs[1])?;
    let r = context.resolve_bool_variable(&exprs[2])?;

    Ok(constraints::conjunction([a, b], constraint_tag)
        .reify(context.solver, r)
        .is_ok())
}

fn compile_bool2int(
    context: &mut CompilationContext<'_>,
    exprs: &[flatzinc::Expr],
    constraint_tag: ConstraintTag,
) -> Result<bool, FlatZincError> {
    // TODO: Perhaps we want to add a phase in the compiler that directly uses the literal
    // corresponding to the predicate [b = 1] for the boolean parameter in this constraint.
    // See https://emir-demirovic.atlassian.net/browse/PUM-89

    check_parameters!(exprs, 2, "bool2int");

    let a = context.resolve_bool_variable(&exprs[0])?;
    let b = context.resolve_integer_variable(&exprs[1])?;

    Ok(
        constraints::binary_equals(a.get_integer_variable(), b.scaled(1), constraint_tag)
            .post(context.solver)
            .is_ok(),
    )
}

fn compile_bool_or(
    context: &mut CompilationContext<'_>,
    exprs: &[flatzinc::Expr],
    constraint_tag: ConstraintTag,
) -> Result<bool, FlatZincError> {
    check_parameters!(exprs, 2, "bool_or");

    let clause = context.resolve_bool_variable_array(&exprs[0])?;
    let r = context.resolve_bool_variable(&exprs[1])?;

    Ok(constraints::clause(clause.as_ref(), constraint_tag)
        .reify(context.solver, r)
        .is_ok())
}

fn compile_bool_xor(
    context: &mut CompilationContext<'_>,
    exprs: &[flatzinc::Expr],
    constraint_tag: ConstraintTag,
) -> Result<bool, FlatZincError> {
    check_parameters!(exprs, 2, "pumpkin_bool_xor");

    let a = context
        .resolve_bool_variable(&exprs[0])?
        .get_true_predicate();
    let b = context
        .resolve_bool_variable(&exprs[1])?
        .get_true_predicate();

    let c1 = context.solver.add_clause([!a, !b], constraint_tag).is_ok();
    let c2 = context.solver.add_clause([b, a], constraint_tag).is_ok();

    Ok(c1 && c2)
}

fn compile_bool_xor_reif(
    context: &mut CompilationContext<'_>,
    exprs: &[flatzinc::Expr],
    constraint_tag: ConstraintTag,
) -> Result<bool, FlatZincError> {
    check_parameters!(exprs, 3, "pumpkin_bool_xor_reif");

    let a = context.resolve_bool_variable(&exprs[0])?;
    let b = context.resolve_bool_variable(&exprs[1])?;
    let r = context.resolve_bool_variable(&exprs[2])?;

    let c1 = constraints::clause([!a, !b, !r], constraint_tag)
        .post(context.solver)
        .is_ok();
    let c2 = constraints::clause([!a, b, r], constraint_tag)
        .post(context.solver)
        .is_ok();
    let c3 = constraints::clause([a, !b, r], constraint_tag)
        .post(context.solver)
        .is_ok();
    let c4 = constraints::clause([a, b, !r], constraint_tag)
        .post(context.solver)
        .is_ok();

    Ok(c1 && c2 && c3 && c4)
}

fn compile_array_var_bool_element(
    context: &mut CompilationContext<'_>,
    exprs: &[flatzinc::Expr],
    name: &str,
    constraint_tag: ConstraintTag,
) -> Result<bool, FlatZincError> {
    check_parameters!(exprs, 3, name);

    let index = context.resolve_integer_variable(&exprs[0])?.offset(-1);
    let array = context.resolve_bool_variable_array(&exprs[1])?;
    let rhs = context.resolve_bool_variable(&exprs[2])?;

    Ok(
        constraints::element(index, array.iter().cloned(), rhs, constraint_tag)
            .post(context.solver)
            .is_ok(),
    )
}

fn compile_array_bool_and(
    context: &mut CompilationContext<'_>,
    exprs: &[flatzinc::Expr],
    constraint_tag: ConstraintTag,
) -> Result<bool, FlatZincError> {
    check_parameters!(exprs, 2, "array_bool_and");

    let conjunction = context.resolve_bool_variable_array(&exprs[0])?;
    let r = context.resolve_bool_variable(&exprs[1])?;

    Ok(
        constraints::conjunction(conjunction.as_ref(), constraint_tag)
            .reify(context.solver, r)
            .is_ok(),
    )
}

fn compile_ternary_int_predicate<C: Constraint>(
    context: &mut CompilationContext,
    exprs: &[flatzinc::Expr],
    _: &[flatzinc::Annotation],
    predicate_name: &str,
    constraint_tag: ConstraintTag,
    create_constraint: impl FnOnce(DomainId, DomainId, DomainId, ConstraintTag) -> C,
) -> Result<bool, FlatZincError> {
    check_parameters!(exprs, 3, predicate_name);

    let a = context.resolve_integer_variable(&exprs[0])?;
    let b = context.resolve_integer_variable(&exprs[1])?;
    let c = context.resolve_integer_variable(&exprs[2])?;

    let constraint = create_constraint(a, b, c, constraint_tag);
    Ok(constraint.post(context.solver).is_ok())
}

fn compile_binary_int_predicate<C: Constraint>(
    context: &mut CompilationContext,
    exprs: &[flatzinc::Expr],
    _: &[flatzinc::Annotation],
    predicate_name: &str,
    constraint_tag: ConstraintTag,
    create_constraint: impl FnOnce(DomainId, DomainId, ConstraintTag) -> C,
) -> Result<bool, FlatZincError> {
    check_parameters!(exprs, 2, predicate_name);

    let a = context.resolve_integer_variable(&exprs[0])?;
    let b = context.resolve_integer_variable(&exprs[1])?;

    let constraint = create_constraint(a, b, constraint_tag);
    Ok(constraint.post(context.solver).is_ok())
}

fn compile_reified_binary_int_predicate<C: NegatableConstraint>(
    context: &mut CompilationContext,
    exprs: &[flatzinc::Expr],
    _: &[flatzinc::Annotation],
    predicate_name: &str,
    constraint_tag: ConstraintTag,
    create_constraint: impl FnOnce(DomainId, DomainId, ConstraintTag) -> C,
) -> Result<bool, FlatZincError> {
    check_parameters!(exprs, 3, predicate_name);

    let a = context.resolve_integer_variable(&exprs[0])?;
    let b = context.resolve_integer_variable(&exprs[1])?;
    let reif = context.resolve_bool_variable(&exprs[2])?;

    let constraint = create_constraint(a, b, constraint_tag);
    Ok(constraint.reify(context.solver, reif).is_ok())
}

fn weighted_vars(weights: Rc<[i32]>, vars: Rc<[DomainId]>) -> Box<[AffineView<DomainId>]> {
    vars.iter()
        .zip(weights.iter())
        .filter(|&(_, w)| *w != 0)
        .map(|(x_i, &w_i)| x_i.scaled(w_i))
        .collect::<Box<[_]>>()
}

fn compile_int_lin_predicate<C: Constraint>(
    context: &mut CompilationContext,
    exprs: &[flatzinc::Expr],
    _: &[flatzinc::Annotation],
    predicate_name: &str,
    constraint_tag: ConstraintTag,
    create_constraint: impl FnOnce(Box<[AffineView<DomainId>]>, i32, ConstraintTag) -> C,
) -> Result<bool, FlatZincError> {
    check_parameters!(exprs, 3, predicate_name);

    let weights = context.resolve_array_integer_constants(&exprs[0])?;
    let vars = context.resolve_integer_variable_array(&exprs[1])?;
    let rhs = context.resolve_integer_constant_from_expr(&exprs[2])?;

    let terms = weighted_vars(weights, vars);

    let constraint = create_constraint(terms, rhs, constraint_tag);
    Ok(constraint.post(context.solver).is_ok())
}

fn compile_reified_int_lin_predicate<C: NegatableConstraint>(
    context: &mut CompilationContext,
    exprs: &[flatzinc::Expr],
    _: &[flatzinc::Annotation],
    predicate_name: &str,
    constraint_tag: ConstraintTag,
    create_constraint: impl FnOnce(Box<[AffineView<DomainId>]>, i32, ConstraintTag) -> C,
) -> Result<bool, FlatZincError> {
    check_parameters!(exprs, 4, predicate_name);

    let weights = context.resolve_array_integer_constants(&exprs[0])?;
    let vars = context.resolve_integer_variable_array(&exprs[1])?;
    let rhs = context.resolve_integer_constant_from_expr(&exprs[2])?;
    let reif = context.resolve_bool_variable(&exprs[3])?;

    let terms = weighted_vars(weights, vars);

    let constraint = create_constraint(terms, rhs, constraint_tag);
    Ok(constraint.reify(context.solver, reif).is_ok())
}

fn compile_int_lin_imp_predicate<C: Constraint>(
    context: &mut CompilationContext,
    exprs: &[flatzinc::Expr],
    _: &[flatzinc::Annotation],
    predicate_name: &str,
    constraint_tag: ConstraintTag,
    create_constraint: impl FnOnce(Box<[AffineView<DomainId>]>, i32, ConstraintTag) -> C,
) -> Result<bool, FlatZincError> {
    check_parameters!(exprs, 4, predicate_name);

    let weights = context.resolve_array_integer_constants(&exprs[0])?;
    let vars = context.resolve_integer_variable_array(&exprs[1])?;
    let rhs = context.resolve_integer_constant_from_expr(&exprs[2])?;
    let reif = context.resolve_bool_variable(&exprs[3])?;

    let terms = weighted_vars(weights, vars);

    let constraint = create_constraint(terms, rhs, constraint_tag);
    Ok(constraint.implied_by(context.solver, reif).is_ok())
}

fn compile_binary_int_imp<C: Constraint>(
    context: &mut CompilationContext,
    exprs: &[flatzinc::Expr],
    _: &[flatzinc::Annotation],
    predicate_name: &str,
    constraint_tag: ConstraintTag,
    create_constraint: impl FnOnce(DomainId, DomainId, ConstraintTag) -> C,
) -> Result<bool, FlatZincError> {
    check_parameters!(exprs, 3, predicate_name);

    let a = context.resolve_integer_variable(&exprs[0])?;
    let b = context.resolve_integer_variable(&exprs[1])?;
    let reif = context.resolve_bool_variable(&exprs[2])?;

    let constraint = create_constraint(a, b, constraint_tag);
    Ok(constraint.implied_by(context.solver, reif).is_ok())
}

fn compile_bool_lin_eq_predicate(
    context: &mut CompilationContext,
    exprs: &[flatzinc::Expr],
    constraint_tag: ConstraintTag,
) -> Result<bool, FlatZincError> {
    check_parameters!(exprs, 3, "bool_lin_eq");

    let weights = context.resolve_array_integer_constants(&exprs[0])?;
    let bools = context.resolve_bool_variable_array(&exprs[1])?;
    let rhs = context.resolve_integer_variable(&exprs[2])?;

    Ok(constraints::boolean_equals(
        weights.as_ref().to_owned(),
        bools.as_ref().to_owned(),
        rhs,
        constraint_tag,
    )
    .post(context.solver)
    .is_ok())
}

fn compile_bool_lin_le_predicate(
    context: &mut CompilationContext,
    exprs: &[flatzinc::Expr],
    constraint_tag: ConstraintTag,
) -> Result<bool, FlatZincError> {
    check_parameters!(exprs, 3, "bool_lin_le");

    let weights = context.resolve_array_integer_constants(&exprs[0])?;
    let bools = context.resolve_bool_variable_array(&exprs[1])?;
    let rhs = context.resolve_integer_constant_from_expr(&exprs[2])?;

    Ok(constraints::boolean_less_than_or_equals(
        weights.as_ref().to_owned(),
        bools.as_ref().to_owned(),
        rhs,
        constraint_tag,
    )
    .post(context.solver)
    .is_ok())
}

fn compile_all_different(
    context: &mut CompilationContext,
    exprs: &[flatzinc::Expr],
    _: &[flatzinc::Annotation],
    constraint_tag: ConstraintTag,
) -> Result<bool, FlatZincError> {
    check_parameters!(exprs, 1, "fzn_all_different");

    let variables = context.resolve_integer_variable_array(&exprs[0])?.to_vec();
    Ok(constraints::all_different(variables, constraint_tag)
        .post(context.solver)
        .is_ok())
}

fn compile_table(
    context: &mut CompilationContext,
    exprs: &[flatzinc::Expr],
    _: &[flatzinc::Annotation],
    constraint_tag: ConstraintTag,
) -> Result<bool, FlatZincError> {
    check_parameters!(exprs, 2, "pumpkin_table_int");

    let variables = context.resolve_integer_variable_array(&exprs[0])?.to_vec();

    let flat_table = context.resolve_array_integer_constants(&exprs[1])?;
    let table = create_table(flat_table, variables.len());

    Ok(constraints::table(variables, table, constraint_tag)
        .post(context.solver)
        .is_ok())
}

fn compile_table_reif(
    context: &mut CompilationContext,
    exprs: &[flatzinc::Expr],
    _: &[flatzinc::Annotation],
    constraint_tag: ConstraintTag,
) -> Result<bool, FlatZincError> {
    check_parameters!(exprs, 3, "pumpkin_table_int_reif");

    let variables = context.resolve_integer_variable_array(&exprs[0])?.to_vec();

    let flat_table = context.resolve_array_integer_constants(&exprs[1])?;
    let table = create_table(flat_table, variables.len());

    let reified = context.resolve_bool_variable(&exprs[2])?;

    Ok(constraints::table(variables, table, constraint_tag)
        .reify(context.solver, reified)
        .is_ok())
}

fn create_table(flat_table: Rc<[i32]>, num_variables: usize) -> Vec<Vec<i32>> {
    let table = flat_table
        .iter()
        .copied()
        .fold(vec![], |mut acc, next_value| {
            if acc
                .last()
                .map(|row: &Vec<i32>| row.len() == num_variables)
                .unwrap_or(true)
            {
                acc.push(vec![]);
            }

            acc.last_mut().unwrap().push(next_value);

            acc
        });

    if !flat_table.is_empty() {
        assert_eq!(num_variables, table.last().unwrap().len());
    }

    table
}<|MERGE_RESOLUTION|>--- conflicted
+++ resolved
@@ -344,15 +344,9 @@
             }
 
             "pumpkin_cumulative" => compile_cumulative(context, exprs, options, constraint_tag)?,
-<<<<<<< HEAD
             "pumpkin_cumulative_vars" => {
                 compile_cumulative_vars(context, exprs, options, constraint_tag)?
             }
-=======
-            "pumpkin_cumulative_var" => todo!(
-                "The `cumulative` constraint with variable duration/resource consumption/bound is not implemented yet!"
-            ),
->>>>>>> 4aed33f6
             unknown => todo!("unsupported constraint {unknown}"),
         };
 
