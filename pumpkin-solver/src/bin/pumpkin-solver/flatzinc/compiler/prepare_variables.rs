--- conflicted
+++ resolved
@@ -82,18 +82,9 @@
                     .create_equivalence_class_sparse(
                         id,
                         set.iter()
-<<<<<<< HEAD
-                            .map(|&element| {
-                                i32::try_from(element)
-                                    .expect("Expected value to be able to fit into i32")
-                            })
-                            .collect(),
-                    );
-=======
                             .map(|&value| i32::try_from(value))
                             .collect::<Result<Vec<i32>, _>>()?,
                     )
->>>>>>> 8c0f27c7
             }
         }
     }
