--- conflicted
+++ resolved
@@ -30,13 +30,9 @@
                     },
                 };
 
-<<<<<<< HEAD
                 context
                     .literal_equivalences
                     .create_equivalence_class(Rc::clone(name), lb, ub);
-=======
-                context.equivalences.create_equivalence_class(id, lb, ub);
->>>>>>> fc9e7f8e
             }
 
             ast::Domain::Int(set) if set.is_continuous() => {
@@ -54,22 +50,17 @@
                     },
                 };
 
-<<<<<<< HEAD
                 let lb = i32::try_from(lb)?;
                 let ub = i32::try_from(ub)?;
 
                 context
                     .integer_equivalences
                     .create_equivalence_class(Rc::clone(name), lb, ub);
-=======
-                context.equivalences.create_equivalence_class(id, lb, ub);
->>>>>>> fc9e7f8e
             }
 
             ast::Domain::Int(set) => {
                 assert!(!set.is_continuous());
 
-<<<<<<< HEAD
                 context
                     .integer_equivalences
                     .create_equivalence_class_sparse(
@@ -78,14 +69,6 @@
                             .map(i32::try_from)
                             .collect::<Result<Vec<i32>, _>>()?,
                     )
-=======
-                context.equivalences.create_equivalence_class_sparse(
-                    id,
-                    set.iter()
-                        .map(|&value| i32::try_from(value))
-                        .collect::<Result<Vec<i32>, _>>()?,
-                )
->>>>>>> fc9e7f8e
             }
 
             ast::Domain::UnboundedInt => {
@@ -166,29 +149,6 @@
     }
 
     #[test]
-<<<<<<< HEAD
-=======
-    fn bool_expr_resolves_parameter() {
-        let ast = create_dummy_ast([SingleVarDecl::Bool {
-            id: "SomeVar".into(),
-            expr: Some(BoolExpr::VarParIdentifier("FalsePar".into())),
-            annos: vec![],
-        }]);
-
-        let mut solver = Solver::default();
-        let mut context = CompilationContext::new(&mut solver);
-        let _ = context.boolean_parameters.insert("FalsePar".into(), false);
-
-        run(&ast, &mut context).expect("no errors");
-
-        assert_eq!(
-            Domain::from_lower_bound_and_upper_bound(0, 0),
-            context.equivalences.domain("SomeVar")
-        );
-    }
-
-    #[test]
->>>>>>> fc9e7f8e
     fn bool_expr_ignores_reference_to_non_existent_identifier() {
         let ast = create_dummy_instance([(
             "SomeVar",
@@ -212,7 +172,6 @@
 
     #[test]
     fn int_expr_constant_is_parsed() {
-<<<<<<< HEAD
         let ast = create_dummy_instance([(
             "SomeVar",
             ast::Variable {
@@ -221,14 +180,6 @@
                 annotations: vec![],
             },
         )]);
-=======
-        let ast = create_dummy_ast([SingleVarDecl::IntInRange {
-            id: "SomeVar".into(),
-            lb: 1,
-            ub: 5,
-            expr: Some(IntExpr::Int(3)),
-            annos: vec![],
-        }]);
 
         let mut solver = Solver::default();
         let mut context = CompilationContext::new(&mut solver);
@@ -237,29 +188,7 @@
 
         assert_eq!(
             Domain::from_lower_bound_and_upper_bound(3, 3),
-            context.equivalences.domain("SomeVar")
-        );
-    }
-
-    #[test]
-    fn int_expr_named_constant_is_resolved() {
-        let ast = create_dummy_ast([SingleVarDecl::IntInRange {
-            id: "SomeVar".into(),
-            lb: 1,
-            ub: 5,
-            expr: Some(IntExpr::VarParIdentifier("IntPar".into())),
-            annos: vec![],
-        }]);
->>>>>>> fc9e7f8e
-
-        let mut solver = Solver::default();
-        let mut context = CompilationContext::new(&mut solver);
-
-        run(&ast, &mut context).expect("no errors");
-
-        assert_eq!(
-            Domain::from_lower_bound_and_upper_bound(3, 3),
-            context.equivalences.domain("SomeVar")
+            context.integer_equivalences.domain("SomeVar")
         );
     }
 
