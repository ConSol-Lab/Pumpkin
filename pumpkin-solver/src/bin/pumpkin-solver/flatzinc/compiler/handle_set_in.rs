//! Scan through all constraint definition and determine whether a `set_in` constraint is present;
<<<<<<< HEAD
//! is this is the case then update the domain of the variable directly.
use std::rc::Rc;

use fzn_rs::VariableExpr;

use super::context::CompilationContext;
use crate::flatzinc::ast::Instance;
use crate::flatzinc::constraints::Constraints;
use crate::flatzinc::error::FlatZincError;

pub(crate) fn run(
    instance: &mut Instance,
    context: &mut CompilationContext,
) -> Result<(), FlatZincError> {
    instance.constraints.retain(|constraint| {
        let (variable, set) = match &constraint.constraint.node {
            Constraints::SetIn(variable, set) => (variable, set),
            _ => return true,
        };

        let id = match variable {
            VariableExpr::Identifier(id) => Rc::clone(id),
            _ => unreachable!("This constraint makes no sense with a constant."),
        };
=======
//! if this is the case then update the domain of the variable directly.
use super::context::CompilationContext;
use crate::flatzinc::error::FlatZincError;

pub(crate) fn run(context: &mut CompilationContext) -> Result<(), FlatZincError> {
    for (_, constraint_item) in &context.constraints {
        let flatzinc::ConstraintItem {
            id,
            exprs,
            annos: _,
        } = constraint_item;
        if id != "set_in" {
            continue;
        }

        let set = context.resolve_set_constant(&exprs[1])?;

        let id = context.identifiers.get_interned(match &exprs[0] {
            flatzinc::Expr::VarParIdentifier(id) => id,
            _ => return Err(FlatZincError::UnexpectedExpr),
        });
>>>>>>> fc9e7f8e

        let mut domain = context.equivalences.get_mut_domain(&id);

        // We take the intersection between the two domains
        let new_domain = domain.merge(&set.into());
        *domain = new_domain;

        false
    });

    Ok(())
}<|MERGE_RESOLUTION|>--- conflicted
+++ resolved
@@ -1,5 +1,4 @@
 //! Scan through all constraint definition and determine whether a `set_in` constraint is present;
-<<<<<<< HEAD
 //! is this is the case then update the domain of the variable directly.
 use std::rc::Rc;
 
@@ -24,29 +23,6 @@
             VariableExpr::Identifier(id) => Rc::clone(id),
             _ => unreachable!("This constraint makes no sense with a constant."),
         };
-=======
-//! if this is the case then update the domain of the variable directly.
-use super::context::CompilationContext;
-use crate::flatzinc::error::FlatZincError;
-
-pub(crate) fn run(context: &mut CompilationContext) -> Result<(), FlatZincError> {
-    for (_, constraint_item) in &context.constraints {
-        let flatzinc::ConstraintItem {
-            id,
-            exprs,
-            annos: _,
-        } = constraint_item;
-        if id != "set_in" {
-            continue;
-        }
-
-        let set = context.resolve_set_constant(&exprs[1])?;
-
-        let id = context.identifiers.get_interned(match &exprs[0] {
-            flatzinc::Expr::VarParIdentifier(id) => id,
-            _ => return Err(FlatZincError::UnexpectedExpr),
-        });
->>>>>>> fc9e7f8e
 
         let mut domain = context.equivalences.get_mut_domain(&id);
 
