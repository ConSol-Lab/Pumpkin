--- conflicted
+++ resolved
@@ -3,10 +3,6 @@
 use std::cmp::max;
 use std::cmp::min;
 use std::collections::BTreeSet;
-<<<<<<< HEAD
-use std::collections::HashSet;
-=======
->>>>>>> d6764303
 use std::rc::Rc;
 
 use log::warn;
@@ -19,7 +15,6 @@
 
 use crate::flatzinc::instance::Output;
 use crate::flatzinc::FlatZincError;
-use crate::HashMap;
 
 pub(crate) struct CompilationContext<'a> {
     /// The solver to compile the FlatZinc into.
