use std::cell::RefCell;
use std::cell::RefMut;
use std::cmp::max;
use std::cmp::min;
use std::collections::BTreeSet;
use std::rc::Rc;

use log::warn;
use pumpkin_solver::containers::HashMap;
use pumpkin_solver::containers::HashSet;
use pumpkin_solver::proof::ConstraintTag;
use pumpkin_solver::variables::DomainId;
use pumpkin_solver::variables::Literal;
use pumpkin_solver::Solver;

use crate::flatzinc::instance::Output;
use crate::flatzinc::FlatZincError;

pub(crate) struct CompilationContext<'a> {
    /// The solver to compile the FlatZinc into.
    pub(crate) solver: &'a mut Solver,

    /// All identifiers occuring in the model. The identifiers are interned, to support cheap
    /// cloning.
    pub(crate) identifiers: Identifiers,

    /// Identifiers of variables that are outputs.
    pub(crate) outputs: Vec<Output>,

    /// Literal which is always true
    pub(crate) true_literal: Literal,
    /// Literal which is always false
    pub(crate) false_literal: Literal,
    /// All boolean parameters.
    pub(crate) boolean_parameters: HashMap<Rc<str>, bool>,
    /// All boolean array parameters.
    pub(crate) boolean_array_parameters: HashMap<Rc<str>, Rc<[bool]>>,
    /// A mapping from boolean model variables to solver literals.
    pub(crate) boolean_variable_map: HashMap<Rc<str>, Literal>,
    /// A mapping from boolean variable array identifiers to slices of literals.
    pub(crate) boolean_variable_arrays: HashMap<Rc<str>, Rc<[Literal]>>,
    /// The equivalence classes for literals.
    pub(crate) literal_equivalences: VariableEquivalences,
    /// A mapping from a boolean variable identifier to its corresponding integer variable
    /// identifier which are linked by `bool2int` constraints
    pub(crate) bool2int: HashMap<Rc<str>, Rc<str>>,

    /// All integer parameters.
    pub(crate) integer_parameters: HashMap<Rc<str>, i32>,
    /// All integer array parameters.
    pub(crate) integer_array_parameters: HashMap<Rc<str>, Rc<[i32]>>,
    /// A mapping from integer model variables to solver literals.
    pub(crate) integer_variable_map: HashMap<Rc<str>, DomainId>,
    /// The equivalence classes for integer variables. The associated data is the bounds for the
    /// domain of the representative of the equivalence class..
    pub(crate) integer_equivalences: VariableEquivalences,
    /// Only instantiate single domain for every constant variable.
    pub(crate) constant_domain_ids: HashMap<i32, DomainId>,
    /// A mapping from integer variable array identifiers to slices of domain ids.
    pub(crate) integer_variable_arrays: HashMap<Rc<str>, Rc<[DomainId]>>,

    /// All set parameters.
    pub(crate) set_constants: HashMap<Rc<str>, Set>,

    /// All the constraints with their constraint tags.
    pub(crate) constraints: Vec<(ConstraintTag, flatzinc::ConstraintItem)>,
}

/// A set parameter.
#[derive(Clone, Debug)]
pub(crate) enum Set {
    /// A set defined by the interval `lower_bound..=upper_bound`.
    Interval { lower_bound: i32, upper_bound: i32 },
    /// A set defined by some values.
    Sparse { values: Box<[i32]> },
}

impl CompilationContext<'_> {
    pub(crate) fn new(solver: &mut Solver) -> CompilationContext<'_> {
        let true_literal = solver.get_true_literal();
        let false_literal = solver.get_false_literal();

        CompilationContext {
            solver,
            identifiers: Default::default(),

            outputs: Default::default(),

            true_literal,
            false_literal,
            boolean_parameters: Default::default(),
            boolean_array_parameters: Default::default(),
            boolean_variable_map: Default::default(),
            boolean_variable_arrays: Default::default(),
            literal_equivalences: Default::default(),
            integer_parameters: Default::default(),
            integer_array_parameters: Default::default(),
            integer_variable_map: Default::default(),
            integer_equivalences: Default::default(),
            constant_domain_ids: Default::default(),
            integer_variable_arrays: Default::default(),

            bool2int: Default::default(),

            set_constants: Default::default(),

            constraints: Default::default(),
        }
    }

    pub(crate) fn is_identifier_parameter(&mut self, identifier: &str) -> bool {
        self.integer_parameters.contains_key(identifier)
    }

    // pub fn resolve_bool_constant(&self, identifier: &str) -> Option<bool> {
    //     self.boolean_parameters.get(identifier).copied()
    // }

    // pub fn resolve_int_constant(&self, identifier: &str) -> Option<i32> {
    //     self.integer_parameters.get(identifier).copied()
    // }

    pub(crate) fn resolve_bool_variable(
        &mut self,
        expr: &flatzinc::Expr,
    ) -> Result<Literal, FlatZincError> {
        match expr {
            flatzinc::Expr::VarParIdentifier(id) => self.resolve_bool_variable_from_identifier(id),
            flatzinc::Expr::Bool(value) => {
                if *value {
                    Ok(self.solver.get_true_literal())
                } else {
                    Ok(self.solver.get_false_literal())
                }
            }
            _ => Err(FlatZincError::UnexpectedExpr),
        }
    }

    pub(crate) fn resolve_bool_variable_from_identifier(
        &self,
        identifier: &str,
    ) -> Result<Literal, FlatZincError> {
        if let Some(literal) = self
            .boolean_variable_map
            .get(&self.literal_equivalences.representative(identifier))
        {
            Ok(*literal)
        } else {
            self.boolean_parameters
                .get(&self.literal_equivalences.representative(identifier))
                .map(|value| {
                    if *value {
                        self.solver.get_true_literal()
                    } else {
                        self.solver.get_false_literal()
                    }
                })
                .ok_or_else(|| FlatZincError::InvalidIdentifier {
                    identifier: identifier.into(),
                    expected_type: "bool variable".into(),
                })
        }
    }

    pub(crate) fn resolve_bool_variable_array(
        &self,
        expr: &flatzinc::Expr,
    ) -> Result<Rc<[Literal]>, FlatZincError> {
        match expr {
            flatzinc::Expr::VarParIdentifier(id) => {
                if let Some(literal) = self.boolean_variable_arrays.get(id.as_str()) {
                    Ok(Rc::clone(literal))
                } else {
                    self.boolean_array_parameters
                        .get(id.as_str())
                        .map(|array| {
                            array
                                .iter()
                                .map(|value| {
                                    if *value {
                                        self.solver.get_true_literal()
                                    } else {
                                        self.solver.get_false_literal()
                                    }
                                })
                                .collect()
                        })
                        .ok_or_else(|| FlatZincError::InvalidIdentifier {
                            identifier: id.as_str().into(),
                            expected_type: "boolean variable array".into(),
                        })
                }
            }
            flatzinc::Expr::ArrayOfBool(array) => array
                .iter()
                .map(|elem| match elem {
                    flatzinc::BoolExpr::VarParIdentifier(id) => {
                        self.resolve_bool_variable_from_identifier(id)
                    }
                    flatzinc::BoolExpr::Bool(true) => Ok(self.solver.get_true_literal()),
                    flatzinc::BoolExpr::Bool(false) => Ok(self.solver.get_false_literal()),
                })
                .collect(),
            flatzinc::Expr::ArrayOfInt(array) => array
                .iter()
                .map(|elem| match elem {
                    flatzinc::IntExpr::VarParIdentifier(id) => {
                        self.resolve_bool_variable_from_identifier(id)
                    }
                    _ => panic!("Bool search should not be over integer variable"),
                })
                .collect(),
            _ => Err(FlatZincError::UnexpectedExpr),
        }
    }

    pub(crate) fn resolve_array_integer_constants(
        &self,
        expr: &flatzinc::Expr,
    ) -> Result<Rc<[i32]>, FlatZincError> {
        match expr {
            flatzinc::Expr::VarParIdentifier(id) => self
                .integer_array_parameters
                .get(id.as_str())
                .cloned()
                .ok_or_else(|| FlatZincError::InvalidIdentifier {
                    identifier: id.as_str().into(),
                    expected_type: "constant integer array".into(),
                }),
            flatzinc::Expr::ArrayOfInt(exprs) => exprs
                .iter()
                .map(|e| self.resolve_int_expr_to_const(e))
                .collect::<Result<Rc<[i32]>, _>>(),
            _ => Err(FlatZincError::UnexpectedExpr),
        }
    }

    pub(crate) fn resolve_integer_constant_from_id(
        &mut self,
        identifier: &str,
    ) -> Result<DomainId, FlatZincError> {
        let value = self.resolve_int_expr_to_const(&flatzinc::IntExpr::VarParIdentifier(
            identifier.to_owned(),
        ))?;
        Ok(*self.constant_domain_ids.entry(value).or_insert_with(|| {
            self.solver
                .new_named_bounded_integer(value, value, identifier.to_owned())
        }))
    }

    pub(crate) fn resolve_integer_constant_from_expr(
        &self,
        expr: &flatzinc::Expr,
    ) -> Result<i32, FlatZincError> {
        fn try_into_int_expr(expr: flatzinc::Expr) -> Option<flatzinc::IntExpr> {
            match expr {
                flatzinc::Expr::VarParIdentifier(id) => {
                    Some(flatzinc::IntExpr::VarParIdentifier(id))
                }
                flatzinc::Expr::Int(value) => Some(flatzinc::IntExpr::Int(value)),
                _ => None,
            }
        }
        try_into_int_expr(expr.clone())
            .ok_or(FlatZincError::UnexpectedExpr)
            .and_then(|e| self.resolve_int_expr_to_const(&e))
    }

    pub(crate) fn resolve_int_expr_to_const(
        &self,
        expr: &flatzinc::IntExpr,
    ) -> Result<i32, FlatZincError> {
        match expr {
            flatzinc::IntExpr::Int(value) => i32::try_from(*value).map_err(Into::into),
            flatzinc::IntExpr::VarParIdentifier(id) => self
                .integer_parameters
                .get(id.as_str())
                .copied()
                .ok_or_else(|| FlatZincError::InvalidIdentifier {
                    identifier: id.as_str().into(),
                    expected_type: "constant integer".into(),
                }),
        }
    }

    pub(crate) fn resolve_int_expr(
        &mut self,
        expr: &flatzinc::IntExpr,
    ) -> Result<DomainId, FlatZincError> {
        match expr {
            flatzinc::IntExpr::Int(value) => Ok(*self
                .constant_domain_ids
                .entry(*value as i32)
                .or_insert_with(|| {
                    self.solver.new_named_bounded_integer(
                        *value as i32,
                        *value as i32,
                        value.to_string(),
                    )
                })),
            flatzinc::IntExpr::VarParIdentifier(id) => {
                self.resolve_integer_variable_from_identifier(id)
            }
        }
    }

    pub(crate) fn resolve_integer_variable(
        &mut self,
        expr: &flatzinc::Expr,
    ) -> Result<DomainId, FlatZincError> {
        match expr {
            flatzinc::Expr::VarParIdentifier(id) => {
                self.resolve_integer_variable_from_identifier(id)
            }
            flatzinc::Expr::Int(val) => Ok(*self
                .constant_domain_ids
                .entry(*val as i32)
                .or_insert_with(|| {
                    self.solver
                        .new_named_bounded_integer(*val as i32, *val as i32, val.to_string())
                })),
            _ => Err(FlatZincError::UnexpectedExpr),
        }
    }

    pub(crate) fn resolve_integer_variable_from_identifier(
        &mut self,
        identifier: &str,
    ) -> Result<DomainId, FlatZincError> {
        if let Some(domain_id) = self
            .integer_variable_map
            .get(&self.integer_equivalences.representative(identifier))
        {
            Ok(*domain_id)
        } else {
            self.integer_parameters
                .get(&self.integer_equivalences.representative(identifier))
                .map(|value| {
                    *self.constant_domain_ids.entry(*value).or_insert_with(|| {
                        self.solver
                            .new_named_bounded_integer(*value, *value, value.to_string())
                    })
                })
                .ok_or_else(|| FlatZincError::InvalidIdentifier {
                    identifier: identifier.into(),
                    expected_type: "integer variable".into(),
                })
        }
    }

    pub(crate) fn resolve_integer_variable_array(
        &mut self,
        expr: &flatzinc::Expr,
    ) -> Result<Rc<[DomainId]>, FlatZincError> {
        match expr {
            flatzinc::Expr::VarParIdentifier(id) => {
                if let Some(domain_id) = self.integer_variable_arrays.get(id.as_str()) {
                    Ok(Rc::clone(domain_id))
                } else {
                    self.integer_array_parameters
                        .get(id.as_str())
                        .map(|array| {
                            array
                                .iter()
                                .map(|value| {
                                    *self.constant_domain_ids.entry(*value).or_insert_with(|| {
                                        self.solver.new_named_bounded_integer(
                                            *value,
                                            *value,
                                            value.to_string(),
                                        )
                                    })
                                })
                                .collect()
                        })
                        .ok_or_else(|| FlatZincError::InvalidIdentifier {
                            identifier: id.as_str().into(),
                            expected_type: "integer variable array".into(),
                        })
                }
            }
            flatzinc::Expr::ArrayOfInt(array) => array
                .iter()
                .map(|elem| self.resolve_int_expr(elem))
                .collect::<Result<Rc<[DomainId]>, _>>(),

            // The AST is not correct here. Since the type of an in-place array containing only
            // identifiers cannot be determined, and the parser attempts to parse ArrayOfBool
            // first, we may also get this variant even when parsing integer arrays.
            flatzinc::Expr::ArrayOfBool(array) => array
                .iter()
                .map(|elem| {
                    if let flatzinc::BoolExpr::VarParIdentifier(id) = elem {
                        self.resolve_integer_variable_from_identifier(id)
                    } else {
                        Err(FlatZincError::UnexpectedExpr)
                    }
                })
                .collect(),
            _ => Err(FlatZincError::UnexpectedExpr),
        }
    }

    pub(crate) fn resolve_set_constant(&self, expr: &flatzinc::Expr) -> Result<Set, FlatZincError> {
        match expr {
            flatzinc::Expr::VarParIdentifier(id) => {
                self.set_constants.get(id.as_str()).cloned().ok_or(
                    FlatZincError::InvalidIdentifier {
                        identifier: id.clone().into(),
                        expected_type: "set of int".into(),
                    },
                )
            }

            flatzinc::Expr::Set(set_literal) => match set_literal {
                flatzinc::SetLiteralExpr::IntInRange(lower_bound_expr, upper_bound_expr) => {
                    let lower_bound = self.resolve_int_expr_to_const(lower_bound_expr)?;
                    let upper_bound = self.resolve_int_expr_to_const(upper_bound_expr)?;

                    Ok(Set::Interval {
                        lower_bound,
                        upper_bound,
                    })
                }
                flatzinc::SetLiteralExpr::SetInts(exprs) => {
                    let values = exprs
                        .iter()
                        .map(|expr| self.resolve_int_expr_to_const(expr))
                        .collect::<Result<_, _>>()?;

                    Ok(Set::Sparse { values })
                }

                flatzinc::SetLiteralExpr::BoundedFloat(_, _)
                | flatzinc::SetLiteralExpr::SetFloats(_) => panic!("float values are unsupported"),
            },

            flatzinc::Expr::Bool(_)
            | flatzinc::Expr::Int(_)
            | flatzinc::Expr::Float(_)
            | flatzinc::Expr::ArrayOfBool(_)
            | flatzinc::Expr::ArrayOfInt(_)
            | flatzinc::Expr::ArrayOfFloat(_)
            | flatzinc::Expr::ArrayOfSet(_) => Err(FlatZincError::UnexpectedExpr),
        }
    }
}

#[derive(Default, Debug)]
pub(crate) struct Identifiers {
    interned_identifiers: HashSet<Rc<str>>,
}

impl Identifiers {
    pub(crate) fn get_interned(&mut self, identifier: &str) -> Rc<str> {
        if let Some(interned) = self.interned_identifiers.get(identifier) {
            Rc::clone(interned)
        } else {
            let interned: Rc<str> = identifier.into();
            let _ = self.interned_identifiers.insert(Rc::clone(&interned));

            interned
        }
    }
}

#[derive(Debug, Default)]
pub(crate) struct VariableEquivalences {
    /// For each variable, the equivalence class it belongs to.
    classes: HashMap<Rc<str>, Rc<RefCell<EquivalenceClass>>>,
}

#[derive(Debug)]
struct EquivalenceClass {
    /// The variables that are part of the equivalence class. We use a BTreeSet so that we can
    /// consistently get a representative, which will be the first element in the set.
    variables: BTreeSet<Rc<str>>,
    /// The domain to associate with these variables.
    domain: Domain,
}

impl VariableEquivalences {
    /// Merge the equivalence classes of the two variables.
    ///
    /// We distinguish between the following edge cases:
    ///  - The two variables are already in the same equivalence class: this is a no-op.
    ///  - One of the variables, or both, do not belong to an equivalence class. In this case the
    ///    method will panic.
    pub(crate) fn merge(&mut self, variable_1: Rc<str>, variable_2: Rc<str>) {
        let equiv_1 = Rc::clone(&self.classes[&variable_1]);
        let equiv_2 = Rc::clone(&self.classes[&variable_2]);

        let merged_domain = equiv_1.borrow().domain.merge(&equiv_2.borrow().domain);
        let merged_variables: BTreeSet<Rc<str>> = equiv_1
            .borrow()
            .variables
            .iter()
            .cloned()
            .chain(equiv_2.borrow().variables.iter().cloned())
            .collect();

        let new_equivalence_class = Rc::new(RefCell::new(EquivalenceClass {
            variables: merged_variables.clone(),
            domain: merged_domain,
        }));

        // Update the equivalence class for all the variables in the class.
        for variable in merged_variables {
            let _ = self
                .classes
                .insert(variable, Rc::clone(&new_equivalence_class));
        }
    }

    /// Create a new equivalence class with the given representative.
    pub(crate) fn create_equivalence_class(&mut self, representative: Rc<str>, lb: i32, ub: i32) {
        let equivalence_class = Rc::new(RefCell::new(EquivalenceClass {
            variables: [Rc::clone(&representative)].into_iter().collect(),
            domain: Domain::IntervalDomain { lb, ub },
        }));

        let _ = self.classes.insert(representative, equivalence_class);
    }

<<<<<<< HEAD
=======
    /// Create a new equivalence class with the given representative.
>>>>>>> 8c0f27c7
    pub(crate) fn create_equivalence_class_sparse(
        &mut self,
        representative: Rc<str>,
        values: Vec<i32>,
    ) {
        let equivalence_class = Rc::new(RefCell::new(EquivalenceClass {
            variables: [Rc::clone(&representative)].into_iter().collect(),
            domain: Domain::SparseDomain { values },
        }));

        let _ = self.classes.insert(representative, equivalence_class);
    }

    /// Get the name of the representative variable of the equivalence class the given variable
    /// belongs to.
    /// If the variable doesn't belong to an equivalence class, this method panics.
    pub(crate) fn representative(&self, variable: &str) -> Rc<str> {
        self.classes[variable]
            .borrow()
            .variables
            .first()
            .cloned()
            .expect("all classes have at least one representative")
    }

    pub(crate) fn binarise(&mut self, variable: &str) {
        let new_domain = match &self.classes[variable].borrow().domain {
            Domain::IntervalDomain { lb, ub } => {
                assert!(*lb <= 1 && *ub >= 0);
                Domain::IntervalDomain {
                    lb: max(*lb, 0),
                    ub: min(*ub, 1),
                }
            }
            Domain::SparseDomain { values } => Domain::SparseDomain {
                values: values
                    .iter()
                    .filter(|&value| *value >= 0 && *value <= 1)
                    .copied()
                    .collect(),
            },
        };

        let mut domain = self.get_mut_domain(variable);
        *domain = new_domain;
    }

    /// Get the domain for the given variable, based on the equivalence class it belongs to.
    /// If the variable doesn't belong to an equivalence class, this method panics.
    pub(crate) fn domain(&self, variable: &str) -> Domain {
        self.classes[variable].borrow().domain.clone()
    }

    pub(crate) fn get_mut_domain(&mut self, variable: &str) -> RefMut<'_, Domain> {
        RefMut::map(self.classes[variable].borrow_mut(), |class| {
            &mut class.domain
        })
    }

    pub(crate) fn is_defined(&self, variable: &str) -> bool {
        self.classes.contains_key(variable)
    }
}

#[derive(Clone, Debug, PartialEq, Eq)]
pub(crate) enum Domain {
    IntervalDomain { lb: i32, ub: i32 },
    SparseDomain { values: Vec<i32> },
}

impl From<Set> for Domain {
    fn from(value: Set) -> Self {
        match value {
            Set::Interval {
                lower_bound,
                upper_bound,
            } => Domain::IntervalDomain {
                lb: lower_bound,
                ub: upper_bound,
            },
            Set::Sparse { values } => Domain::SparseDomain {
                values: values.to_vec(),
            },
        }
    }
}

impl Domain {
    pub(crate) fn merge(&self, other: &Domain) -> Domain {
        match (self, other) {
            (
                Domain::IntervalDomain { lb, ub },
                Domain::IntervalDomain {
                    lb: lb_other,
                    ub: ub_other,
                },
            ) => {
                let lb = i32::max(*lb, *lb_other);
                let ub = i32::min(*ub, *ub_other);

                Domain::from_lower_bound_and_upper_bound(lb, ub)
            }
            (Domain::SparseDomain { values }, Domain::IntervalDomain { lb, ub })
            | (Domain::IntervalDomain { lb, ub }, Domain::SparseDomain { values }) => {
                warn!("Merging `SparseDomain` with `IntervalDomain`, this could lead to memory issues depending on the implementation");
                // We take all of the values in the sparse set which lie within the interval; note
                // that we do not check whether the resulting values represent an interval
                Domain::SparseDomain {
                    values: values
                        .iter()
                        .copied()
                        .filter(|value| *value >= *lb && *value <= *ub)
                        .collect::<Vec<_>>(),
                }
            }
            (
                Domain::SparseDomain { values },
                Domain::SparseDomain {
                    values: values_other,
                },
            ) => {
                // We simply take the intersection of the two
                let intersection = values
                    .iter()
                    .copied()
                    .filter(|value| values_other.contains(value))
                    .collect::<Vec<_>>();
                Domain::SparseDomain {
                    values: intersection,
                }
            }
        }
    }

    pub(crate) fn is_constant(&self) -> bool {
        match self {
            Domain::IntervalDomain { lb, ub } => lb == ub,
            Domain::SparseDomain { values } => values.len() == 1,
        }
    }

    pub(crate) fn from_lower_bound_and_upper_bound(lb: i32, ub: i32) -> Self {
        Domain::IntervalDomain { lb, ub }
    }

    pub(crate) fn into_boolean(self, solver: &mut Solver, name: String) -> Literal {
        match self {
            Domain::IntervalDomain { lb, ub } => {
                if lb == ub && lb == 1 {
                    solver.get_true_literal()
                } else if lb == ub && lb == 0 {
                    solver.get_false_literal()
                } else {
                    solver.new_named_literal(name)
                }
            }
            Domain::SparseDomain { values } => {
                if values.len() == 1 && values[0] == 1 {
                    solver.get_true_literal()
                } else if values.len() == 1 && values[0] == 0 {
                    solver.get_false_literal()
                } else {
                    solver.new_named_literal(name)
                }
            }
        }
    }

    pub(crate) fn into_variable(self, solver: &mut Solver, name: String) -> DomainId {
        match self {
            Domain::IntervalDomain { lb, ub } => solver.new_named_bounded_integer(lb, ub, name),
            Domain::SparseDomain { values } => solver.new_named_sparse_integer(values, name),
        }
    }
}

#[cfg(test)]
mod tests {
    use super::*;

    #[test]
    fn merging_doesnt_break_other_vars() {
        let mut equivs = VariableEquivalences::default();
        let a = Rc::from("a");
        let b = Rc::from("b");
        let c = Rc::from("c");
        equivs.create_equivalence_class(Rc::clone(&a), 0, 1);
        assert!(equivs.is_defined(&a));
        assert_eq!(equivs.representative(&a), a);
        assert_eq!(
            equivs.domain(&a),
            Domain::from_lower_bound_and_upper_bound(0, 1)
        );

        equivs.create_equivalence_class(Rc::clone(&b), 1, 3);
        assert!(equivs.is_defined(&b));
        assert_eq!(equivs.representative(&b), b);
        assert_eq!(
            equivs.domain(&b),
            Domain::from_lower_bound_and_upper_bound(1, 3)
        );

        equivs.create_equivalence_class(Rc::clone(&c), 5, 10);
        assert!(equivs.is_defined(&c));
        assert_eq!(equivs.representative(&c), c);
        assert_eq!(
            equivs.domain(&c),
            Domain::from_lower_bound_and_upper_bound(5, 10)
        );

        equivs.merge(Rc::clone(&a), Rc::clone(&b));
        assert!(equivs.is_defined(&a));
        assert_eq!(equivs.representative(&a), a);
        assert_eq!(
            equivs.domain(&a),
            Domain::from_lower_bound_and_upper_bound(1, 1)
        );

        assert!(equivs.is_defined(&b));
        assert_eq!(equivs.representative(&b), a);
        assert_eq!(
            equivs.domain(&b),
            Domain::from_lower_bound_and_upper_bound(1, 1)
        );

        assert!(equivs.is_defined(&c));
        assert_eq!(equivs.representative(&c), c);
        assert_eq!(
            equivs.domain(&c),
            Domain::from_lower_bound_and_upper_bound(5, 10)
        );
    }

    #[test]
    fn merge_two_intervals() {
        let interval_1 = Domain::IntervalDomain { lb: -5, ub: 10 };
        let interval_2 = Domain::IntervalDomain { lb: 0, ub: 20 };

        let interval_1 = interval_1.merge(&interval_2);
        assert!(match interval_1 {
            Domain::IntervalDomain { lb, ub } => lb == 0 && ub == 10,
            Domain::SparseDomain { values: _ } => false,
        });
    }

    #[test]
    fn merge_sparse_domains() {
        let sparse_domain_1 = Domain::SparseDomain {
            values: vec![0, 1, 2],
        };

        let sparse_domain_2 = Domain::SparseDomain {
            values: vec![2, 3, 4],
        };
        let sparse_domain_1 = sparse_domain_1.merge(&sparse_domain_2);
        assert!(match sparse_domain_1 {
            Domain::IntervalDomain { lb: _, ub: _ } => false,
            Domain::SparseDomain { values } => values == vec![2],
        })
    }

    #[test]
    fn merge_sparse_with_interval() {
        let sparse_domain_1 = Domain::SparseDomain {
            values: vec![2, 3, 4],
        };
        let interval = Domain::IntervalDomain { lb: 3, ub: 20 };

        let sparse_domain_1 = sparse_domain_1.merge(&interval);
        assert!(match sparse_domain_1 {
            Domain::IntervalDomain { lb: _, ub: _ } => false,
            Domain::SparseDomain { values } => {
                values == vec![3, 4]
            }
        })
    }

    #[test]
    fn merge_interval_with_sparse() {
        let interval = Domain::IntervalDomain { lb: 3, ub: 20 };
        let sparse_domain_1 = Domain::SparseDomain {
            values: vec![2, 3, 4],
        };

        let interval = interval.merge(&sparse_domain_1);
        assert!(match interval {
            Domain::IntervalDomain { lb: _, ub: _ } => false,
            Domain::SparseDomain { values } => {
                values == vec![3, 4]
            }
        })
    }
}<|MERGE_RESOLUTION|>--- conflicted
+++ resolved
@@ -523,10 +523,7 @@
         let _ = self.classes.insert(representative, equivalence_class);
     }
 
-<<<<<<< HEAD
-=======
     /// Create a new equivalence class with the given representative.
->>>>>>> 8c0f27c7
     pub(crate) fn create_equivalence_class_sparse(
         &mut self,
         representative: Rc<str>,
