use pumpkin_solver::branching::branchers::dynamic_brancher::DynamicBrancher;
use pumpkin_solver::branching::branchers::independent_variable_value_brancher::IndependentVariableValueBrancher;
use pumpkin_solver::branching::branchers::warm_start::WarmStart;
use pumpkin_solver::branching::value_selection::InDomainMax;
use pumpkin_solver::branching::value_selection::InDomainMin;
use pumpkin_solver::branching::variable_selection::InputOrder;
use pumpkin_solver::branching::Brancher;
use pumpkin_solver::variables::DomainId;
use pumpkin_solver::variables::Literal;

use super::context::CompilationContext;
use crate::flatzinc::ast::BoolSearchArgs;
use crate::flatzinc::ast::Instance;
use crate::flatzinc::ast::IntSearchArgs;
use crate::flatzinc::ast::SearchAnnotation;
use crate::flatzinc::ast::ValueSelectionStrategy;
use crate::flatzinc::ast::VariableSelectionStrategy;
use crate::flatzinc::error::FlatZincError;
use crate::flatzinc::instance::FlatzincObjective;

pub(crate) fn run(
    typed_ast: &Instance,
    context: &mut CompilationContext,
    objective: Option<FlatzincObjective>,
) -> Result<DynamicBrancher, FlatZincError> {
    let search = typed_ast
        .solve
        .annotations
        .iter()
        .map(|node| &node.node)
        .next();

    create_from_search_strategy(typed_ast, search, context, true, objective)
}

fn create_from_search_strategy(
    typed_ast: &Instance,
    strategy: Option<&SearchAnnotation>,
    context: &mut CompilationContext,
    append_default_search: bool,
    objective: Option<FlatzincObjective>,
) -> Result<DynamicBrancher, FlatZincError> {
    let mut brancher = match strategy {
<<<<<<< HEAD
        Some(SearchAnnotation::BoolSearch(BoolSearchArgs {
            variables,
            variable_selection_strategy,
            value_selection_strategy,
            ..
        })) => {
            let search_variables = context.resolve_bool_variable_array(typed_ast, variables)?;

            create_search_over_propositional_variables(
                &search_variables,
                variable_selection_strategy,
                value_selection_strategy,
            )
        }
        Some(SearchAnnotation::IntSearch(IntSearchArgs {
            variables,
            variable_selection_strategy,
            value_selection_strategy,
            ..
        })) => {
            let search_variables = context.resolve_integer_variable_array(typed_ast, variables)?;

            create_search_over_domains(
                &search_variables,
                variable_selection_strategy,
                value_selection_strategy,
            )
        }
        Some(SearchAnnotation::Seq(search_strategies)) => DynamicBrancher::new(
            search_strategies
                .iter()
                .map(|strategy| {
                    let downcast: Box<dyn Brancher> = Box::new(
                        create_from_search_strategy(
                            typed_ast,
                            Some(strategy),
                            context,
                            false,
                            objective,
                        )
                        .expect("Expected nested sequential strategy to be able to be created"),
                    );
                    downcast
                })
                .collect::<Vec<_>>(),
        ),

        None => {
            assert!(
                append_default_search,
                "when no search is specified, we must add a default search"
            );
=======
        Search::Bool(SearchStrategy {
                variables,
                variable_selection_strategy,
                value_selection_strategy,
            }) => {
                let search_variables = match variables {
                    flatzinc::AnnExpr::String(identifier) => {
                        vec![context.resolve_bool_variable_from_identifier(identifier)?]
                    }
                    flatzinc::AnnExpr::Expr(expr) => {
                        context.resolve_bool_variable_array(expr)?.as_ref().to_vec()
                    }
                    other => panic!("Expected string or expression but got {other:?}"),
                };

                create_search_over_propositional_variables(
                    &search_variables,
                    variable_selection_strategy,
                    value_selection_strategy,
                )
            }
        Search::Int(SearchStrategy {
                variables,
                variable_selection_strategy,
                value_selection_strategy,
            }) => {
                let search_variables = match variables {
                    flatzinc::AnnExpr::String(identifier) => {
                        // TODO: unnecessary to create Rc here, for now it's just for the return type
                        Rc::new([context.resolve_integer_variable_from_identifier(identifier)?])
                    }
                    flatzinc::AnnExpr::Expr(expr) => context.resolve_integer_variable_array(expr)?,
                    other => panic!("Expected string or expression but got {other:?}"),
                };
                create_search_over_domains(
                    &search_variables,
                    variable_selection_strategy,
                    value_selection_strategy,
                )
            }
        Search::Seq(search_strategies) => DynamicBrancher::new(
                search_strategies
                    .iter()
                    .map(|strategy| {
                        let downcast: Box<dyn Brancher> = Box::new(
                            create_from_search_strategy(strategy, context, false, objective)
                                .expect("Expected nested sequential strategy to be able to be created"),
                        );
                        downcast
                    })
                    .collect::<Vec<_>>(),
            ),
        Search::Unspecified => {
                assert!(
                    append_default_search,
                    "when no search is specified, we must add a default search"
                );
>>>>>>> fc9e7f8e

                // The default search will be added below, so we give an empty brancher here.
                DynamicBrancher::new(vec![])
            }
        Search::WarmStartInt { variables, values } => {
                match variables {
                    flatzinc::AnnExpr::String(identifier) => {
                        panic!("Expected either an array of integers or an array of booleans; not an identifier {identifier}")
                    }
                    flatzinc::AnnExpr::Expr(expr) => {
                    let int_variable_array = context.resolve_integer_variable_array(expr)?;
                            match values {
                                flatzinc::AnnExpr::Expr(expr) => {
                                    let int_values_array = context.resolve_array_integer_constants(expr)?;
                                    DynamicBrancher::new(vec![Box::new(WarmStart::new(
                                        &int_variable_array,
                                        &int_values_array,
                                    ))])
                                }
                                x => panic!("Expected an array of integers or an array of booleans; but got {x:?}"),
                            }
                    }
                    other => panic!("Expected expression but got {other:?}"),
                }
            },
        Search::WarmStartBool{ variables, values } => {
                match variables {
                    flatzinc::AnnExpr::String(identifier) => {
                        panic!("Expected either an array of integers or an array of booleans; not an identifier {identifier}")
                    }
                    flatzinc::AnnExpr::Expr(expr) => {
                            let bool_variable_array = context
                                .resolve_bool_variable_array(expr)?
                                .iter()
                                .map(|literal| literal.get_integer_variable())
                                .collect::<Vec<_>>();

                            match values {
                                    flatzinc::AnnExpr::Expr(expr) => {
                                        let bool_values_array = context
                                            .resolve_bool_constants(expr)?
                                            .iter()
                                            .map(|&bool_value| if bool_value { 1 } else { 0 })
                                            .collect::<Vec<_>>();
                                        DynamicBrancher::new(vec![Box::new(WarmStart::new(
                                            &bool_variable_array,
                                            &bool_values_array,
                                        ))])
                                    }
                                x => panic!("Expected an array of integers or an array of booleans; but got {x:?}"),
                                }
                    }
                    other => panic!("Expected expression but got {other:?}"),
                }
            }
        Search::WarmStartArray(search_strategies) => DynamicBrancher::new(
                search_strategies
                    .iter()
                    .map(|strategy| {
                        assert!(
                            matches!(strategy, Search::WarmStartBool { variables: _, values: _ }) ||
                            matches!(
                                strategy,
                                Search::WarmStartInt {
                                    variables: _,
                                    values: _
                                }
                            ) || matches!(strategy, Search::WarmStartArray(_))
                        , "Expected warm start strategy to consist of either `warm_start` or other `warm_start_array` annotations"
                        );
                        let downcast: Box<dyn Brancher> = Box::new(
                            create_from_search_strategy(strategy, context, false, objective)
                                .expect("Expected nested sequential strategy to be able to be created"),
                        );
                        downcast
                    })
                    .collect::<Vec<_>>(),
            ),
    };

    if append_default_search {
        // MiniZinc specification specifies that we need to ensure that all variables are
        // fixed; we ensure this by adding a brancher after the
        // user-provided search which searches over the remainder of the
        // variables

        // First we ensure that the objective is fixed to its extremum.
        match objective {
            Some(FlatzincObjective::Maximize(domain_id)) => brancher.add_brancher(Box::new(
                IndependentVariableValueBrancher::new(InputOrder::new(&[domain_id]), InDomainMax),
            )),
            Some(FlatzincObjective::Minimize(domain_id)) => brancher.add_brancher(Box::new(
                IndependentVariableValueBrancher::new(InputOrder::new(&[domain_id]), InDomainMin),
            )),
            None => {}
        }
        brancher.add_brancher(Box::new(context.solver.default_brancher()));
    }

    Ok(brancher)
}

fn create_search_over_domains(
    search_variables: &[DomainId],
    variable_selection_strategy: &VariableSelectionStrategy,
    value_selection_strategy: &ValueSelectionStrategy,
) -> DynamicBrancher {
    DynamicBrancher::new(vec![Box::new(IndependentVariableValueBrancher::new(
        variable_selection_strategy.create_from_domains(search_variables),
        value_selection_strategy.create_for_domains(),
    ))])
}

fn create_search_over_propositional_variables(
    search_variables: &[Literal],
    variable_selection_strategy: &VariableSelectionStrategy,
    value_selection_strategy: &ValueSelectionStrategy,
) -> DynamicBrancher {
    DynamicBrancher::new(vec![Box::new(IndependentVariableValueBrancher::new(
        variable_selection_strategy.create_from_literals(search_variables),
        value_selection_strategy.create_for_literals(),
    ))])
}<|MERGE_RESOLUTION|>--- conflicted
+++ resolved
@@ -41,7 +41,6 @@
     objective: Option<FlatzincObjective>,
 ) -> Result<DynamicBrancher, FlatZincError> {
     let mut brancher = match strategy {
-<<<<<<< HEAD
         Some(SearchAnnotation::BoolSearch(BoolSearchArgs {
             variables,
             variable_selection_strategy,
@@ -94,65 +93,6 @@
                 append_default_search,
                 "when no search is specified, we must add a default search"
             );
-=======
-        Search::Bool(SearchStrategy {
-                variables,
-                variable_selection_strategy,
-                value_selection_strategy,
-            }) => {
-                let search_variables = match variables {
-                    flatzinc::AnnExpr::String(identifier) => {
-                        vec![context.resolve_bool_variable_from_identifier(identifier)?]
-                    }
-                    flatzinc::AnnExpr::Expr(expr) => {
-                        context.resolve_bool_variable_array(expr)?.as_ref().to_vec()
-                    }
-                    other => panic!("Expected string or expression but got {other:?}"),
-                };
-
-                create_search_over_propositional_variables(
-                    &search_variables,
-                    variable_selection_strategy,
-                    value_selection_strategy,
-                )
-            }
-        Search::Int(SearchStrategy {
-                variables,
-                variable_selection_strategy,
-                value_selection_strategy,
-            }) => {
-                let search_variables = match variables {
-                    flatzinc::AnnExpr::String(identifier) => {
-                        // TODO: unnecessary to create Rc here, for now it's just for the return type
-                        Rc::new([context.resolve_integer_variable_from_identifier(identifier)?])
-                    }
-                    flatzinc::AnnExpr::Expr(expr) => context.resolve_integer_variable_array(expr)?,
-                    other => panic!("Expected string or expression but got {other:?}"),
-                };
-                create_search_over_domains(
-                    &search_variables,
-                    variable_selection_strategy,
-                    value_selection_strategy,
-                )
-            }
-        Search::Seq(search_strategies) => DynamicBrancher::new(
-                search_strategies
-                    .iter()
-                    .map(|strategy| {
-                        let downcast: Box<dyn Brancher> = Box::new(
-                            create_from_search_strategy(strategy, context, false, objective)
-                                .expect("Expected nested sequential strategy to be able to be created"),
-                        );
-                        downcast
-                    })
-                    .collect::<Vec<_>>(),
-            ),
-        Search::Unspecified => {
-                assert!(
-                    append_default_search,
-                    "when no search is specified, we must add a default search"
-                );
->>>>>>> fc9e7f8e
 
                 // The default search will be added below, so we give an empty brancher here.
                 DynamicBrancher::new(vec![])
