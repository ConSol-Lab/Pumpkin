use log::info;
use pumpkin_solver::asserts::pumpkin_assert_moderate;
use pumpkin_solver::branching::Brancher;
use pumpkin_solver::results::SatisfactionResult;
use pumpkin_solver::results::Solution;
use pumpkin_solver::termination::TerminationCondition;
use pumpkin_solver::Function;
use pumpkin_solver::Solver;

use super::optimisation_result::MaxSatOptimisationResult;
use super::stopwatch::Stopwatch;
use crate::maxsat::encoders::PseudoBooleanConstraintEncoder;
use crate::maxsat::encoders::PseudoBooleanEncoding;

#[derive(Debug, Copy, Clone)]
pub(crate) struct LinearSearch {
    encoding: PseudoBooleanEncoding,
}

impl LinearSearch {
    pub(crate) fn new(encoding: PseudoBooleanEncoding) -> LinearSearch {
        LinearSearch { encoding }
    }

    pub(crate) fn solve(
        &self,
        solver: &mut Solver,
        process_time: Stopwatch,
        objective_function: &Function,
        termination: &mut impl TerminationCondition,
        mut brancher: impl Brancher,
        initial_solution: Solution,
    ) -> MaxSatOptimisationResult {
        brancher.on_solution(initial_solution.as_reference());

        let mut best_solution: Solution = initial_solution;
        let mut best_objective_value = objective_function.evaluate_assignment(&best_solution);

        solver.log_statistics_with_objective(best_objective_value as i64);
        println!("o {best_objective_value}");
        info!(
            "Current objective is {} after {} seconds ({} ms)",
            best_objective_value,
            process_time.elapsed().as_secs(),
            process_time.elapsed().as_millis(),
        );
        let mut upper_bound_encoder = PseudoBooleanConstraintEncoder::from_function(
            objective_function,
            solver,
            self.encoding,
        );

        loop {
            if best_objective_value == objective_function.get_constant_term() {
                solver.log_statistics_with_objective(best_objective_value as i64);
                return MaxSatOptimisationResult::Optimal {
                    solution: best_solution,
                };
            }

            let encoding_status =
                upper_bound_encoder.constrain_at_most_k(best_objective_value - 1, solver);

            // in case some cases infeasibility can be detected while constraining the upper bound
            //  meaning the current best solution is optimal
            if encoding_status.is_err() {
                solver.log_statistics_with_objective(best_objective_value as i64);
                return MaxSatOptimisationResult::Optimal {
                    solution: best_solution,
                };
            }

            let result = solver.satisfy(&mut brancher, termination);

            match result {
                SatisfactionResult::Satisfiable(solution) => {
                    let new_objective_value = objective_function.evaluate_assignment(&solution);

                    pumpkin_assert_moderate!(
                        new_objective_value < best_objective_value,
                        "Each iteration of linear search must yield a strictly better solution."
                    );

                    // need to include a simple refinement step here, since it could be that the
                    // returned solution can be trivially improved

                    best_objective_value = new_objective_value;
                    best_solution = solution;

                    solver.log_statistics_with_objective(best_objective_value as i64);

<<<<<<< HEAD
                    println!("o {}", best_objective_value);
=======
                    println!("o {best_objective_value}");
>>>>>>> d237293f
                    info!(
                        "Current objective is {} after {} seconds ({} ms)",
                        best_objective_value,
                        process_time.elapsed().as_secs(),
                        process_time.elapsed().as_millis(),
                    );
                }
                SatisfactionResult::Unsatisfiable => {
                    solver.log_statistics_with_objective(best_objective_value as i64);

                    return MaxSatOptimisationResult::Optimal {
                        solution: best_solution,
                    };
                }
                SatisfactionResult::Unknown => {
                    solver.log_statistics_with_objective(best_objective_value as i64);
                    return MaxSatOptimisationResult::Satisfiable { best_solution };
                }
            }
        }
    }
}<|MERGE_RESOLUTION|>--- conflicted
+++ resolved
@@ -89,11 +89,7 @@
 
                     solver.log_statistics_with_objective(best_objective_value as i64);
 
-<<<<<<< HEAD
-                    println!("o {}", best_objective_value);
-=======
                     println!("o {best_objective_value}");
->>>>>>> d237293f
                     info!(
                         "Current objective is {} after {} seconds ({} ms)",
                         best_objective_value,
