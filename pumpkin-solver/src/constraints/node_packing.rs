--- conflicted
+++ resolved
@@ -30,11 +30,6 @@
             })
             .collect::<Vec<_>>(),
         makespan_variable,
-<<<<<<< HEAD
-        static_incompatibilities,
-=======
-        num_cycles,
         disjointness,
->>>>>>> a97cc8c1
     )
 }