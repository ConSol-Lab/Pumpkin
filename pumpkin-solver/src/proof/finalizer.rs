//! Responsible for finalizing the proof in the solver.
//!
//! The other resolvers are not fit for this job.

use super::InferenceCode;
use super::ProofLog;
use crate::basic_types::HashMap;
use crate::engine::conflict_analysis::ConflictAnalysisContext;
use crate::engine::notifications::NotificationEngine;
use crate::engine::propagation::store::PropagatorStore;
use crate::engine::propagation::CurrentNogood;
use crate::engine::reason::ReasonStore;
use crate::engine::Assignments;
use crate::engine::VariableNames;
use crate::predicates::Predicate;
use crate::predicates::PropositionalConjunction;

pub(crate) struct FinalizingContext<'a> {
    pub(crate) conflict: PropositionalConjunction,
    pub(crate) propagators: &'a mut PropagatorStore,
    pub(crate) proof_log: &'a mut ProofLog,
    pub(crate) unit_nogood_inference_codes: &'a HashMap<Predicate, InferenceCode>,
    pub(crate) assignments: &'a Assignments,
    pub(crate) reason_store: &'a mut ReasonStore,
<<<<<<< HEAD
    pub(crate) notification_engine: &'a mut NotificationEngine,
=======
    pub(crate) variable_names: &'a VariableNames,
>>>>>>> 5cdc747d
}

/// Finalizes the proof by introducing inferences used to derive root-level unsatisfiability. This
/// happens by recursively going through the implication graph to explain any predicate that does
/// not have a nogood step id yet.
///
/// This should only include implicit propagations done through the [`Assignments`] struct. If a
/// predicate is propagated by a propagator, it would have been logged as a root-level propagation
/// by the solver prior to reaching this function.
pub(crate) fn finalize_proof(context: FinalizingContext<'_>) {
    if !context.proof_log.is_logging_inferences() {
        return;
    }

    for predicate in context.conflict {
        explain_root_assignment(
            &mut RootExplanationContext {
                propagators: context.propagators,
                proof_log: context.proof_log,
                unit_nogood_inference_codes: context.unit_nogood_inference_codes,
                assignments: context.assignments,
                reason_store: context.reason_store,
<<<<<<< HEAD
                notification_engine: context.notification_engine,
=======
                variable_names: context.variable_names,
>>>>>>> 5cdc747d
            },
            predicate,
        );
    }
}

pub(crate) struct RootExplanationContext<'a> {
    pub(crate) propagators: &'a mut PropagatorStore,
    pub(crate) proof_log: &'a mut ProofLog,
    pub(crate) unit_nogood_inference_codes: &'a HashMap<Predicate, InferenceCode>,
    pub(crate) assignments: &'a Assignments,
    pub(crate) reason_store: &'a mut ReasonStore,
<<<<<<< HEAD
    pub(crate) notification_engine: &'a mut NotificationEngine,
=======
    pub(crate) variable_names: &'a VariableNames,
>>>>>>> 5cdc747d
}

/// Explain why a given predicate is true. We assume that `predicate` is true at the root.
pub(crate) fn explain_root_assignment(
    context: &mut RootExplanationContext<'_>,
    predicate: Predicate,
) {
    assert_eq!(
        context
            .assignments
            .get_decision_level_for_predicate(&predicate),
        Some(0)
    );

    if !context.proof_log.is_logging_inferences() {
        return;
    }

    // If the predicate is a root-level assignment, there is nothing to explain.
    if context.assignments.is_initial_bound(predicate) {
        return;
    }

    // If the predicate is a unit-nogood, we simply add that nogood step as a propagation.
    if let Some(inference_code) = context.unit_nogood_inference_codes.get(&predicate) {
        let _ = context.proof_log.log_inference(
            *inference_code,
            [],
            Some(predicate),
            context.variable_names,
        );
        return;
    }

    // There must be some combination of other factors.
    let mut reason = vec![];
    ConflictAnalysisContext::get_propagation_reason(
        predicate,
        context.assignments,
        CurrentNogood::empty(),
        context.reason_store,
        context.propagators,
        context.proof_log,
        context.unit_nogood_inference_codes,
        &mut reason,
<<<<<<< HEAD
        context.notification_engine,
=======
        context.variable_names,
>>>>>>> 5cdc747d
    );

    assert!(!reason.is_empty());

    for p in reason {
        explain_root_assignment(context, p);
    }
}<|MERGE_RESOLUTION|>--- conflicted
+++ resolved
@@ -22,11 +22,8 @@
     pub(crate) unit_nogood_inference_codes: &'a HashMap<Predicate, InferenceCode>,
     pub(crate) assignments: &'a Assignments,
     pub(crate) reason_store: &'a mut ReasonStore,
-<<<<<<< HEAD
     pub(crate) notification_engine: &'a mut NotificationEngine,
-=======
     pub(crate) variable_names: &'a VariableNames,
->>>>>>> 5cdc747d
 }
 
 /// Finalizes the proof by introducing inferences used to derive root-level unsatisfiability. This
@@ -49,11 +46,8 @@
                 unit_nogood_inference_codes: context.unit_nogood_inference_codes,
                 assignments: context.assignments,
                 reason_store: context.reason_store,
-<<<<<<< HEAD
                 notification_engine: context.notification_engine,
-=======
                 variable_names: context.variable_names,
->>>>>>> 5cdc747d
             },
             predicate,
         );
@@ -66,11 +60,8 @@
     pub(crate) unit_nogood_inference_codes: &'a HashMap<Predicate, InferenceCode>,
     pub(crate) assignments: &'a Assignments,
     pub(crate) reason_store: &'a mut ReasonStore,
-<<<<<<< HEAD
     pub(crate) notification_engine: &'a mut NotificationEngine,
-=======
     pub(crate) variable_names: &'a VariableNames,
->>>>>>> 5cdc747d
 }
 
 /// Explain why a given predicate is true. We assume that `predicate` is true at the root.
@@ -116,11 +107,8 @@
         context.proof_log,
         context.unit_nogood_inference_codes,
         &mut reason,
-<<<<<<< HEAD
         context.notification_engine,
-=======
         context.variable_names,
->>>>>>> 5cdc747d
     );
 
     assert!(!reason.is_empty());
