#![cfg(any(test, doc))]
//! This module exposes helpers that aid testing of CP propagators. The [`TestSolver`] allows
//! setting up specific scenarios under which to test the various operations of a propagator.
use std::fmt::Debug;

use super::propagation::constructor::PropagatorConstructor;
use super::propagation::constructor::PropagatorConstructorContext;
use super::propagation::store::PropagatorStore;
use super::propagation::EnqueueDecision;
use super::propagation::ExplanationContext;
use super::TrailedValues;
use crate::basic_types::Inconsistency;
use crate::containers::KeyGenerator;
use crate::engine::conflict_analysis::SemanticMinimiser;
use crate::engine::notifications::domain_event_notification::opaque_domain_event::OpaqueDomainEvent;
use crate::engine::notifications::domain_event_notification::DomainEvent;
use crate::engine::notifications::PredicateNotifier;
use crate::engine::notifications::WatchListDomainEvents;
use crate::engine::predicates::predicate::Predicate;
use crate::engine::propagation::contexts::PropagationContextWithTrailedValues;
use crate::engine::propagation::LocalId;
use crate::engine::propagation::PropagationContextMut;
use crate::engine::propagation::PropagatorId;
use crate::engine::reason::ReasonStore;
use crate::engine::variables::DomainId;
use crate::engine::variables::IntegerVariable;
use crate::engine::variables::Literal;
use crate::engine::Assignments;
use crate::engine::DomainEvents;
use crate::engine::EmptyDomain;
use crate::predicates::PropositionalConjunction;
use crate::proof::ConstraintTag;
use crate::proof::InferenceCode;
use crate::proof::ProofLog;

/// A container for CP variables, which can be used to test propagators.
#[derive(Debug)]
pub(crate) struct TestSolver {
    pub assignments: Assignments,
    pub propagator_store: PropagatorStore,
    pub reason_store: ReasonStore,
    pub semantic_minimiser: SemanticMinimiser,
    pub trailed_values: TrailedValues,
<<<<<<< HEAD
    pub predicate_notifier: PredicateNotifier,
    watch_list: WatchListDomainEvents,
=======
    watch_list: WatchListCP,
    constraint_tags: KeyGenerator<ConstraintTag>,
    inference_codes: KeyGenerator<InferenceCode>,
>>>>>>> 49344d6c
}

impl Default for TestSolver {
    fn default() -> Self {
        let mut solver = Self {
            assignments: Default::default(),
            reason_store: Default::default(),
            propagator_store: Default::default(),
            semantic_minimiser: Default::default(),
            predicate_notifier: PredicateNotifier::default(),
            watch_list: Default::default(),
            trailed_values: Default::default(),
            constraint_tags: Default::default(),
            inference_codes: Default::default(),
        };
        // We allocate space for the zero-th dummy variable at the root level of the assignments.
        solver.watch_list.grow();
        solver
    }
}

impl TestSolver {
    pub(crate) fn new_variable(&mut self, lb: i32, ub: i32) -> DomainId {
        self.watch_list.grow();
        self.assignments.grow(lb, ub)
    }

    pub(crate) fn new_literal(&mut self) -> Literal {
        let domain_id = self.new_variable(0, 1);
        Literal::new(domain_id)
    }

    pub(crate) fn new_propagator<Constructor>(
        &mut self,
        constructor: Constructor,
    ) -> Result<PropagatorId, Inconsistency>
    where
        Constructor: PropagatorConstructor,
        Constructor::PropagatorImpl: 'static,
    {
        let propagator_slot = self.propagator_store.new_propagator();

        let mut proof_log = ProofLog::default();

        let constructor_context = PropagatorConstructorContext::new(
            &mut self.watch_list,
            &mut self.trailed_values,
            &mut proof_log,
            propagator_slot.key(),
            &mut self.assignments,
        );

        let propagator = Box::new(constructor.create(constructor_context));

        let id = propagator_slot.populate(propagator);

        let context = PropagationContextMut::new(
            &mut self.trailed_values,
            &mut self.assignments,
            &mut self.reason_store,
            &mut self.semantic_minimiser,
            &mut self.predicate_notifier,
            PropagatorId(0),
        );
        self.propagator_store[id].propagate(context)?;

        Ok(id)
    }

    pub(crate) fn contains<Var: IntegerVariable>(&self, var: Var, value: i32) -> bool {
        var.contains(&self.assignments, value)
    }

    pub(crate) fn lower_bound(&self, var: DomainId) -> i32 {
        self.assignments.get_lower_bound(var)
    }

    pub(crate) fn increase_lower_bound_and_notify(
        &mut self,
        propagator: PropagatorId,
        local_id: u32,
        var: DomainId,
        value: i32,
    ) -> EnqueueDecision {
        let result = self.assignments.tighten_lower_bound(var, value, None);
        assert!(result.is_ok(), "The provided value to `increase_lower_bound` caused an empty domain, generally the propagator should not be notified of this change!");
        self.predicate_notifier.on_update(
            &mut self.trailed_values,
            &self.assignments,
            DomainEvent::LowerBound,
            var,
        );
        let context =
            PropagationContextWithTrailedValues::new(&mut self.trailed_values, &self.assignments);
        let decision = self.propagator_store[propagator].notify(
            context,
            LocalId::from(local_id),
            OpaqueDomainEvent::from(
                DomainEvents::LOWER_BOUND
                    .get_int_events()
                    .iter()
                    .next()
                    .unwrap(),
            ),
        );
        self.predicate_notifier
            .drain_satisfied_predicates()
            .for_each(|predicate_id| {
                self.propagator_store[propagator].notify_predicate_id_satisfied(predicate_id);
            });
        self.predicate_notifier
            .drain_falsified_predicates()
            .for_each(|predicate_id| {
                self.propagator_store[propagator].notify_predicate_id_falsified(predicate_id);
            });
        decision
    }

    pub(crate) fn decrease_upper_bound_and_notify(
        &mut self,
        propagator: PropagatorId,
        local_id: u32,
        var: DomainId,
        value: i32,
    ) -> EnqueueDecision {
        let result = self.assignments.tighten_upper_bound(var, value, None);
        assert!(result.is_ok(), "The provided value to `increase_lower_bound` caused an empty domain, generally the propagator should not be notified of this change!");
        self.predicate_notifier.on_update(
            &mut self.trailed_values,
            &self.assignments,
            DomainEvent::UpperBound,
            var,
        );
        let context =
            PropagationContextWithTrailedValues::new(&mut self.trailed_values, &self.assignments);
        let decision = self.propagator_store[propagator].notify(
            context,
            LocalId::from(local_id),
            OpaqueDomainEvent::from(
                DomainEvents::UPPER_BOUND
                    .get_int_events()
                    .iter()
                    .next()
                    .unwrap(),
            ),
        );
        self.predicate_notifier
            .drain_satisfied_predicates()
            .for_each(|predicate_id| {
                self.propagator_store[propagator].notify_predicate_id_satisfied(predicate_id);
            });
        self.predicate_notifier
            .drain_falsified_predicates()
            .for_each(|predicate_id| {
                self.propagator_store[propagator].notify_predicate_id_falsified(predicate_id);
            });
        decision
    }
    pub(crate) fn is_literal_false(&self, literal: Literal) -> bool {
        self.assignments
            .evaluate_predicate(literal.get_true_predicate())
            .is_some_and(|truth_value| !truth_value)
    }

    pub(crate) fn upper_bound(&self, var: DomainId) -> i32 {
        self.assignments.get_upper_bound(var)
    }

    pub(crate) fn remove(&mut self, var: DomainId, value: i32) -> Result<(), EmptyDomain> {
        self.assignments.remove_value_from_domain(var, value, None)
    }

    pub(crate) fn set_literal(
        &mut self,
        literal: Literal,
        truth_value: bool,
    ) -> Result<(), EmptyDomain> {
        match truth_value {
            true => self
                .assignments
                .post_predicate(literal.get_true_predicate(), None),
            false => self
                .assignments
                .post_predicate((!literal).get_true_predicate(), None),
        }
    }

    pub(crate) fn propagate(&mut self, propagator: PropagatorId) -> Result<(), Inconsistency> {
        let context = PropagationContextMut::new(
            &mut self.trailed_values,
            &mut self.assignments,
            &mut self.reason_store,
            &mut self.semantic_minimiser,
            &mut self.predicate_notifier,
            PropagatorId(0),
        );
        self.propagator_store[propagator].propagate(context)
    }

    pub(crate) fn propagate_until_fixed_point(
        &mut self,
        propagator: PropagatorId,
    ) -> Result<(), Inconsistency> {
        let mut num_trail_entries = self.assignments.num_trail_entries();
        self.notify_propagator(propagator);
        loop {
            {
                // Specify the life-times to be able to retrieve the trail entries
                let context = PropagationContextMut::new(
                    &mut self.trailed_values,
                    &mut self.assignments,
                    &mut self.reason_store,
                    &mut self.semantic_minimiser,
                    &mut self.predicate_notifier,
                    PropagatorId(0),
                );
                self.propagator_store[propagator].propagate(context)?;
                self.notify_propagator(propagator);
            }
            if self.assignments.num_trail_entries() == num_trail_entries {
                break;
            }
            num_trail_entries = self.assignments.num_trail_entries();
        }
        Ok(())
    }

    pub(crate) fn notify_propagator(&mut self, propagator: PropagatorId) {
        let events = self.assignments.drain_domain_events().collect::<Vec<_>>();
        for (event, domain) in events {
            // The nogood propagator is treated in a special way, since it is not explicitly
            // subscribed to any domain updates, but implicitly is subscribed to all updates.
            if self.propagator_store[propagator].name() == "NogoodPropagator" {
                let context = PropagationContextWithTrailedValues::new(
                    &mut self.trailed_values,
                    &self.assignments,
                );
                let local_id = LocalId::from(domain.id);
                let _ = self.propagator_store[propagator].notify(context, local_id, event.into());
            } else {
                for propagator_var in self.watch_list.get_affected_propagators(event, domain) {
                    let context = PropagationContextWithTrailedValues::new(
                        &mut self.trailed_values,
                        &self.assignments,
                    );
                    let _ = self.propagator_store[propagator].notify(
                        context,
                        propagator_var.variable,
                        event.into(),
                    );
                }
            }
        }
    }

    pub(crate) fn get_reason_int(&mut self, predicate: Predicate) -> PropositionalConjunction {
        let reason_ref = self
            .assignments
            .get_reason_for_predicate_brute_force(predicate);
        let mut predicates = vec![];
        let _ = self.reason_store.get_or_compute(
            reason_ref,
            ExplanationContext::without_working_nogood(
                &self.assignments,
                self.assignments.get_trail_position(&predicate).unwrap(),
            ),
            &mut self.propagator_store,
            &mut predicates,
        );

        PropositionalConjunction::from(predicates)
    }

    pub(crate) fn get_reason_bool(
        &mut self,
        literal: Literal,
        truth_value: bool,
    ) -> PropositionalConjunction {
        let predicate = match truth_value {
            true => literal.get_true_predicate(),
            false => (!literal).get_true_predicate(),
        };
        self.get_reason_int(predicate)
    }

    pub(crate) fn assert_bounds(&self, var: DomainId, lb: i32, ub: i32) {
        let actual_lb = self.lower_bound(var);
        let actual_ub = self.upper_bound(var);

        assert_eq!(
            (lb, ub), (actual_lb, actual_ub),
            "The expected bounds [{lb}..{ub}] did not match the actual bounds [{actual_lb}..{actual_ub}]"
        );
    }

    pub(crate) fn new_constraint_tag(&mut self) -> ConstraintTag {
        self.constraint_tags.next_key()
    }

    pub(crate) fn new_inference_code(&mut self) -> InferenceCode {
        self.inference_codes.next_key()
    }
}<|MERGE_RESOLUTION|>--- conflicted
+++ resolved
@@ -41,14 +41,10 @@
     pub reason_store: ReasonStore,
     pub semantic_minimiser: SemanticMinimiser,
     pub trailed_values: TrailedValues,
-<<<<<<< HEAD
     pub predicate_notifier: PredicateNotifier,
     watch_list: WatchListDomainEvents,
-=======
-    watch_list: WatchListCP,
     constraint_tags: KeyGenerator<ConstraintTag>,
     inference_codes: KeyGenerator<InferenceCode>,
->>>>>>> 49344d6c
 }
 
 impl Default for TestSolver {
