#![cfg(any(test, doc))]
//! This module exposes helpers that aid testing of CP propagators. The [`TestSolver`] allows
//! setting up specific scenarios under which to test the various operations of a propagator.
use std::fmt::Debug;

use super::propagation::store::PropagatorStore;
use super::propagation::EnqueueDecision;
use super::propagation::ExplanationContext;
use super::propagation::PropagatorInitialisationContext;
<<<<<<< HEAD
use super::StateChange;
=======
use super::StatefulAssignments;
>>>>>>> 8cb6164c
use crate::basic_types::Inconsistency;
use crate::basic_types::Trail;
use crate::engine::conflict_analysis::SemanticMinimiser;
use crate::engine::opaque_domain_event::OpaqueDomainEvent;
use crate::engine::predicates::predicate::Predicate;
use crate::engine::propagation::contexts::StatefulPropagationContext;
use crate::engine::propagation::LocalId;
use crate::engine::propagation::PropagationContextMut;
use crate::engine::propagation::Propagator;
use crate::engine::propagation::PropagatorId;
use crate::engine::reason::ReasonStore;
use crate::engine::variables::DomainId;
use crate::engine::variables::IntegerVariable;
use crate::engine::variables::Literal;
use crate::engine::Assignments;
use crate::engine::DomainEvents;
use crate::engine::DomainFaithfulness;
use crate::engine::EmptyDomain;
use crate::engine::WatchListCP;
use crate::predicates::PropositionalConjunction;

/// A container for CP variables, which can be used to test propagators.
#[derive(Debug)]
pub(crate) struct TestSolver {
    pub assignments: Assignments,
    pub propagator_store: PropagatorStore,
    pub reason_store: ReasonStore,
    pub semantic_minimiser: SemanticMinimiser,
<<<<<<< HEAD
    stateful_trail: Trail<StateChange>,
    domain_faithfulness: DomainFaithfulness,
=======
    domain_faithfulness: DomainFaithfulness,
    pub stateful_assignments: StatefulAssignments,
>>>>>>> 8cb6164c
    watch_list: WatchListCP,
}

impl Default for TestSolver {
    fn default() -> Self {
        let mut solver = Self {
            assignments: Default::default(),
            reason_store: Default::default(),
            propagator_store: Default::default(),
            semantic_minimiser: Default::default(),
            domain_faithfulness: DomainFaithfulness::default(),
            watch_list: Default::default(),
<<<<<<< HEAD
            stateful_trail: Default::default(),
=======
            stateful_assignments: Default::default(),
>>>>>>> 8cb6164c
        };
        // We allocate space for the zero-th dummy variable at the root level of the assignments.
        solver.watch_list.grow();
        solver
    }
}

impl TestSolver {
    pub(crate) fn new_variable(&mut self, lb: i32, ub: i32) -> DomainId {
        self.watch_list.grow();
        self.assignments.grow(lb, ub)
    }

    pub(crate) fn new_literal(&mut self) -> Literal {
        let domain_id = self.new_variable(0, 1);
        Literal::new(domain_id)
    }

    pub(crate) fn new_propagator(
        &mut self,
        propagator: impl Propagator + 'static,
    ) -> Result<PropagatorId, Inconsistency> {
        let propagator: Box<dyn Propagator> = Box::new(propagator);
        let id = self.propagator_store.alloc(propagator, None);

        self.propagator_store[id].initialise_at_root(&mut PropagatorInitialisationContext::new(
            &mut self.watch_list,
<<<<<<< HEAD
            &mut self.stateful_trail,
=======
            &mut self.stateful_assignments,
>>>>>>> 8cb6164c
            id,
            &mut self.assignments,
        ))?;
        let context = PropagationContextMut::new(
            &mut self.stateful_assignments,
            &mut self.assignments,
            &mut self.reason_store,
            &mut self.semantic_minimiser,
            &mut self.domain_faithfulness,
            PropagatorId(0),
            &mut self.stateful_trail,
        );
        self.propagator_store[id].propagate(context)?;

        Ok(id)
    }

    pub(crate) fn contains<Var: IntegerVariable>(&self, var: Var, value: i32) -> bool {
        var.contains(&self.assignments, value)
    }

    pub(crate) fn lower_bound(&self, var: DomainId) -> i32 {
        self.assignments.get_lower_bound(var)
    }

    pub(crate) fn increase_lower_bound_and_notify(
        &mut self,
        propagator: PropagatorId,
        local_id: u32,
        var: DomainId,
        value: i32,
    ) -> EnqueueDecision {
        let result = self.assignments.tighten_lower_bound(var, value, None);
        assert!(result.is_ok(), "The provided value to `increase_lower_bound` caused an empty domain, generally the propagator should not be notified of this change!");
<<<<<<< HEAD
        let context = StatefulPropagationContext::new(&mut self.stateful_trail, &self.assignments);
=======
        let context =
            StatefulPropagationContext::new(&mut self.stateful_assignments, &self.assignments);
>>>>>>> 8cb6164c
        self.propagator_store[propagator].notify(
            context,
            LocalId::from(local_id),
            OpaqueDomainEvent::from(
                DomainEvents::LOWER_BOUND
                    .get_int_events()
                    .iter()
                    .next()
                    .unwrap(),
            ),
        )
    }

    pub(crate) fn decrease_upper_bound_and_notify(
        &mut self,
        propagator: PropagatorId,
        local_id: u32,
        var: DomainId,
        value: i32,
    ) -> EnqueueDecision {
        let result = self.assignments.tighten_upper_bound(var, value, None);
        assert!(result.is_ok(), "The provided value to `increase_lower_bound` caused an empty domain, generally the propagator should not be notified of this change!");
<<<<<<< HEAD
        let context = StatefulPropagationContext::new(&mut self.stateful_trail, &self.assignments);
=======
        let context =
            StatefulPropagationContext::new(&mut self.stateful_assignments, &self.assignments);
>>>>>>> 8cb6164c
        self.propagator_store[propagator].notify(
            context,
            LocalId::from(local_id),
            OpaqueDomainEvent::from(
                DomainEvents::UPPER_BOUND
                    .get_int_events()
                    .iter()
                    .next()
                    .unwrap(),
            ),
        )
    }
    pub(crate) fn is_literal_false(&self, literal: Literal) -> bool {
        self.assignments
            .evaluate_predicate(literal.get_true_predicate())
            .is_some_and(|truth_value| !truth_value)
    }

    pub(crate) fn upper_bound(&self, var: DomainId) -> i32 {
        self.assignments.get_upper_bound(var)
    }

    pub(crate) fn remove(&mut self, var: DomainId, value: i32) -> Result<(), EmptyDomain> {
        self.assignments.remove_value_from_domain(var, value, None)
    }

    pub(crate) fn set_literal(
        &mut self,
        literal: Literal,
        truth_value: bool,
    ) -> Result<(), EmptyDomain> {
        match truth_value {
            true => self
                .assignments
                .post_predicate(literal.get_true_predicate(), None),
            false => self
                .assignments
                .post_predicate((!literal).get_true_predicate(), None),
        }
    }

    pub(crate) fn propagate(&mut self, propagator: PropagatorId) -> Result<(), Inconsistency> {
        let context = PropagationContextMut::new(
            &mut self.stateful_assignments,
            &mut self.assignments,
            &mut self.reason_store,
            &mut self.semantic_minimiser,
            &mut self.domain_faithfulness,
            PropagatorId(0),
            &mut self.stateful_trail,
        );
        self.propagator_store[propagator].propagate(context)
    }

    pub(crate) fn propagate_until_fixed_point(
        &mut self,
        propagator: PropagatorId,
    ) -> Result<(), Inconsistency> {
        let mut num_trail_entries = self.assignments.num_trail_entries();
        self.notify_propagator(propagator);
        loop {
            {
                // Specify the life-times to be able to retrieve the trail entries
                let context = PropagationContextMut::new(
                    &mut self.stateful_assignments,
                    &mut self.assignments,
                    &mut self.reason_store,
                    &mut self.semantic_minimiser,
                    &mut self.domain_faithfulness,
                    PropagatorId(0),
                    &mut self.stateful_trail,
                );
                self.propagator_store[propagator].propagate(context)?;
                self.notify_propagator(propagator);
            }
            if self.assignments.num_trail_entries() == num_trail_entries {
                break;
            }
            num_trail_entries = self.assignments.num_trail_entries();
        }
        Ok(())
    }

    pub(crate) fn notify_propagator(&mut self, propagator: PropagatorId) {
        let events = self.assignments.drain_domain_events().collect::<Vec<_>>();
        for (event, domain) in events {
            // The nogood propagator is treated in a special way, since it is not explicitly
            // subscribed to any domain updates, but implicitly is subscribed to all updates.
            if self.propagator_store[propagator].name() == "NogoodPropagator" {
<<<<<<< HEAD
                let context =
                    StatefulPropagationContext::new(&mut self.stateful_trail, &self.assignments);
=======
                let context = StatefulPropagationContext::new(
                    &mut self.stateful_assignments,
                    &self.assignments,
                );
>>>>>>> 8cb6164c
                let local_id = LocalId::from(domain.id);
                let _ = self.propagator_store[propagator].notify(context, local_id, event.into());
            } else {
                for propagator_var in self.watch_list.get_affected_propagators(event, domain) {
                    let context = StatefulPropagationContext::new(
<<<<<<< HEAD
                        &mut self.stateful_trail,
=======
                        &mut self.stateful_assignments,
>>>>>>> 8cb6164c
                        &self.assignments,
                    );
                    let _ = self.propagator_store[propagator].notify(
                        context,
                        propagator_var.variable,
                        event.into(),
                    );
                }
            }
        }
    }

    pub(crate) fn get_reason_int(&mut self, predicate: Predicate) -> PropositionalConjunction {
        let reason_ref = self
            .assignments
            .get_reason_for_predicate_brute_force(predicate);
        let predicates = self
            .reason_store
            .get_or_compute(
                reason_ref,
                ExplanationContext::from(&self.assignments),
                &mut self.propagator_store,
            )
            .expect("reason_ref should not be stale");

        PropositionalConjunction::from(predicates)
    }

    pub(crate) fn get_reason_bool(
        &mut self,
        literal: Literal,
        truth_value: bool,
    ) -> PropositionalConjunction {
        let predicate = match truth_value {
            true => literal.get_true_predicate(),
            false => (!literal).get_true_predicate(),
        };
        self.get_reason_int(predicate)
    }

    pub(crate) fn assert_bounds(&self, var: DomainId, lb: i32, ub: i32) {
        let actual_lb = self.lower_bound(var);
        let actual_ub = self.upper_bound(var);

        assert_eq!(
            (lb, ub), (actual_lb, actual_ub),
            "The expected bounds [{lb}..{ub}] did not match the actual bounds [{actual_lb}..{actual_ub}]"
        );
    }
}<|MERGE_RESOLUTION|>--- conflicted
+++ resolved
@@ -7,13 +7,8 @@
 use super::propagation::EnqueueDecision;
 use super::propagation::ExplanationContext;
 use super::propagation::PropagatorInitialisationContext;
-<<<<<<< HEAD
-use super::StateChange;
-=======
 use super::StatefulAssignments;
->>>>>>> 8cb6164c
 use crate::basic_types::Inconsistency;
-use crate::basic_types::Trail;
 use crate::engine::conflict_analysis::SemanticMinimiser;
 use crate::engine::opaque_domain_event::OpaqueDomainEvent;
 use crate::engine::predicates::predicate::Predicate;
@@ -40,13 +35,8 @@
     pub propagator_store: PropagatorStore,
     pub reason_store: ReasonStore,
     pub semantic_minimiser: SemanticMinimiser,
-<<<<<<< HEAD
-    stateful_trail: Trail<StateChange>,
-    domain_faithfulness: DomainFaithfulness,
-=======
     domain_faithfulness: DomainFaithfulness,
     pub stateful_assignments: StatefulAssignments,
->>>>>>> 8cb6164c
     watch_list: WatchListCP,
 }
 
@@ -59,11 +49,7 @@
             semantic_minimiser: Default::default(),
             domain_faithfulness: DomainFaithfulness::default(),
             watch_list: Default::default(),
-<<<<<<< HEAD
-            stateful_trail: Default::default(),
-=======
             stateful_assignments: Default::default(),
->>>>>>> 8cb6164c
         };
         // We allocate space for the zero-th dummy variable at the root level of the assignments.
         solver.watch_list.grow();
@@ -91,11 +77,7 @@
 
         self.propagator_store[id].initialise_at_root(&mut PropagatorInitialisationContext::new(
             &mut self.watch_list,
-<<<<<<< HEAD
-            &mut self.stateful_trail,
-=======
             &mut self.stateful_assignments,
->>>>>>> 8cb6164c
             id,
             &mut self.assignments,
         ))?;
@@ -106,7 +88,6 @@
             &mut self.semantic_minimiser,
             &mut self.domain_faithfulness,
             PropagatorId(0),
-            &mut self.stateful_trail,
         );
         self.propagator_store[id].propagate(context)?;
 
@@ -130,12 +111,8 @@
     ) -> EnqueueDecision {
         let result = self.assignments.tighten_lower_bound(var, value, None);
         assert!(result.is_ok(), "The provided value to `increase_lower_bound` caused an empty domain, generally the propagator should not be notified of this change!");
-<<<<<<< HEAD
-        let context = StatefulPropagationContext::new(&mut self.stateful_trail, &self.assignments);
-=======
         let context =
             StatefulPropagationContext::new(&mut self.stateful_assignments, &self.assignments);
->>>>>>> 8cb6164c
         self.propagator_store[propagator].notify(
             context,
             LocalId::from(local_id),
@@ -158,12 +135,8 @@
     ) -> EnqueueDecision {
         let result = self.assignments.tighten_upper_bound(var, value, None);
         assert!(result.is_ok(), "The provided value to `increase_lower_bound` caused an empty domain, generally the propagator should not be notified of this change!");
-<<<<<<< HEAD
-        let context = StatefulPropagationContext::new(&mut self.stateful_trail, &self.assignments);
-=======
         let context =
             StatefulPropagationContext::new(&mut self.stateful_assignments, &self.assignments);
->>>>>>> 8cb6164c
         self.propagator_store[propagator].notify(
             context,
             LocalId::from(local_id),
@@ -213,7 +186,6 @@
             &mut self.semantic_minimiser,
             &mut self.domain_faithfulness,
             PropagatorId(0),
-            &mut self.stateful_trail,
         );
         self.propagator_store[propagator].propagate(context)
     }
@@ -234,7 +206,6 @@
                     &mut self.semantic_minimiser,
                     &mut self.domain_faithfulness,
                     PropagatorId(0),
-                    &mut self.stateful_trail,
                 );
                 self.propagator_store[propagator].propagate(context)?;
                 self.notify_propagator(propagator);
@@ -253,25 +224,16 @@
             // The nogood propagator is treated in a special way, since it is not explicitly
             // subscribed to any domain updates, but implicitly is subscribed to all updates.
             if self.propagator_store[propagator].name() == "NogoodPropagator" {
-<<<<<<< HEAD
-                let context =
-                    StatefulPropagationContext::new(&mut self.stateful_trail, &self.assignments);
-=======
                 let context = StatefulPropagationContext::new(
                     &mut self.stateful_assignments,
                     &self.assignments,
                 );
->>>>>>> 8cb6164c
                 let local_id = LocalId::from(domain.id);
                 let _ = self.propagator_store[propagator].notify(context, local_id, event.into());
             } else {
                 for propagator_var in self.watch_list.get_affected_propagators(event, domain) {
                     let context = StatefulPropagationContext::new(
-<<<<<<< HEAD
-                        &mut self.stateful_trail,
-=======
                         &mut self.stateful_assignments,
->>>>>>> 8cb6164c
                         &self.assignments,
                     );
                     let _ = self.propagator_store[propagator].notify(
