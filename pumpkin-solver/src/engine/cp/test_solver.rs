#![cfg(any(test, doc))]
//! This module exposes helpers that aid testing of CP propagators. The [`TestSolver`] allows
//! setting up specific scenarios under which to test the various operations of a propagator.
use std::fmt::Debug;

use super::propagation::store::PropagatorStore;
use super::propagation::EnqueueDecision;
use super::propagation::ExplanationContext;
use super::propagation::PropagatorInitialisationContext;
<<<<<<< HEAD
use super::StateChange;
=======
use super::StatefulAssignments;
>>>>>>> 3af83423
use crate::basic_types::Inconsistency;
use crate::basic_types::Trail;
use crate::engine::conflict_analysis::SemanticMinimiser;
use crate::engine::opaque_domain_event::OpaqueDomainEvent;
use crate::engine::predicates::predicate::Predicate;
use crate::engine::propagation::contexts::StatefulPropagationContext;
use crate::engine::propagation::LocalId;
use crate::engine::propagation::PropagationContextMut;
use crate::engine::propagation::Propagator;
use crate::engine::propagation::PropagatorId;
use crate::engine::reason::ReasonStore;
use crate::engine::variables::DomainId;
use crate::engine::variables::IntegerVariable;
use crate::engine::variables::Literal;
use crate::engine::Assignments;
use crate::engine::DomainEvents;
use crate::engine::DomainFaithfulness;
use crate::engine::EmptyDomain;
use crate::engine::WatchListCP;
use crate::predicates::PropositionalConjunction;

/// A container for CP variables, which can be used to test propagators.
#[derive(Debug)]
pub(crate) struct TestSolver {
    pub assignments: Assignments,
    pub propagator_store: PropagatorStore,
    pub reason_store: ReasonStore,
    pub semantic_minimiser: SemanticMinimiser,
<<<<<<< HEAD
    stateful_trail: Trail<StateChange>,
=======
    domain_faithfulness: DomainFaithfulness,
    pub stateful_assignments: StatefulAssignments,
>>>>>>> 3af83423
    watch_list: WatchListCP,
}

impl Default for TestSolver {
    fn default() -> Self {
        let mut solver = Self {
            assignments: Default::default(),
            reason_store: Default::default(),
            propagator_store: Default::default(),
            semantic_minimiser: Default::default(),
            domain_faithfulness: DomainFaithfulness::default(),
            watch_list: Default::default(),
<<<<<<< HEAD
            stateful_trail: Default::default(),
=======
            stateful_assignments: Default::default(),
>>>>>>> 3af83423
        };
        // We allocate space for the zero-th dummy variable at the root level of the assignments.
        solver.watch_list.grow();
        solver
    }
}

impl TestSolver {
    pub(crate) fn new_variable(&mut self, lb: i32, ub: i32) -> DomainId {
        self.watch_list.grow();
        self.assignments.grow(lb, ub)
    }

    pub(crate) fn new_literal(&mut self) -> Literal {
        let domain_id = self.new_variable(0, 1);
        Literal::new(domain_id)
    }

    pub(crate) fn new_propagator(
        &mut self,
        propagator: impl Propagator + 'static,
    ) -> Result<PropagatorId, Inconsistency> {
        let propagator: Box<dyn Propagator> = Box::new(propagator);
        let id = self.propagator_store.alloc(propagator, None);

        self.propagator_store[id].initialise_at_root(&mut PropagatorInitialisationContext::new(
            &mut self.watch_list,
<<<<<<< HEAD
            &mut self.stateful_trail,
=======
            &mut self.stateful_assignments,
>>>>>>> 3af83423
            id,
            &mut self.assignments,
        ))?;
        let context = PropagationContextMut::new(
            &mut self.stateful_assignments,
            &mut self.assignments,
            &mut self.reason_store,
            &mut self.semantic_minimiser,
            &mut self.domain_faithfulness,
            PropagatorId(0),
        );
        self.propagator_store[id].propagate(context)?;

        Ok(id)
    }

    pub(crate) fn contains<Var: IntegerVariable>(&self, var: Var, value: i32) -> bool {
        var.contains(&self.assignments, value)
    }

    pub(crate) fn lower_bound(&self, var: DomainId) -> i32 {
        self.assignments.get_lower_bound(var)
    }

    pub(crate) fn increase_lower_bound_and_notify(
        &mut self,
        propagator: PropagatorId,
        local_id: u32,
        var: DomainId,
        value: i32,
    ) -> EnqueueDecision {
        let result = self.assignments.tighten_lower_bound(var, value, None);
        assert!(result.is_ok(), "The provided value to `increase_lower_bound` caused an empty domain, generally the propagator should not be notified of this change!");
<<<<<<< HEAD
        let context = StatefulPropagationContext::new(&mut self.stateful_trail, &self.assignments);
=======
        let context =
            StatefulPropagationContext::new(&mut self.stateful_assignments, &self.assignments);
>>>>>>> 3af83423
        self.propagator_store[propagator].notify(
            context,
            LocalId::from(local_id),
            OpaqueDomainEvent::from(
                DomainEvents::LOWER_BOUND
                    .get_int_events()
                    .iter()
                    .next()
                    .unwrap(),
            ),
        )
    }

    pub(crate) fn decrease_upper_bound_and_notify(
        &mut self,
        propagator: PropagatorId,
        local_id: u32,
        var: DomainId,
        value: i32,
    ) -> EnqueueDecision {
        let result = self.assignments.tighten_upper_bound(var, value, None);
        assert!(result.is_ok(), "The provided value to `increase_lower_bound` caused an empty domain, generally the propagator should not be notified of this change!");
<<<<<<< HEAD
        let context = StatefulPropagationContext::new(&mut self.stateful_trail, &self.assignments);
=======
        let context =
            StatefulPropagationContext::new(&mut self.stateful_assignments, &self.assignments);
>>>>>>> 3af83423
        self.propagator_store[propagator].notify(
            context,
            LocalId::from(local_id),
            OpaqueDomainEvent::from(
                DomainEvents::UPPER_BOUND
                    .get_int_events()
                    .iter()
                    .next()
                    .unwrap(),
            ),
        )
    }
    pub(crate) fn is_literal_false(&self, literal: Literal) -> bool {
        self.assignments
            .evaluate_predicate(literal.get_true_predicate())
            .is_some_and(|truth_value| !truth_value)
    }

    pub(crate) fn upper_bound(&self, var: DomainId) -> i32 {
        self.assignments.get_upper_bound(var)
    }

    pub(crate) fn remove(&mut self, var: DomainId, value: i32) -> Result<(), EmptyDomain> {
        self.assignments.remove_value_from_domain(var, value, None)
    }

    pub(crate) fn set_literal(
        &mut self,
        literal: Literal,
        truth_value: bool,
    ) -> Result<(), EmptyDomain> {
        match truth_value {
            true => self
                .assignments
                .post_predicate(literal.get_true_predicate(), None),
            false => self
                .assignments
                .post_predicate((!literal).get_true_predicate(), None),
        }
    }

    pub(crate) fn propagate(&mut self, propagator: PropagatorId) -> Result<(), Inconsistency> {
        let context = PropagationContextMut::new(
            &mut self.stateful_assignments,
            &mut self.assignments,
            &mut self.reason_store,
            &mut self.semantic_minimiser,
            &mut self.domain_faithfulness,
            PropagatorId(0),
        );
        self.propagator_store[propagator].propagate(context)
    }

    pub(crate) fn propagate_until_fixed_point(
        &mut self,
        propagator: PropagatorId,
    ) -> Result<(), Inconsistency> {
        let mut num_trail_entries = self.assignments.num_trail_entries();
        self.notify_propagator(propagator);
        loop {
            {
                // Specify the life-times to be able to retrieve the trail entries
                let context = PropagationContextMut::new(
                    &mut self.stateful_assignments,
                    &mut self.assignments,
                    &mut self.reason_store,
                    &mut self.semantic_minimiser,
                    &mut self.domain_faithfulness,
                    PropagatorId(0),
                );
                self.propagator_store[propagator].propagate(context)?;
                self.notify_propagator(propagator);
            }
            if self.assignments.num_trail_entries() == num_trail_entries {
                break;
            }
            num_trail_entries = self.assignments.num_trail_entries();
        }
        Ok(())
    }

    pub(crate) fn notify_propagator(&mut self, propagator: PropagatorId) {
        let events = self.assignments.drain_domain_events().collect::<Vec<_>>();
        for (event, domain) in events {
            // The nogood propagator is treated in a special way, since it is not explicitly
            // subscribed to any domain updates, but implicitly is subscribed to all updates.
            if self.propagator_store[propagator].name() == "NogoodPropagator" {
<<<<<<< HEAD
                let context =
                    StatefulPropagationContext::new(&mut self.stateful_trail, &self.assignments);
=======
                let context = StatefulPropagationContext::new(
                    &mut self.stateful_assignments,
                    &self.assignments,
                );
>>>>>>> 3af83423
                let local_id = LocalId::from(domain.id);
                let _ = self.propagator_store[propagator].notify(context, local_id, event.into());
            } else {
                for propagator_var in self.watch_list.get_affected_propagators(event, domain) {
                    let context = StatefulPropagationContext::new(
<<<<<<< HEAD
                        &mut self.stateful_trail,
=======
                        &mut self.stateful_assignments,
>>>>>>> 3af83423
                        &self.assignments,
                    );
                    let _ = self.propagator_store[propagator].notify(
                        context,
                        propagator_var.variable,
                        event.into(),
                    );
                }
            }
        }
    }

    pub(crate) fn get_reason_int(&mut self, predicate: Predicate) -> PropositionalConjunction {
        let reason_ref = self
            .assignments
            .get_reason_for_predicate_brute_force(predicate);
        let predicates = self
            .reason_store
            .get_or_compute(
                reason_ref,
                ExplanationContext::from(&self.assignments),
                &mut self.propagator_store,
            )
            .expect("reason_ref should not be stale");

        PropositionalConjunction::from(predicates)
    }

    pub(crate) fn get_reason_bool(
        &mut self,
        literal: Literal,
        truth_value: bool,
    ) -> PropositionalConjunction {
        let predicate = match truth_value {
            true => literal.get_true_predicate(),
            false => (!literal).get_true_predicate(),
        };
        self.get_reason_int(predicate)
    }

    pub(crate) fn assert_bounds(&self, var: DomainId, lb: i32, ub: i32) {
        let actual_lb = self.lower_bound(var);
        let actual_ub = self.upper_bound(var);

        assert_eq!(
            (lb, ub), (actual_lb, actual_ub),
            "The expected bounds [{lb}..{ub}] did not match the actual bounds [{actual_lb}..{actual_ub}]"
        );
    }
}<|MERGE_RESOLUTION|>--- conflicted
+++ resolved
@@ -7,13 +7,8 @@
 use super::propagation::EnqueueDecision;
 use super::propagation::ExplanationContext;
 use super::propagation::PropagatorInitialisationContext;
-<<<<<<< HEAD
-use super::StateChange;
-=======
 use super::StatefulAssignments;
->>>>>>> 3af83423
 use crate::basic_types::Inconsistency;
-use crate::basic_types::Trail;
 use crate::engine::conflict_analysis::SemanticMinimiser;
 use crate::engine::opaque_domain_event::OpaqueDomainEvent;
 use crate::engine::predicates::predicate::Predicate;
@@ -40,12 +35,8 @@
     pub propagator_store: PropagatorStore,
     pub reason_store: ReasonStore,
     pub semantic_minimiser: SemanticMinimiser,
-<<<<<<< HEAD
-    stateful_trail: Trail<StateChange>,
-=======
     domain_faithfulness: DomainFaithfulness,
     pub stateful_assignments: StatefulAssignments,
->>>>>>> 3af83423
     watch_list: WatchListCP,
 }
 
@@ -58,11 +49,7 @@
             semantic_minimiser: Default::default(),
             domain_faithfulness: DomainFaithfulness::default(),
             watch_list: Default::default(),
-<<<<<<< HEAD
-            stateful_trail: Default::default(),
-=======
             stateful_assignments: Default::default(),
->>>>>>> 3af83423
         };
         // We allocate space for the zero-th dummy variable at the root level of the assignments.
         solver.watch_list.grow();
@@ -90,11 +77,7 @@
 
         self.propagator_store[id].initialise_at_root(&mut PropagatorInitialisationContext::new(
             &mut self.watch_list,
-<<<<<<< HEAD
-            &mut self.stateful_trail,
-=======
             &mut self.stateful_assignments,
->>>>>>> 3af83423
             id,
             &mut self.assignments,
         ))?;
@@ -128,12 +111,8 @@
     ) -> EnqueueDecision {
         let result = self.assignments.tighten_lower_bound(var, value, None);
         assert!(result.is_ok(), "The provided value to `increase_lower_bound` caused an empty domain, generally the propagator should not be notified of this change!");
-<<<<<<< HEAD
-        let context = StatefulPropagationContext::new(&mut self.stateful_trail, &self.assignments);
-=======
         let context =
             StatefulPropagationContext::new(&mut self.stateful_assignments, &self.assignments);
->>>>>>> 3af83423
         self.propagator_store[propagator].notify(
             context,
             LocalId::from(local_id),
@@ -156,12 +135,8 @@
     ) -> EnqueueDecision {
         let result = self.assignments.tighten_upper_bound(var, value, None);
         assert!(result.is_ok(), "The provided value to `increase_lower_bound` caused an empty domain, generally the propagator should not be notified of this change!");
-<<<<<<< HEAD
-        let context = StatefulPropagationContext::new(&mut self.stateful_trail, &self.assignments);
-=======
         let context =
             StatefulPropagationContext::new(&mut self.stateful_assignments, &self.assignments);
->>>>>>> 3af83423
         self.propagator_store[propagator].notify(
             context,
             LocalId::from(local_id),
@@ -249,25 +224,16 @@
             // The nogood propagator is treated in a special way, since it is not explicitly
             // subscribed to any domain updates, but implicitly is subscribed to all updates.
             if self.propagator_store[propagator].name() == "NogoodPropagator" {
-<<<<<<< HEAD
-                let context =
-                    StatefulPropagationContext::new(&mut self.stateful_trail, &self.assignments);
-=======
                 let context = StatefulPropagationContext::new(
                     &mut self.stateful_assignments,
                     &self.assignments,
                 );
->>>>>>> 3af83423
                 let local_id = LocalId::from(domain.id);
                 let _ = self.propagator_store[propagator].notify(context, local_id, event.into());
             } else {
                 for propagator_var in self.watch_list.get_affected_propagators(event, domain) {
                     let context = StatefulPropagationContext::new(
-<<<<<<< HEAD
-                        &mut self.stateful_trail,
-=======
                         &mut self.stateful_assignments,
->>>>>>> 3af83423
                         &self.assignments,
                     );
                     let _ = self.propagator_store[propagator].notify(
