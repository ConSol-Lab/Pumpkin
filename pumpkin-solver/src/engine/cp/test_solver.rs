--- conflicted
+++ resolved
@@ -38,12 +38,8 @@
     pub reason_store: ReasonStore,
     pub semantic_minimiser: SemanticMinimiser,
     pub stateful_assignments: TrailedAssignments,
-<<<<<<< HEAD
     domain_faithfulness: DomainFaithfulness,
-    watch_list: WatchListCP,
-=======
     watch_list: DomainEventWatchList<DomainId, PropagatorVarId>,
->>>>>>> 9d44c42a
 }
 
 impl Default for TestSolver {
