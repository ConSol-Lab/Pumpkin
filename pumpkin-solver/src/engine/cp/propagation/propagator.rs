use downcast_rs::impl_downcast;
use downcast_rs::Downcast;

<<<<<<< HEAD
use super::contexts::StatefulPropagationContext;
=======
use super::contexts::PropagationContextWithTrailedValues;
>>>>>>> d237293f
use super::ExplanationContext;
use super::PropagationContext;
use super::PropagationContextMut;
use super::PropagatorInitialisationContext;
#[cfg(doc)]
use crate::basic_types::Inconsistency;
use crate::basic_types::PredicateId;
use crate::basic_types::PropagationStatusCP;
#[cfg(doc)]
use crate::create_statistics_struct;
use crate::engine::opaque_domain_event::OpaqueDomainEvent;
use crate::engine::propagation::local_id::LocalId;
#[cfg(doc)]
use crate::engine::ConstraintSatisfactionSolver;
use crate::predicates::Predicate;
use crate::predicates::PropositionalConjunction;
#[cfg(doc)]
use crate::pumpkin_asserts::PUMPKIN_ASSERT_ADVANCED;
#[cfg(doc)]
use crate::pumpkin_asserts::PUMPKIN_ASSERT_EXTREME;
use crate::statistics::statistic_logger::StatisticLogger;

// We need to use this to cast from `Box<dyn Propagator>` to `NogoodPropagator`; rust inherently
// does not allow downcasting from the trait definition to its concrete type.
impl_downcast!(Propagator);

<<<<<<< HEAD
/// All propagators implement the [`Propagator`] trait, with the exception of the
/// clausal propagator. Structs implementing the trait defines the main propagator logic with
=======
/// All propagators implement the [`Propagator`] trait, which defines the main propagator logic with
>>>>>>> d237293f
/// regards to propagation, detecting conflicts, and providing explanations.
///
/// The only required functions are [`Propagator::name`],
/// [`Propagator::initialise_at_root`], and [`Propagator::debug_propagate_from_scratch`]; all other
/// functions have default implementations. For initial development, the required functions are
/// enough, but a more mature implementation considers all functions in most cases.
///
/// See the [`crate::engine::cp::propagation`] documentation for more details.
pub(crate) trait Propagator: Downcast {
    /// Return the name of the propagator, this is a convenience method that is used for printing.
    fn name(&self) -> &str;

    /// A propagation method that is used to help debugging.
    ///
    /// This method propagates without relying on internal data structures, hence the immutable
    /// &self parameter. It is usually best to implement this propagation method in the simplest
    /// but correct way. When the assert level is set to [`PUMPKIN_ASSERT_ADVANCED`] or
    /// [`PUMPKIN_ASSERT_EXTREME`] (see [`crate::pumpkin_asserts`]) this method will be called
    /// to double check the reasons for failures and propagations that have been reported by
    /// this propagator.
    ///
    /// Propagators are not required to propagate until a fixed point. It will be called again by
    /// the solver until no further propagations happen.
    fn debug_propagate_from_scratch(&self, context: PropagationContextMut) -> PropagationStatusCP;

    /// Propagate method that will be called during search (e.g. in
    /// [`ConstraintSatisfactionSolver::solve`]).
    ///
    /// This method extends the current partial
    /// assignments with inferred domain changes found by the
    /// [`Propagator`]. In case no conflict has been detected it should return
    /// [`Result::Ok`], otherwise it should return a [`Result::Err`] with an [`Inconsistency`] which
    /// contains the reason for the failure; either because a propagation caused an
    /// an empty domain ([`Inconsistency::EmptyDomain`]) or because the logic of the propagator
    /// found the current state to be inconsistent ([`Inconsistency::Conflict`]).
    ///
    /// Note that the failure (explanation) is given as a conjunction of predicates that lead to the
    /// failure
    ///
    /// Propagators are not required to propagate until a fixed point. It will be called
    /// again by the solver until no further propagations happen.
    ///
    /// By default, this function calls [`Propagator::debug_propagate_from_scratch`].
    fn propagate(&mut self, context: PropagationContextMut) -> PropagationStatusCP {
        self.debug_propagate_from_scratch(context)
    }

    /// Called when an event happens to one of the variables the propagator is subscribed to. It
    /// indicates whether the provided event should cause the propagator to be enqueued.
    ///
    /// This can be used to incrementally maintain data structures or perform propagations, and
    /// should only be used for computationally cheap logic. Expensive computation should be
    /// performed in the [`Propagator::propagate()`] method.
    ///
    /// By default the propagator is always enqueued for every event. Not all propagators will
    /// benefit from implementing this, so it is not required to do so.
    ///
    /// Note that the variables and events to which the propagator is subscribed to are determined
    /// upon propagator initialisation via [`Propagator::initialise_at_root`] by calling
    /// [`PropagatorInitialisationContext::register()`].
    fn notify(
        &mut self,
<<<<<<< HEAD
        _context: StatefulPropagationContext,
=======
        _context: PropagationContextWithTrailedValues,
>>>>>>> d237293f
        _local_id: LocalId,
        _event: OpaqueDomainEvent,
    ) -> EnqueueDecision {
        EnqueueDecision::Enqueue
    }

    /// Called when an event happens to one of the variables the propagator is subscribed to. This
    /// method is called during backtrack when the domain of a variable has been undone.
    ///
    /// This can be used to incrementally maintain data structures or perform propagations, and
    /// should only be used for computationally cheap logic. Expensive computation should be
    /// performed in the [`Propagator::propagate`] method.
    ///
    /// By default the propagator does nothing when this method is called. Not all propagators will
    /// benefit from implementing this, so it is not required to do so.
    ///
    /// Note that the variables and events to which the propagator is subscribed to are determined
    /// upon propagator initialisation via [`Propagator::initialise_at_root`] by calling
    /// [`PropagatorInitialisationContext::register()`].
    fn notify_backtrack(
        &mut self,
        _context: PropagationContext,
        _local_id: LocalId,
        _event: OpaqueDomainEvent,
    ) {
    }

<<<<<<< HEAD
    fn notify_predicate_id_satisfied(&mut self, _predicate_id: PredicateId) {}

    #[allow(dead_code, reason = "Will be part of the public API")]
    fn notify_predicate_id_falsified(&mut self, _predicate_id: PredicateId) {}

=======
>>>>>>> d237293f
    /// Called each time the [`ConstraintSatisfactionSolver`] backtracks, the propagator can then
    /// update its internal data structures given the new variable domains.
    ///
    /// By default this function does nothing.
    fn synchronise(&mut self, _context: PropagationContext) {}

    /// Returns the priority of the propagator represented as an integer. Lower values mean higher
    /// priority and the priority determines the order in which propagators will be asked to
    /// propagate. It is custom for simpler propagators to have lower priority values.
    ///
    /// By default the priority is set to 3. It is expected that propagator implementations would
    /// set this value to some appropriate value.
    fn priority(&self) -> u32 {
        // setting an arbitrary priority by default
        3
    }

    /// Initialises the propagator without performing propagation. This method is called only once
    /// by the [`ConstraintSatisfactionSolver`] when the propagator is added using
    /// [`ConstraintSatisfactionSolver::add_propagator`].
    ///
    /// The method can be used to detect root-level inconsistencies and to register variables used
    /// for notifications (see [`Propagator::notify`]) by calling
    /// [`PropagatorInitialisationContext::register`].
    ///
    /// The solver will call this before any call to [`Propagator::propagate`] is made.
    fn initialise_at_root(
        &mut self,
        _: &mut PropagatorInitialisationContext,
    ) -> Result<(), PropositionalConjunction>;

    /// A check whether this propagator can detect an inconsistency.
    ///
    /// By implementing this function, if the propagator is reified, it can propagate the
    /// reification literal based on the detected inconsistency. Yet, an implementation is not
    /// needed for correctness, as [`Propagator::propagate`] should still check for
    /// inconsistency as well.
    fn detect_inconsistency(
        &self,
<<<<<<< HEAD
        _context: StatefulPropagationContext,
=======
        _context: PropagationContextWithTrailedValues,
>>>>>>> d237293f
    ) -> Option<PropositionalConjunction> {
        None
    }

    /// Hook which is called when a propagation was done with a lazy reason.
    ///
    /// The code which was attached to the propagation through [`Reason::DynamicLazy`] is given, as
    /// well as a context object which defines what can be inspected from the solver to build the
    /// explanation.
    fn lazy_explanation(&mut self, _code: u64, _context: ExplanationContext) -> &[Predicate] {
        panic!(
            "{}",
            format!(
                "Propagator {} does not support lazy explanations.",
                self.name()
            )
        );
    }
    /// Logs statistics of the propagator using the provided [`StatisticLogger`].
    ///
    /// It is recommended to create a struct through the [`create_statistics_struct!`] macro!
    fn log_statistics(&self, _statistic_logger: StatisticLogger) {}
}

/// Indicator of what to do when a propagator is notified.
#[derive(Clone, Copy, Debug, PartialEq, Eq)]
pub(crate) enum EnqueueDecision {
    /// The propagator should be enqueued.
    Enqueue,
    /// The propagator should not be enqueued.
    Skip,
}<|MERGE_RESOLUTION|>--- conflicted
+++ resolved
@@ -1,11 +1,7 @@
 use downcast_rs::impl_downcast;
 use downcast_rs::Downcast;
 
-<<<<<<< HEAD
-use super::contexts::StatefulPropagationContext;
-=======
 use super::contexts::PropagationContextWithTrailedValues;
->>>>>>> d237293f
 use super::ExplanationContext;
 use super::PropagationContext;
 use super::PropagationContextMut;
@@ -32,12 +28,7 @@
 // does not allow downcasting from the trait definition to its concrete type.
 impl_downcast!(Propagator);
 
-<<<<<<< HEAD
-/// All propagators implement the [`Propagator`] trait, with the exception of the
-/// clausal propagator. Structs implementing the trait defines the main propagator logic with
-=======
 /// All propagators implement the [`Propagator`] trait, which defines the main propagator logic with
->>>>>>> d237293f
 /// regards to propagation, detecting conflicts, and providing explanations.
 ///
 /// The only required functions are [`Propagator::name`],
@@ -100,11 +91,7 @@
     /// [`PropagatorInitialisationContext::register()`].
     fn notify(
         &mut self,
-<<<<<<< HEAD
-        _context: StatefulPropagationContext,
-=======
         _context: PropagationContextWithTrailedValues,
->>>>>>> d237293f
         _local_id: LocalId,
         _event: OpaqueDomainEvent,
     ) -> EnqueueDecision {
@@ -132,14 +119,11 @@
     ) {
     }
 
-<<<<<<< HEAD
     fn notify_predicate_id_satisfied(&mut self, _predicate_id: PredicateId) {}
 
     #[allow(dead_code, reason = "Will be part of the public API")]
     fn notify_predicate_id_falsified(&mut self, _predicate_id: PredicateId) {}
 
-=======
->>>>>>> d237293f
     /// Called each time the [`ConstraintSatisfactionSolver`] backtracks, the propagator can then
     /// update its internal data structures given the new variable domains.
     ///
@@ -179,11 +163,7 @@
     /// inconsistency as well.
     fn detect_inconsistency(
         &self,
-<<<<<<< HEAD
-        _context: StatefulPropagationContext,
-=======
         _context: PropagationContextWithTrailedValues,
->>>>>>> d237293f
     ) -> Option<PropositionalConjunction> {
         None
     }
