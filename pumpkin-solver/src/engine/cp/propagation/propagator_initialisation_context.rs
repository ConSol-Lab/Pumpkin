--- conflicted
+++ resolved
@@ -109,11 +109,7 @@
         var
     }
 
-<<<<<<< HEAD
-    pub fn get_next_local_id(&self) -> LocalId {
-=======
     pub(crate) fn get_next_local_id(&self) -> LocalId {
->>>>>>> 67c22417
         self.next_local_id
     }
 }
