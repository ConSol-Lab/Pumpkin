--- conflicted
+++ resolved
@@ -5,7 +5,6 @@
 pub(crate) mod propagation;
 mod propagator_queue;
 pub(crate) mod reason;
-mod stateful;
 pub(crate) mod test_solver;
 mod trailed;
 mod watch_list_cp;
@@ -13,11 +12,7 @@
 pub(crate) use assignments::Assignments;
 pub(crate) use assignments::EmptyDomain;
 pub(crate) use propagator_queue::PropagatorQueue;
-<<<<<<< HEAD
-pub(crate) use stateful::*;
-=======
 pub(crate) use trailed::*;
->>>>>>> dc1c6636
 pub(crate) use watch_list_cp::IntDomainEvent;
 pub(crate) use watch_list_cp::WatchListCP;
 pub(crate) use watch_list_cp::Watchers;
@@ -32,21 +27,13 @@
     use crate::engine::propagation::PropagationContextMut;
     use crate::engine::propagation::PropagatorId;
     use crate::engine::reason::ReasonStore;
-<<<<<<< HEAD
     use crate::engine::DomainFaithfulness;
-    use crate::engine::StatefulAssignments;
-=======
     use crate::engine::TrailedAssignments;
->>>>>>> dc1c6636
 
     #[test]
     fn test_no_update_reason_store_if_no_update_lower_bound() {
         let mut assignments = Assignments::default();
-<<<<<<< HEAD
-        let mut stateful_assignments = StatefulAssignments::default();
-=======
         let mut stateful_assignments = TrailedAssignments::default();
->>>>>>> dc1c6636
         let domain = assignments.grow(5, 10);
 
         let mut reason_store = ReasonStore::default();
@@ -72,11 +59,7 @@
     #[test]
     fn test_no_update_reason_store_if_no_update_upper_bound() {
         let mut assignments = Assignments::default();
-<<<<<<< HEAD
-        let mut stateful_assignments = StatefulAssignments::default();
-=======
         let mut stateful_assignments = TrailedAssignments::default();
->>>>>>> dc1c6636
         let domain = assignments.grow(5, 10);
 
         let mut reason_store = ReasonStore::default();
@@ -104,11 +87,7 @@
     #[test]
     fn test_no_update_reason_store_if_no_update_remove() {
         let mut assignments = Assignments::default();
-<<<<<<< HEAD
-        let mut stateful_assignments = StatefulAssignments::default();
-=======
         let mut stateful_assignments = TrailedAssignments::default();
->>>>>>> dc1c6636
         let domain = assignments.grow(5, 10);
 
         let mut reason_store = ReasonStore::default();
