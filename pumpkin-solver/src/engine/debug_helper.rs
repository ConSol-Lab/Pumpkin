use std::fmt::Debug;
use std::fmt::Formatter;
use std::iter::once;

use log::debug;
use log::warn;

use super::conflict_analysis::SemanticMinimiser;
use super::predicates::predicate::Predicate;
use super::propagation::store::PropagatorStore;
use super::propagation::ExplanationContext;
use super::reason::ReasonStore;
use super::ConstraintSatisfactionSolver;
use super::TrailedValues;
use crate::basic_types::Inconsistency;
use crate::basic_types::PropositionalConjunction;
use crate::engine::cp::Assignments;
use crate::engine::propagation::PropagationContextMut;
use crate::engine::propagation::Propagator;
use crate::engine::propagation::PropagatorId;

#[derive(Copy, Clone)]
pub(crate) struct DebugDyn<'a> {
    trait_name: &'a str,
}

impl<'a> DebugDyn<'a> {
    pub(crate) fn from(trait_name: &'a str) -> Self {
        DebugDyn { trait_name }
    }
}

impl Debug for DebugDyn<'_> {
    fn fmt(&self, f: &mut Formatter<'_>) -> std::fmt::Result {
        write!(f, "<dyn {}>", self.trait_name)
    }
}

#[derive(Debug, Copy, Clone)]
pub(crate) struct DebugHelper {}

impl DebugHelper {
    /// Method which checks whether the reported fixed point is correct (i.e. whether any
    /// propagations/conflicts were missed)
    ///
    /// This method is only to be called after the solver completed propagation until a fixed point
    /// and no conflict was detected
    ///
    /// Additionally checks whether the internal data structures of the clausal propagator are okay
    /// and consistent with the assignments_propositional
    pub(crate) fn debug_fixed_point_propagation(
        trailed_values: &TrailedValues,
        assignments: &Assignments,
        propagators: &PropagatorStore,
    ) -> bool {
        let mut assignments_clone = assignments.clone();
        let mut trailed_values_clone = trailed_values.clone();
        // Check whether constraint programming propagators missed anything
        //
        //  It works by asking each propagator to propagate from scratch, and checking whether any
        // new propagations  took place
        //
        //  If a new propagation took place, then the main propagation loop
        //  missed at least one propagation, indicating buggy behaviour
        //
        //  Two notes:
        //      1. It could still be that the main propagation loop propagates more than it should.
        //         However this will not be detected with this debug check instead such behaviour
        //         may be detected when debug-checking the reason for propagation
        //      2. we assume fixed-point propagation, it could be in the future that this may change
        //  todo expand the output given by the debug check
        for (propagator_id, propagator) in propagators.iter_propagators().enumerate() {
            let num_entries_on_trail_before_propagation = assignments_clone.num_trail_entries();

            let mut reason_store = Default::default();
            let mut semantic_minimiser = SemanticMinimiser::default();
            let context = PropagationContextMut::new(
                &mut trailed_values_clone,
                &mut assignments_clone,
                &mut reason_store,
                &mut semantic_minimiser,
                PropagatorId(propagator_id as u32),
            );
            let propagation_status_cp = propagator.debug_propagate_from_scratch(context);

            if let Err(ref failure_reason) = propagation_status_cp {
                warn!(
                    "Propagator '{}' with id '{propagator_id}' seems to have missed a conflict in its regular propagation algorithms!
                     Aborting!\n
                     Expected reason: {failure_reason:?}", propagator.name()
                );
                panic!();
            }

            let num_missed_propagations =
                assignments_clone.num_trail_entries() - num_entries_on_trail_before_propagation;

            if num_missed_propagations > 0 {
                eprintln!(
                    "Propagator '{}' with id '{propagator_id}' missed predicates:",
                    propagator.name(),
                );

                for idx in
                    num_entries_on_trail_before_propagation..assignments_clone.num_trail_entries()
                {
                    let trail_entry = assignments_clone.get_trail_entry(idx);
                    let pred = trail_entry.predicate;
                    eprintln!("  - {pred:?}");
                }

                panic!("missed propagations");
            }
        }
        true
    }

    pub(crate) fn debug_reported_failure(
        trailed_values: &TrailedValues,
        assignments: &Assignments,
        failure_reason: &PropositionalConjunction,
        propagator: &dyn Propagator,
        propagator_id: PropagatorId,
    ) -> bool {
        DebugHelper::debug_reported_propagations_reproduce_failure(
            trailed_values,
            assignments,
            failure_reason,
            propagator,
            propagator_id,
        );
        true
    }

    /// Checks whether the propagations of the propagator since `num_trail_entries_before` are
    /// reproducible by performing 2 checks:
    /// 1. Setting the reason for a propagation should lead to the same propagation when debug
    ///    propagating from scratch
    /// 2. Setting the reason for a propagation and the negation of that propagation should lead to
    ///    failure
    pub(crate) fn debug_check_propagations(
        num_trail_entries_before: usize,
        propagator_id: PropagatorId,
        trailed_values: &TrailedValues,
        assignments: &Assignments,
        reason_store: &mut ReasonStore,
        propagators: &mut PropagatorStore,
    ) -> bool {
        if propagator_id == ConstraintSatisfactionSolver::get_nogood_propagator_id() {
            return true;
        }
        let mut result = true;
        for trail_index in num_trail_entries_before..assignments.num_trail_entries() {
            let trail_entry = assignments.get_trail_entry(trail_index);

            let mut reason = vec![];
            let _ = reason_store.get_or_compute(
                trail_entry
                    .reason
<<<<<<< HEAD
                    .expect("Expected checked propagation to have a reason"),
                ExplanationContext::without_working_nogood(assignments, trail_index),
=======
                    .expect("Expected checked propagation to have a reason")
                    .0,
                ExplanationContext::from(assignments),
>>>>>>> 74126a13
                propagators,
                &mut reason,
            );

            result &= Self::debug_propagator_reason(
                trail_entry.predicate,
                &reason,
                trailed_values,
                assignments,
                &propagators[propagator_id],
                propagator_id,
            );
        }
        result
    }

    fn debug_propagator_reason(
        propagated_predicate: Predicate,
        reason: &[Predicate],
        trailed_values: &TrailedValues,
        assignments: &Assignments,
        propagator: &dyn Propagator,
        propagator_id: PropagatorId,
    ) -> bool {
        if propagator.name() == "NogoodPropagator" {
            return true;
        }

        assert!(
            reason
                .iter()
                .all(|predicate| assignments.is_predicate_satisfied(*predicate)),
            "Found propagation with predicates which do not hold - Propagator: {}",
            propagator.name()
        );

        let trail_position = assignments
            .get_trail_position(&propagated_predicate)
            .unwrap();
        reason.iter().for_each(|predicate| {
           assert!(assignments.get_trail_position(predicate).unwrap() < trail_position,
                   "Predicate {predicate:?} has a higher trail entry ({}) than {propagated_predicate} ({trail_position})
                    This means that the reason generated by {} has an element which is later on the trail than the propagated predicate",
                    assignments.get_trail_position(predicate).unwrap(),
                    propagator.name()
            )
        });
        // todo: commented out the code below, see if it worth in the new version
        // todo: this function is not used anywhere? Why?

        // Note that it could be the case that the reason contains the trivially false predicate in
        // case of lifting!
        //
        // Also note that the reason could contain the integer variable whose domain is propagated
        // itself

        // Two checks are done
        //
        // Check #1
        // Does setting the predicates from the reason indeed lead to the propagation?
        {
            let mut assignments_clone = assignments.debug_create_empty_clone();
            let mut trailed_values_clone = trailed_values.debug_create_empty_clone();

            let reason_predicates: Vec<Predicate> = reason.to_vec();
            let adding_predicates_was_successful = DebugHelper::debug_add_predicates_to_assignments(
                &mut assignments_clone,
                &reason_predicates,
            );

            if adding_predicates_was_successful {
                // Now propagate using the debug propagation method.
                let mut reason_store = Default::default();
                let mut semantic_minimiser = SemanticMinimiser::default();
                let context = PropagationContextMut::new(
                    &mut trailed_values_clone,
                    &mut assignments_clone,
                    &mut reason_store,
                    &mut semantic_minimiser,
                    propagator_id,
                );
                let debug_propagation_status_cp = propagator.debug_propagate_from_scratch(context);

                // Note that it could be the case that the propagation leads to conflict, in this
                // case it should be the result of a propagation (i.e. an EmptyDomain)
                if let Err(conflict) = debug_propagation_status_cp {
                    // If we have found an error then it should either be derived by an empty
                    // domain due to the same propagation holding
                    //
                    // or
                    //
                    // The conflict explanation should be a subset of the reason literals for the
                    // propagation or all of the reason literals should be in the conflict
                    // explanation

                    assert!(
                        {
                            let is_empty_domain = matches!(conflict, Inconsistency::EmptyDomain);
                            let has_propagated_predicate =
                                assignments.is_predicate_satisfied(propagated_predicate);
                            if is_empty_domain && has_propagated_predicate {
                                // We check whether an empty domain was derived, if this is indeed
                                // the case then we check whether the propagated predicate was
                                // reproduced
                                return true;
                            }

                            // If this is not the case then we check whether the explanation is a
                            // subset of the premises
                            if let Inconsistency::Conflict(ref found_inconsistency) = conflict {
                                found_inconsistency
                                    .conjunction
                                    .iter()
                                    .all(|predicate| reason.contains(predicate))
                                    || reason.iter().all(|predicate| {
                                        found_inconsistency.conjunction.contains(*predicate)
                                    })
                            } else {
                                false
                            }
                        },
                        "Debug propagation detected a conflict other than a propagation\n
                         Propagator: '{}'\n
                         Propagator id: {propagator_id}\n
                         Reported reason: {reason:?}\n
                         Reported propagation: {propagated_predicate}\n
                         Reported Conflict: {conflict:?}",
                        propagator.name()
                    );
                } else {
                    // The predicate was either a propagation for the assignments_integer or
                    // assignments_propositional
                    assert!(
                    assignments.is_predicate_satisfied(propagated_predicate),
                    "Debug propagation could not obtain the propagated predicate given the provided reason.\n
                     Propagator: '{}'\n
                     Propagator id: {propagator_id}\n
                     Reported reason: {reason:?}\n
                     Reported propagation: {propagated_predicate}",
                    propagator.name()
                );
                }
            } else {
                // Adding the predicates of the reason to the assignments led to failure
                panic!(
                    "Bug detected for '{}' propagator with id '{propagator_id}'
                     after a reason was given by the propagator. This could indicate that the reason contained conflicting predicates.",
                    propagator.name()
                );
            }
        }

        // Check #2
        // Does setting the predicates from reason while having the negated propagated predicate
        // lead to failure?
        //
        // This idea is by Graeme Gange in the context of debugging lazy explanations and is closely
        // related to reverse unit propagation
        {
            let mut assignments_clone = assignments.debug_create_empty_clone();
            let mut trailed_values_clone = trailed_values.debug_create_empty_clone();

            let failing_predicates: Vec<Predicate> = once(!propagated_predicate)
                .chain(reason.iter().copied())
                .collect();

            let adding_predicates_was_successful = DebugHelper::debug_add_predicates_to_assignments(
                &mut assignments_clone,
                &failing_predicates,
            );

            if adding_predicates_was_successful {
                //  now propagate using the debug propagation method
                let mut reason_store = Default::default();
                let mut semantic_minimiser = SemanticMinimiser::default();

                // Note that it might take multiple iterations before the conflict is reached due
                // to the assumption that some propagators make on that they are not idempotent!
                //
                // This happened in the cumulative where setting the reason led to a new mandatory
                // part being created which meant that the same propagation was not performed (i.e.
                // it did not immediately lead to a conflict) but this new mandatory part would
                // have led to a new mandatory part in the next call to the propagator
                loop {
                    let num_predicates_before = assignments_clone.num_trail_entries();

                    let context = PropagationContextMut::new(
                        &mut trailed_values_clone,
                        &mut assignments_clone,
                        &mut reason_store,
                        &mut semantic_minimiser,
                        propagator_id,
                    );
                    let debug_propagation_status_cp =
                        propagator.debug_propagate_from_scratch(context);

                    // We break if an error was found or if there were no more propagations (i.e.
                    // fixpoint was reached)
                    if debug_propagation_status_cp.is_err()
                        || num_predicates_before != assignments.num_trail_entries()
                    {
                        assert!(
                            debug_propagation_status_cp.is_err(),
                            "Debug propagation could not obtain a failure by setting the reason and negating the propagated predicate.\n
                             Propagator: '{}'\n
                             Propagator id: '{propagator_id}'.\n
                             The reported reason: {reason:?}\n
                             Reported propagated predicate: {propagated_predicate}",
                            propagator.name()
                        );

                        break;
                    }
                }
            } else {
                // Adding the predicates of the reason to the assignments led to failure
                panic!(
                    "Bug detected for '{}' propagator with id '{propagator_id}'
                     after a reason was given by the propagator. This could indicate that the reason contained conflicting predicates.",
                    propagator.name(),
                );
            }
        }
        true
    }

    fn debug_reported_propagations_reproduce_failure(
        trailed_values: &TrailedValues,
        assignments: &Assignments,
        failure_reason: &PropositionalConjunction,
        propagator: &dyn Propagator,
        propagator_id: PropagatorId,
    ) {
        if propagator.name() == "NogoodPropagator" {
            return;
        }
        let mut assignments_clone = assignments.debug_create_empty_clone();
        let mut trailed_values_clone = trailed_values.debug_create_empty_clone();

        let reason_predicates: Vec<Predicate> = failure_reason.iter().copied().collect();
        let adding_predicates_was_successful = DebugHelper::debug_add_predicates_to_assignments(
            &mut assignments_clone,
            &reason_predicates,
        );

        if adding_predicates_was_successful {
            //  now propagate using the debug propagation method
            let mut reason_store = Default::default();
            let mut semantic_minimiser = SemanticMinimiser::default();
            let context = PropagationContextMut::new(
                &mut trailed_values_clone,
                &mut assignments_clone,
                &mut reason_store,
                &mut semantic_minimiser,
                propagator_id,
            );
            let debug_propagation_status_cp = propagator.debug_propagate_from_scratch(context);
            assert!(
                debug_propagation_status_cp.is_err(),
                "Debug propagation could not reproduce the conflict reported
                 by the propagator '{}' with id '{propagator_id}'.\n
                 The reported failure: {failure_reason}",
                propagator.name()
            );
        } else {
            // Adding the predicates of the reason to the assignments led to failure
            panic!(
                "Bug detected for '{}' propagator with id '{propagator_id}' after a failure reason
                 was given by the propagator.",
                propagator.name()
            );
        }
    }
}

/// Methods that serve as small utility functions
impl DebugHelper {
    fn debug_add_predicates_to_assignments(
        assignments: &mut Assignments,
        predicates: &[Predicate],
    ) -> bool {
        for predicate in predicates {
            let outcome = assignments.post_predicate(*predicate, None);
            match outcome {
                Ok(()) => {
                    // do nothing, everything is okay
                }
                Err(_) => {
                    // Trivial failure, this is unexpected.
                    // E.g., this can happen if the propagator reported [x >= a] and [x <= a-1].
                    debug!(
                        "Trivial failure detected in the given reason.\n
                         The reported failure: {:?}\n
                         Failure detected after trying to apply '{predicate}'.",
                        predicates
                    );
                    return false;
                }
            }
        }
        true
    }
}<|MERGE_RESOLUTION|>--- conflicted
+++ resolved
@@ -157,14 +157,9 @@
             let _ = reason_store.get_or_compute(
                 trail_entry
                     .reason
-<<<<<<< HEAD
-                    .expect("Expected checked propagation to have a reason"),
-                ExplanationContext::without_working_nogood(assignments, trail_index),
-=======
                     .expect("Expected checked propagation to have a reason")
                     .0,
-                ExplanationContext::from(assignments),
->>>>>>> 74126a13
+                ExplanationContext::without_working_nogood(assignments, trail_index),
                 propagators,
                 &mut reason,
             );
