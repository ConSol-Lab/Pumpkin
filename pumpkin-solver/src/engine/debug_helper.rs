use std::fmt::Debug;
use std::fmt::Formatter;
use std::iter::once;

use log::debug;
use log::warn;

use super::conflict_analysis::SemanticMinimiser;
use super::notifications::PredicateNotifier;
use super::predicates::predicate::Predicate;
use super::propagation::store::PropagatorStore;
use super::propagation::ExplanationContext;
use super::reason::ReasonStore;
use super::ConstraintSatisfactionSolver;
use super::TrailedValues;
use crate::basic_types::Inconsistency;
use crate::basic_types::PropositionalConjunction;
use crate::engine::cp::Assignments;
use crate::engine::propagation::PropagationContextMut;
use crate::engine::propagation::Propagator;
use crate::engine::propagation::PropagatorId;

#[derive(Copy, Clone)]
pub(crate) struct DebugDyn<'a> {
    trait_name: &'a str,
}

impl<'a> DebugDyn<'a> {
    pub(crate) fn from(trait_name: &'a str) -> Self {
        DebugDyn { trait_name }
    }
}

impl Debug for DebugDyn<'_> {
    fn fmt(&self, f: &mut Formatter<'_>) -> std::fmt::Result {
        write!(f, "<dyn {}>", self.trait_name)
    }
}

#[derive(Debug, Copy, Clone)]
pub(crate) struct DebugHelper {}

impl DebugHelper {
    /// Method which checks whether the reported fixed point is correct (i.e. whether any
    /// propagations/conflicts were missed)
    ///
    /// This method is only to be called after the solver completed propagation until a fixed point
    /// and no conflict was detected
    ///
    /// Additionally checks whether the internal data structures of the clausal propagator are okay
    /// and consistent with the assignments_propositional
    pub(crate) fn debug_fixed_point_propagation(
        trailed_values: &TrailedValues,
        assignments: &Assignments,
        propagators: &PropagatorStore,
    ) -> bool {
        let mut assignments_clone = assignments.clone();
        let mut trailed_values_clone = trailed_values.clone();
        // Check whether constraint programming propagators missed anything
        //
        //  It works by asking each propagator to propagate from scratch, and checking whether any
        // new propagations  took place
        //
        //  If a new propagation took place, then the main propagation loop
        //  missed at least one propagation, indicating buggy behaviour
        //
        //  Two notes:
        //      1. It could still be that the main propagation loop propagates more than it should.
        //         However this will not be detected with this debug check instead such behaviour
        //         may be detected when debug-checking the reason for propagation
        //      2. we assume fixed-point propagation, it could be in the future that this may change
        //  todo expand the output given by the debug check
        for (propagator_id, propagator) in propagators.iter_propagators().enumerate() {
            let num_entries_on_trail_before_propagation = assignments_clone.num_trail_entries();

            let mut reason_store = Default::default();
            let mut semantic_minimiser = SemanticMinimiser::default();
            let mut predicate_notifier = PredicateNotifier::default();
            let context = PropagationContextMut::new(
                &mut trailed_values_clone,
                &mut assignments_clone,
                &mut reason_store,
                &mut semantic_minimiser,
                &mut predicate_notifier,
                PropagatorId(propagator_id as u32),
            );
            let propagation_status_cp = propagator.debug_propagate_from_scratch(context);

            if let Err(ref failure_reason) = propagation_status_cp {
                warn!(
                    "Propagator '{}' with id '{propagator_id}' seems to have missed a conflict in its regular propagation algorithms!
                     Aborting!\n
                     Expected reason: {failure_reason:?}", propagator.name()
                );
                panic!();
            }

            let num_missed_propagations =
                assignments_clone.num_trail_entries() - num_entries_on_trail_before_propagation;

            if num_missed_propagations > 0 {
                eprintln!(
                    "Propagator '{}' with id '{propagator_id}' missed predicates:",
                    propagator.name(),
                );

                for idx in
                    num_entries_on_trail_before_propagation..assignments_clone.num_trail_entries()
                {
                    let trail_entry = assignments_clone.get_trail_entry(idx);
                    let pred = trail_entry.predicate;
                    eprintln!("  - {pred:?}");
                }

                panic!("missed propagations");
            }
        }
        true
    }

    pub(crate) fn debug_reported_failure(
        trailed_values: &TrailedValues,
        assignments: &Assignments,
        failure_reason: &PropositionalConjunction,
        propagator: &dyn Propagator,
        propagator_id: PropagatorId,
    ) -> bool {
        DebugHelper::debug_reported_propagations_reproduce_failure(
            trailed_values,
            assignments,
            failure_reason,
            propagator,
            propagator_id,
        );
        true
    }

    /// Checks whether the propagations of the propagator since `num_trail_entries_before` are
    /// reproducible by performing 2 checks:
    /// 1. Setting the reason for a propagation should lead to the same propagation when debug
    ///    propagating from scratch
    /// 2. Setting the reason for a propagation and the negation of that propagation should lead to
    ///    failure
    pub(crate) fn debug_check_propagations(
        num_trail_entries_before: usize,
        propagator_id: PropagatorId,
        trailed_values: &TrailedValues,
        assignments: &Assignments,
        reason_store: &mut ReasonStore,
        propagators: &mut PropagatorStore,
    ) -> bool {
        if propagator_id == ConstraintSatisfactionSolver::get_nogood_propagator_id() {
            return true;
        }
        let mut result = true;
        for trail_index in num_trail_entries_before..assignments.num_trail_entries() {
            let trail_entry = assignments.get_trail_entry(trail_index);

            let mut reason = vec![];
            let _ = reason_store.get_or_compute(
                trail_entry
                    .reason
                    .expect("Expected checked propagation to have a reason")
                    .0,
                ExplanationContext::without_working_nogood(assignments, trail_index),
                propagators,
                &mut reason,
            );

            result &= Self::debug_propagator_reason(
                trail_entry.predicate,
                &reason,
                trailed_values,
                assignments,
                &propagators[propagator_id],
                propagator_id,
            );
        }
        result
    }

    fn debug_propagator_reason(
        propagated_predicate: Predicate,
        reason: &[Predicate],
        trailed_values: &TrailedValues,
        assignments: &Assignments,
        propagator: &dyn Propagator,
        propagator_id: PropagatorId,
    ) -> bool {
        if propagator.name() == "NogoodPropagator" {
            return true;
        }

        assert!(
            reason
                .iter()
                .all(|predicate| assignments.is_predicate_satisfied(*predicate)),
            "Found propagation with predicates which do not hold - Propagator: {}",
            propagator.name()
        );

        let trail_position = assignments
            .get_trail_position(&propagated_predicate)
            .unwrap();
        reason.iter().for_each(|predicate| {
           assert!(assignments.get_trail_position(predicate).unwrap() < trail_position,
                   "Predicate {predicate:?} has a higher trail entry ({}) than {propagated_predicate} ({trail_position})
                    This means that the reason generated by {} has an element which is later on the trail than the propagated predicate",
                    assignments.get_trail_position(predicate).unwrap(),
                    propagator.name()
            )
        });
        // todo: commented out the code below, see if it worth in the new version
        // todo: this function is not used anywhere? Why?

        // Note that it could be the case that the reason contains the trivially false predicate in
        // case of lifting!
        //
        // Also note that the reason could contain the integer variable whose domain is propagated
        // itself

        // Two checks are done
        //
        // Check #1
        // Does setting the predicates from the reason indeed lead to the propagation?
        {
            let mut assignments_clone = assignments.debug_create_empty_clone();
            let mut trailed_values_clone = trailed_values.debug_create_empty_clone();

            let reason_predicates: Vec<Predicate> = reason.to_vec();
            let adding_predicates_was_successful = DebugHelper::debug_add_predicates_to_assignments(
                &mut assignments_clone,
                &reason_predicates,
            );

            if adding_predicates_was_successful {
                // Now propagate using the debug propagation method.
                let mut reason_store = Default::default();
                let mut semantic_minimiser = SemanticMinimiser::default();
                let mut predicate_notifier = PredicateNotifier::default();
                let context = PropagationContextMut::new(
                    &mut trailed_values_clone,
                    &mut assignments_clone,
                    &mut reason_store,
                    &mut semantic_minimiser,
                    &mut predicate_notifier,
                    propagator_id,
                );
                let debug_propagation_status_cp = propagator.debug_propagate_from_scratch(context);

                // Note that it could be the case that the propagation leads to conflict, in this
                // case it should be the result of a propagation (i.e. an EmptyDomain)
                if let Err(conflict) = debug_propagation_status_cp {
                    // If we have found an error then it should either be derived by an empty
                    // domain due to the same propagation holding
                    //
                    // or
                    //
                    // The conflict explanation should be a subset of the reason literals for the
                    // propagation or all of the reason literals should be in the conflict
                    // explanation

                    assert!(
                        {
                            let is_empty_domain = matches!(conflict, Inconsistency::EmptyDomain);
                            let has_propagated_predicate =
                                assignments.is_predicate_satisfied(propagated_predicate);
                            if is_empty_domain && has_propagated_predicate {
                                // We check whether an empty domain was derived, if this is indeed
                                // the case then we check whether the propagated predicate was
                                // reproduced
                                return true;
                            }

                            // If this is not the case then we check whether the explanation is a
                            // subset of the premises
                            if let Inconsistency::Conflict(ref found_inconsistency) = conflict {
                                found_inconsistency
                                    .conjunction
                                    .iter()
                                    .all(|predicate| reason.contains(predicate))
                                    || reason.iter().all(|predicate| {
                                        found_inconsistency.conjunction.contains(*predicate)
                                    })
                            } else {
                                false
                            }
                        },
                        "Debug propagation detected a conflict other than a propagation\n
                         Propagator: '{}'\n
                         Propagator id: {propagator_id}\n
                         Reported reason: {reason:?}\n
                         Reported propagation: {propagated_predicate}\n
                         Reported Conflict: {conflict:?}",
                        propagator.name()
                    );
                } else {
                    // The predicate was either a propagation for the assignments_integer or
                    // assignments_propositional
                    assert!(
                    assignments.is_predicate_satisfied(propagated_predicate),
                    "Debug propagation could not obtain the propagated predicate given the provided reason.\n
                     Propagator: '{}'\n
                     Propagator id: {propagator_id}\n
                     Reported reason: {reason:?}\n
                     Reported propagation: {propagated_predicate}",
                    propagator.name()
                );
                }
            } else {
                // Adding the predicates of the reason to the assignments led to failure
                panic!(
                    "Bug detected for '{}' propagator with id '{propagator_id}'
                     after a reason was given by the propagator. This could indicate that the reason contained conflicting predicates.",
                    propagator.name()
                );
            }
        }

        // Check #2
        // Does setting the predicates from reason while having the negated propagated predicate
        // lead to failure?
        //
        // This idea is by Graeme Gange in the context of debugging lazy explanations and is closely
        // related to reverse unit propagation
        {
            let mut assignments_clone = assignments.debug_create_empty_clone();
            let mut trailed_values_clone = trailed_values.debug_create_empty_clone();

            let failing_predicates: Vec<Predicate> = once(!propagated_predicate)
                .chain(reason.iter().copied())
                .collect();

            let adding_predicates_was_successful = DebugHelper::debug_add_predicates_to_assignments(
                &mut assignments_clone,
                &failing_predicates,
            );

            if adding_predicates_was_successful {
                //  now propagate using the debug propagation method
                let mut reason_store = Default::default();
                let mut semantic_minimiser = SemanticMinimiser::default();

                // Note that it might take multiple iterations before the conflict is reached due
                // to the assumption that some propagators make on that they are not idempotent!
                //
                // This happened in the cumulative where setting the reason led to a new mandatory
                // part being created which meant that the same propagation was not performed (i.e.
                // it did not immediately lead to a conflict) but this new mandatory part would
                // have led to a new mandatory part in the next call to the propagator
                loop {
                    let num_predicates_before = assignments_clone.num_trail_entries();

                    let mut predicate_notifier = PredicateNotifier::default();
                    let context = PropagationContextMut::new(
                        &mut trailed_values_clone,
                        &mut assignments_clone,
                        &mut reason_store,
                        &mut semantic_minimiser,
                        &mut predicate_notifier,
                        propagator_id,
                    );
                    let debug_propagation_status_cp =
                        propagator.debug_propagate_from_scratch(context);

                    // We break if an error was found or if there were no more propagations (i.e.
                    // fixpoint was reached)
                    if debug_propagation_status_cp.is_err()
                        || num_predicates_before != assignments.num_trail_entries()
                    {
                        assert!(
                            debug_propagation_status_cp.is_err(),
                            "Debug propagation could not obtain a failure by setting the reason and negating the propagated predicate.\n
                             Propagator: '{}'\n
                             Propagator id: '{propagator_id}'.\n
                             The reported reason: {reason:?}\n
                             Reported propagated predicate: {propagated_predicate}",
                            propagator.name()
                        );

                        break;
                    }
                }
            } else {
                // Adding the predicates of the reason to the assignments led to failure
                panic!(
                    "Bug detected for '{}' propagator with id '{propagator_id}'
                     after a reason was given by the propagator. This could indicate that the reason contained conflicting predicates.",
                    propagator.name(),
                );
            }
        }
        true
    }

    fn debug_reported_propagations_reproduce_failure(
        trailed_values: &TrailedValues,
        assignments: &Assignments,
        failure_reason: &PropositionalConjunction,
        propagator: &dyn Propagator,
        propagator_id: PropagatorId,
    ) {
        if propagator.name() == "NogoodPropagator" {
            return;
        }
        let mut assignments_clone = assignments.debug_create_empty_clone();
        let mut trailed_values_clone = trailed_values.debug_create_empty_clone();

        let reason_predicates: Vec<Predicate> = failure_reason.iter().copied().collect();
        let adding_predicates_was_successful = DebugHelper::debug_add_predicates_to_assignments(
            &mut assignments_clone,
            &reason_predicates,
        );

        if adding_predicates_was_successful {
            //  now propagate using the debug propagation method
            let mut reason_store = Default::default();
            let mut semantic_minimiser = SemanticMinimiser::default();
            let mut predicate_notifier = PredicateNotifier::default();
            let context = PropagationContextMut::new(
                &mut trailed_values_clone,
                &mut assignments_clone,
                &mut reason_store,
                &mut semantic_minimiser,
                &mut predicate_notifier,
                propagator_id,
            );
            let debug_propagation_status_cp = propagator.debug_propagate_from_scratch(context);
            assert!(
                debug_propagation_status_cp.is_err(),
                "Debug propagation could not reproduce the conflict reported
                 by the propagator '{}' with id '{propagator_id}'.\n
                 The reported failure: {failure_reason}",
                propagator.name()
            );
        } else {
            // Adding the predicates of the reason to the assignments led to failure
            panic!(
                "Bug detected for '{}' propagator with id '{propagator_id}' after a failure reason
                 was given by the propagator.",
                propagator.name()
            );
        }
    }
<<<<<<< HEAD

    fn debug_reported_propagations_negate_failure_and_check(
        trailed_values: &TrailedValues,
        assignments: &Assignments,
        failure_reason: &PropositionalConjunction,
        propagator: &dyn Propagator,
        propagator_id: PropagatorId,
    ) {
        // The nogood propagator is special, so the code below does not necessarily hold.
        // This is because the propagator gets updated during solving.
        // For example, x != y with x,y\in{0,1}, and we ask to enumerate all solutions,
        // after adding nogoods to forbid the two solutions, the negation of failure
        // will still be a failure!
        if propagator.name() == "NogoodPropagator" {
            return;
        }

        // let the failure be: (p1 && p2 && p3) -> failure
        //  then (!p1 || !p2 || !p3) should not lead to immediate failure

        // empty reasons are by definition satisifed after negation
        if failure_reason.is_empty() {
            return;
        }

        let reason_predicates: Vec<Predicate> = failure_reason.iter().copied().collect();
        let mut found_nonconflicting_state_at_root = false;
        for predicate in &reason_predicates {
            let mut assignments_clone = assignments.debug_create_empty_clone();
            let mut trailed_values_clone = trailed_values.debug_create_empty_clone();

            let negated_predicate = predicate.not();
            let outcome = assignments_clone.post_predicate(negated_predicate, None);

            if outcome.is_ok() {
                let mut reason_store = Default::default();
                let mut semantic_minimiser = SemanticMinimiser::default();
                let mut predicate_notifier = PredicateNotifier::default();
                let context = PropagationContextMut::new(
                    &mut trailed_values_clone,
                    &mut assignments_clone,
                    &mut reason_store,
                    &mut semantic_minimiser,
                    &mut predicate_notifier,
                    propagator_id,
                );
                let debug_propagation_status_cp = propagator.debug_propagate_from_scratch(context);

                if debug_propagation_status_cp.is_ok() {
                    found_nonconflicting_state_at_root = true;
                    break;
                }
            }
        }

        if !found_nonconflicting_state_at_root {
            panic!(
                "Negating the reason for failure was still leading to failure
                 for propagator '{}' with id '{propagator_id}'.\n
                 The reported failure: {failure_reason}\n",
                propagator.name(),
            );
        }
    }
=======
>>>>>>> 49344d6c
}

/// Methods that serve as small utility functions
impl DebugHelper {
    fn debug_add_predicates_to_assignments(
        assignments: &mut Assignments,
        predicates: &[Predicate],
    ) -> bool {
        for predicate in predicates {
            let outcome = assignments.post_predicate(*predicate, None);
            match outcome {
                Ok(()) => {
                    // do nothing, everything is okay
                }
                Err(_) => {
                    // Trivial failure, this is unexpected.
                    // E.g., this can happen if the propagator reported [x >= a] and [x <= a-1].
                    debug!(
                        "Trivial failure detected in the given reason.\n
                         The reported failure: {:?}\n
                         Failure detected after trying to apply '{predicate}'.",
                        predicates
                    );
                    return false;
                }
            }
        }
        true
    }
}<|MERGE_RESOLUTION|>--- conflicted
+++ resolved
@@ -442,73 +442,6 @@
             );
         }
     }
-<<<<<<< HEAD
-
-    fn debug_reported_propagations_negate_failure_and_check(
-        trailed_values: &TrailedValues,
-        assignments: &Assignments,
-        failure_reason: &PropositionalConjunction,
-        propagator: &dyn Propagator,
-        propagator_id: PropagatorId,
-    ) {
-        // The nogood propagator is special, so the code below does not necessarily hold.
-        // This is because the propagator gets updated during solving.
-        // For example, x != y with x,y\in{0,1}, and we ask to enumerate all solutions,
-        // after adding nogoods to forbid the two solutions, the negation of failure
-        // will still be a failure!
-        if propagator.name() == "NogoodPropagator" {
-            return;
-        }
-
-        // let the failure be: (p1 && p2 && p3) -> failure
-        //  then (!p1 || !p2 || !p3) should not lead to immediate failure
-
-        // empty reasons are by definition satisifed after negation
-        if failure_reason.is_empty() {
-            return;
-        }
-
-        let reason_predicates: Vec<Predicate> = failure_reason.iter().copied().collect();
-        let mut found_nonconflicting_state_at_root = false;
-        for predicate in &reason_predicates {
-            let mut assignments_clone = assignments.debug_create_empty_clone();
-            let mut trailed_values_clone = trailed_values.debug_create_empty_clone();
-
-            let negated_predicate = predicate.not();
-            let outcome = assignments_clone.post_predicate(negated_predicate, None);
-
-            if outcome.is_ok() {
-                let mut reason_store = Default::default();
-                let mut semantic_minimiser = SemanticMinimiser::default();
-                let mut predicate_notifier = PredicateNotifier::default();
-                let context = PropagationContextMut::new(
-                    &mut trailed_values_clone,
-                    &mut assignments_clone,
-                    &mut reason_store,
-                    &mut semantic_minimiser,
-                    &mut predicate_notifier,
-                    propagator_id,
-                );
-                let debug_propagation_status_cp = propagator.debug_propagate_from_scratch(context);
-
-                if debug_propagation_status_cp.is_ok() {
-                    found_nonconflicting_state_at_root = true;
-                    break;
-                }
-            }
-        }
-
-        if !found_nonconflicting_state_at_root {
-            panic!(
-                "Negating the reason for failure was still leading to failure
-                 for propagator '{}' with id '{propagator_id}'.\n
-                 The reported failure: {failure_reason}\n",
-                propagator.name(),
-            );
-        }
-    }
-=======
->>>>>>> 49344d6c
 }
 
 /// Methods that serve as small utility functions
