use std::cmp::Ordering;

use enumset::EnumSet;

use super::TransformableVariable;
use crate::engine::notifications::domain_event_notification::opaque_domain_event::OpaqueDomainEvent;
use crate::engine::notifications::domain_event_notification::DomainEvent;
use crate::engine::notifications::Watchers;
use crate::engine::predicates::predicate::Predicate;
use crate::engine::predicates::predicate_constructor::PredicateConstructor;
use crate::engine::variables::DomainId;
use crate::engine::variables::IntegerVariable;
use crate::engine::Assignments;
<<<<<<< HEAD
use crate::engine::EmptyDomain;
=======
use crate::engine::IntDomainEvent;
use crate::engine::Watchers;
>>>>>>> 49344d6c
use crate::math::num_ext::NumExt;

/// Models the constraint `y = ax + b`, by expressing the domain of `y` as a transformation of the
/// domain of `x`.
#[derive(Clone, Copy, Hash, Eq, PartialEq)]
pub struct AffineView<Inner> {
    inner: Inner,
    scale: i32,
    offset: i32,
}

impl<Inner> AffineView<Inner> {
    pub fn new(inner: Inner, scale: i32, offset: i32) -> Self {
        AffineView {
            inner,
            scale,
            offset,
        }
    }

    /// Apply the inverse transformation of this view on a value, to go from the value in the domain
    /// of `self` to a value in the domain of `self.inner`.
    fn invert(&self, value: i32, rounding: Rounding) -> i32 {
        let inverted_translation = value - self.offset;

        match rounding {
            Rounding::Up => <i32 as NumExt>::div_ceil(inverted_translation, self.scale),
            Rounding::Down => <i32 as NumExt>::div_floor(inverted_translation, self.scale),
        }
    }

    fn map(&self, value: i32) -> i32 {
        self.scale * value + self.offset
    }
}

impl<View> IntegerVariable for AffineView<View>
where
    View: IntegerVariable,
{
    type AffineView = Self;

    fn lower_bound(&self, assignment: &Assignments) -> i32 {
        if self.scale < 0 {
            self.map(self.inner.upper_bound(assignment))
        } else {
            self.map(self.inner.lower_bound(assignment))
        }
    }

    fn lower_bound_at_trail_position(
        &self,
        assignment: &Assignments,
        trail_position: usize,
    ) -> i32 {
        if self.scale < 0 {
            self.map(
                self.inner
                    .upper_bound_at_trail_position(assignment, trail_position),
            )
        } else {
            self.map(
                self.inner
                    .lower_bound_at_trail_position(assignment, trail_position),
            )
        }
    }

    fn upper_bound(&self, assignment: &Assignments) -> i32 {
        if self.scale < 0 {
            self.map(self.inner.lower_bound(assignment))
        } else {
            self.map(self.inner.upper_bound(assignment))
        }
    }

    fn upper_bound_at_trail_position(
        &self,
        assignment: &Assignments,
        trail_position: usize,
    ) -> i32 {
        if self.scale < 0 {
            self.map(
                self.inner
                    .lower_bound_at_trail_position(assignment, trail_position),
            )
        } else {
            self.map(
                self.inner
                    .upper_bound_at_trail_position(assignment, trail_position),
            )
        }
    }

    fn contains(&self, assignment: &Assignments, value: i32) -> bool {
        if (value - self.offset) % self.scale == 0 {
            let inverted = self.invert(value, Rounding::Up);
            self.inner.contains(assignment, inverted)
        } else {
            false
        }
    }

    fn contains_at_trail_position(
        &self,
        assignment: &Assignments,
        value: i32,
        trail_position: usize,
    ) -> bool {
        if (value - self.offset) % self.scale == 0 {
            let inverted = self.invert(value, Rounding::Up);
            self.inner
                .contains_at_trail_position(assignment, inverted, trail_position)
        } else {
            false
        }
    }

    fn iterate_domain(&self, assignment: &Assignments) -> impl Iterator<Item = i32> {
        self.inner
            .iterate_domain(assignment)
            .map(|value| self.map(value))
    }

<<<<<<< HEAD
    fn remove(
        &self,
        assignment: &mut Assignments,
        value: i32,
        reason: Option<ReasonRef>,
    ) -> Result<(), EmptyDomain> {
        if (value - self.offset) % self.scale == 0 {
            let inverted = self.invert(value, Rounding::Up);
            self.inner.remove(assignment, inverted, reason)
        } else {
            Ok(())
        }
    }

    fn set_lower_bound(
        &self,
        assignment: &mut Assignments,
        value: i32,
        reason: Option<ReasonRef>,
    ) -> Result<(), EmptyDomain> {
        if self.scale >= 0 {
            let inverted = self.invert(value, Rounding::Up);
            self.inner.set_lower_bound(assignment, inverted, reason)
        } else {
            let inverted = self.invert(value, Rounding::Down);
            self.inner.set_upper_bound(assignment, inverted, reason)
        }
    }

    fn set_upper_bound(
        &self,
        assignment: &mut Assignments,
        value: i32,
        reason: Option<ReasonRef>,
    ) -> Result<(), EmptyDomain> {
        if self.scale >= 0 {
            let inverted = self.invert(value, Rounding::Down);
            self.inner.set_upper_bound(assignment, inverted, reason)
        } else {
            let inverted = self.invert(value, Rounding::Up);
            self.inner.set_lower_bound(assignment, inverted, reason)
        }
    }

    fn watch_all(&self, watchers: &mut Watchers<'_>, mut events: EnumSet<DomainEvent>) {
        let bound = DomainEvent::LowerBound | DomainEvent::UpperBound;
=======
    fn watch_all(&self, watchers: &mut Watchers<'_>, mut events: EnumSet<IntDomainEvent>) {
        let bound = IntDomainEvent::LowerBound | IntDomainEvent::UpperBound;
>>>>>>> 49344d6c
        let intersection = events.intersection(bound);
        if intersection.len() == 1 && self.scale.is_negative() {
            events = events.symmetrical_difference(bound);
        }
        self.inner.watch_all(watchers, events);
    }

    fn watch_all_backtrack(&self, watchers: &mut Watchers<'_>, mut events: EnumSet<DomainEvent>) {
        let bound = DomainEvent::LowerBound | DomainEvent::UpperBound;
        let intersection = events.intersection(bound);
        if intersection.len() == 1 && self.scale.is_negative() {
            events = events.symmetrical_difference(bound);
        }
        self.inner.watch_all_backtrack(watchers, events);
    }

    fn unpack_event(&self, event: OpaqueDomainEvent) -> DomainEvent {
        if self.scale.is_negative() {
            match self.inner.unpack_event(event) {
                DomainEvent::LowerBound => DomainEvent::UpperBound,
                DomainEvent::UpperBound => DomainEvent::LowerBound,
                event => event,
            }
        } else {
            self.inner.unpack_event(event)
        }
    }
}

impl<View> TransformableVariable<AffineView<View>> for AffineView<View>
where
    View: IntegerVariable,
{
    fn scaled(&self, scale: i32) -> AffineView<View> {
        let mut result = self.clone();
        result.scale *= scale;
        result.offset *= scale;
        result
    }

    fn offset(&self, offset: i32) -> AffineView<View> {
        let mut result = self.clone();
        result.offset += offset;
        result
    }
}

impl<Var: std::fmt::Debug> std::fmt::Debug for AffineView<Var> {
    fn fmt(&self, f: &mut std::fmt::Formatter<'_>) -> std::fmt::Result {
        if self.scale == -1 {
            write!(f, "-")?;
        } else if self.scale != 1 {
            write!(f, "{} * ", self.scale)?;
        }

        write!(f, "({:?})", self.inner)?;

        match self.offset.cmp(&0) {
            Ordering::Less => write!(f, " - {}", -self.offset)?,
            Ordering::Equal => {}
            Ordering::Greater => write!(f, " + {}", self.offset)?,
        }

        Ok(())
    }
}

impl<Var: PredicateConstructor<Value = i32>> PredicateConstructor for AffineView<Var> {
    type Value = Var::Value;

    fn lower_bound_predicate(&self, bound: Self::Value) -> Predicate {
        if self.scale < 0 {
            let inverted_bound = self.invert(bound, Rounding::Down);
            self.inner.upper_bound_predicate(inverted_bound)
        } else {
            let inverted_bound = self.invert(bound, Rounding::Up);
            self.inner.lower_bound_predicate(inverted_bound)
        }
    }

    fn upper_bound_predicate(&self, bound: Self::Value) -> Predicate {
        if self.scale < 0 {
            let inverted_bound = self.invert(bound, Rounding::Up);
            self.inner.lower_bound_predicate(inverted_bound)
        } else {
            let inverted_bound = self.invert(bound, Rounding::Down);
            self.inner.upper_bound_predicate(inverted_bound)
        }
    }

    fn equality_predicate(&self, bound: Self::Value) -> Predicate {
        if (bound - self.offset) % self.scale == 0 {
            let inverted_bound = self.invert(bound, Rounding::Up);
            self.inner.equality_predicate(inverted_bound)
        } else {
            Predicate::trivially_false()
        }
    }

    fn disequality_predicate(&self, bound: Self::Value) -> Predicate {
        if (bound - self.offset) % self.scale == 0 {
            let inverted_bound = self.invert(bound, Rounding::Up);
            self.inner.disequality_predicate(inverted_bound)
        } else {
            Predicate::trivially_true()
        }
    }
}

impl From<DomainId> for AffineView<DomainId> {
    fn from(value: DomainId) -> Self {
        AffineView::new(value, 1, 0)
    }
}

enum Rounding {
    Up,
    Down,
}

#[cfg(test)]
mod tests {
    use super::*;
    use crate::predicate;

    #[test]
    fn scaling_an_affine_view() {
        let view = AffineView::new(DomainId::new(0), 3, 4);
        assert_eq!(3, view.scale);
        assert_eq!(4, view.offset);
        let scaled_view = view.scaled(6);
        assert_eq!(18, scaled_view.scale);
        assert_eq!(24, scaled_view.offset);
    }

    #[test]
    fn offsetting_an_affine_view() {
        let view = AffineView::new(DomainId::new(0), 3, 4);
        assert_eq!(3, view.scale);
        assert_eq!(4, view.offset);
        let scaled_view = view.offset(6);
        assert_eq!(3, scaled_view.scale);
        assert_eq!(10, scaled_view.offset);
    }

    #[test]
    fn affine_view_obtaining_a_bound_should_round_optimistically_in_inner_domain() {
        let domain = DomainId::new(0);
        let view = AffineView::new(domain, 2, 0);

        assert_eq!(predicate!(domain >= 1), predicate!(view >= 1));
        assert_eq!(predicate!(domain >= -1), predicate!(view >= -3));
        assert_eq!(predicate!(domain <= 0), predicate!(view <= 1));
        assert_eq!(predicate!(domain <= -3), predicate!(view <= -5));
    }

    #[test]
    fn test_negated_variable_has_bounds_rounded_correctly() {
        let domain = DomainId::new(0);
        let view = AffineView::new(domain, -2, 0);

        assert_eq!(predicate!(view <= -3), predicate!(domain >= 2));
        assert_eq!(predicate!(view >= 5), predicate!(domain <= -3));
    }
}<|MERGE_RESOLUTION|>--- conflicted
+++ resolved
@@ -11,12 +11,6 @@
 use crate::engine::variables::DomainId;
 use crate::engine::variables::IntegerVariable;
 use crate::engine::Assignments;
-<<<<<<< HEAD
-use crate::engine::EmptyDomain;
-=======
-use crate::engine::IntDomainEvent;
-use crate::engine::Watchers;
->>>>>>> 49344d6c
 use crate::math::num_ext::NumExt;
 
 /// Models the constraint `y = ax + b`, by expressing the domain of `y` as a transformation of the
@@ -141,57 +135,8 @@
             .map(|value| self.map(value))
     }
 
-<<<<<<< HEAD
-    fn remove(
-        &self,
-        assignment: &mut Assignments,
-        value: i32,
-        reason: Option<ReasonRef>,
-    ) -> Result<(), EmptyDomain> {
-        if (value - self.offset) % self.scale == 0 {
-            let inverted = self.invert(value, Rounding::Up);
-            self.inner.remove(assignment, inverted, reason)
-        } else {
-            Ok(())
-        }
-    }
-
-    fn set_lower_bound(
-        &self,
-        assignment: &mut Assignments,
-        value: i32,
-        reason: Option<ReasonRef>,
-    ) -> Result<(), EmptyDomain> {
-        if self.scale >= 0 {
-            let inverted = self.invert(value, Rounding::Up);
-            self.inner.set_lower_bound(assignment, inverted, reason)
-        } else {
-            let inverted = self.invert(value, Rounding::Down);
-            self.inner.set_upper_bound(assignment, inverted, reason)
-        }
-    }
-
-    fn set_upper_bound(
-        &self,
-        assignment: &mut Assignments,
-        value: i32,
-        reason: Option<ReasonRef>,
-    ) -> Result<(), EmptyDomain> {
-        if self.scale >= 0 {
-            let inverted = self.invert(value, Rounding::Down);
-            self.inner.set_upper_bound(assignment, inverted, reason)
-        } else {
-            let inverted = self.invert(value, Rounding::Up);
-            self.inner.set_lower_bound(assignment, inverted, reason)
-        }
-    }
-
     fn watch_all(&self, watchers: &mut Watchers<'_>, mut events: EnumSet<DomainEvent>) {
         let bound = DomainEvent::LowerBound | DomainEvent::UpperBound;
-=======
-    fn watch_all(&self, watchers: &mut Watchers<'_>, mut events: EnumSet<IntDomainEvent>) {
-        let bound = IntDomainEvent::LowerBound | IntDomainEvent::UpperBound;
->>>>>>> 49344d6c
         let intersection = events.intersection(bound);
         if intersection.len() == 1 && self.scale.is_negative() {
             events = events.symmetrical_difference(bound);
