--- conflicted
+++ resolved
@@ -2,23 +2,12 @@
 
 use super::TransformableVariable;
 use crate::containers::StorageKey;
-<<<<<<< HEAD
 use crate::engine::notifications::domain_event_notification::opaque_domain_event::OpaqueDomainEvent;
 use crate::engine::notifications::domain_event_notification::DomainEvent;
 use crate::engine::notifications::Watchers;
-use crate::engine::reason::ReasonRef;
 use crate::engine::variables::AffineView;
 use crate::engine::variables::IntegerVariable;
 use crate::engine::Assignments;
-use crate::engine::EmptyDomain;
-=======
-use crate::engine::opaque_domain_event::OpaqueDomainEvent;
-use crate::engine::variables::AffineView;
-use crate::engine::variables::IntegerVariable;
-use crate::engine::Assignments;
-use crate::engine::IntDomainEvent;
-use crate::engine::Watchers;
->>>>>>> 49344d6c
 
 /// A structure which represents the most basic [`IntegerVariable`]; it is simply the id which links
 /// to a domain (hence the name).
@@ -77,38 +66,7 @@
         assignment.get_domain_iterator(*self)
     }
 
-<<<<<<< HEAD
-    fn remove(
-        &self,
-        assignment: &mut Assignments,
-        value: i32,
-        reason: Option<ReasonRef>,
-    ) -> Result<(), EmptyDomain> {
-        assignment.remove_value_from_domain(*self, value, reason)
-    }
-
-    fn set_lower_bound(
-        &self,
-        assignment: &mut Assignments,
-        value: i32,
-        reason: Option<ReasonRef>,
-    ) -> Result<(), EmptyDomain> {
-        assignment.tighten_lower_bound(*self, value, reason)
-    }
-
-    fn set_upper_bound(
-        &self,
-        assignment: &mut Assignments,
-        value: i32,
-        reason: Option<ReasonRef>,
-    ) -> Result<(), EmptyDomain> {
-        assignment.tighten_upper_bound(*self, value, reason)
-    }
-
     fn watch_all(&self, watchers: &mut Watchers<'_>, events: EnumSet<DomainEvent>) {
-=======
-    fn watch_all(&self, watchers: &mut Watchers<'_>, events: EnumSet<IntDomainEvent>) {
->>>>>>> 49344d6c
         watchers.watch_all(*self, events);
     }
 
