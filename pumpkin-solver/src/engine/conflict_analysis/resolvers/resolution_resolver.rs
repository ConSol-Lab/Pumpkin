--- conflicted
+++ resolved
@@ -80,11 +80,8 @@
                 unit_nogood_inference_codes: context.unit_nogood_inference_codes,
                 assignments: context.assignments,
                 reason_store: context.reason_store,
-<<<<<<< HEAD
                 notification_engine: context.notification_engine,
-=======
                 variable_names: context.variable_names,
->>>>>>> 5cdc747d
             })
         } else {
             None
@@ -173,11 +170,8 @@
                             context.proof_log,
                             context.unit_nogood_inference_codes,
                             &mut self.reason_buffer,
-<<<<<<< HEAD
                             context.notification_engine,
-=======
                             context.variable_names,
->>>>>>> 5cdc747d
                         );
 
                         if self.reason_buffer.is_empty() {
@@ -238,11 +232,8 @@
                         context.proof_log,
                         context.unit_nogood_inference_codes,
                         &mut self.reason_buffer,
-<<<<<<< HEAD
                         context.notification_engine,
-=======
                         context.variable_names,
->>>>>>> 5cdc747d
                     );
                     pumpkin_assert_simple!(predicate.is_lower_bound_predicate() || predicate.is_not_equal_predicate() , "If the final predicate in the conflict nogood is not a decision predicate then it should be either a lower-bound predicate or a not-equals predicate but was {predicate}");
                     pumpkin_assert_simple!(
@@ -272,11 +263,8 @@
                 context.proof_log,
                 context.unit_nogood_inference_codes,
                 &mut self.reason_buffer,
-<<<<<<< HEAD
                 context.notification_engine,
-=======
                 context.variable_names,
->>>>>>> 5cdc747d
             );
 
             let mut root_explanation_context = if context.proof_log.is_logging_inferences() {
@@ -286,11 +274,8 @@
                     unit_nogood_inference_codes: context.unit_nogood_inference_codes,
                     assignments: context.assignments,
                     reason_store: context.reason_store,
-<<<<<<< HEAD
                     notification_engine: context.notification_engine,
-=======
                     variable_names: context.variable_names,
->>>>>>> 5cdc747d
                 })
             } else {
                 None
