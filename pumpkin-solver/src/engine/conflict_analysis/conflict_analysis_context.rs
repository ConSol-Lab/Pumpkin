use std::fmt::Debug;

use drcp_format::steps::StepId;

use super::minimisers::SemanticMinimiser;
use crate::basic_types::HashMap;
use crate::basic_types::StoredConflictInfo;
use crate::basic_types::Trail;
use crate::branching::Brancher;
use crate::engine::constraint_satisfaction_solver::CSPSolverState;
use crate::engine::predicates::predicate::Predicate;
use crate::engine::propagation::store::PropagatorStore;
use crate::engine::propagation::CurrentNogood;
use crate::engine::propagation::ExplanationContext;
use crate::engine::reason::ReasonRef;
use crate::engine::reason::ReasonStore;
use crate::engine::solver_statistics::SolverStatistics;
use crate::engine::Assignments;
use crate::engine::ConstraintSatisfactionSolver;
use crate::engine::DomainFaithfulness;
use crate::engine::IntDomainEvent;
use crate::engine::PropagatorQueue;
<<<<<<< HEAD
use crate::engine::StateChange;
=======
use crate::engine::StatefulAssignments;
>>>>>>> 8cb6164c
use crate::engine::WatchListCP;
use crate::predicate;
use crate::proof::ProofLog;
use crate::pumpkin_assert_simple;
use crate::variables::DomainId;

/// Used during conflict analysis to provide the necessary information.
///
/// All fields are made public for the time being for simplicity. In the future that may change.
pub(crate) struct ConflictAnalysisContext<'a> {
    pub(crate) assignments: &'a mut Assignments,
    pub(crate) solver_state: &'a mut CSPSolverState,
    pub(crate) reason_store: &'a mut ReasonStore,
    pub(crate) brancher: &'a mut dyn Brancher,
    pub(crate) propagators: &'a mut PropagatorStore,
    pub(crate) semantic_minimiser: &'a mut SemanticMinimiser,

    pub(crate) last_notified_cp_trail_index: &'a mut usize,
    pub(crate) watch_list_cp: &'a mut WatchListCP,
    pub(crate) propagator_queue: &'a mut PropagatorQueue,
    pub(crate) event_drain: &'a mut Vec<(IntDomainEvent, DomainId)>,

    pub(crate) backtrack_event_drain: &'a mut Vec<(IntDomainEvent, DomainId)>,
    pub(crate) counters: &'a mut SolverStatistics,

    pub(crate) proof_log: &'a mut ProofLog,
    pub(crate) should_minimise: bool,

    pub(crate) is_completing_proof: bool,
    pub(crate) unit_nogood_step_ids: &'a HashMap<Predicate, StepId>,
<<<<<<< HEAD
    pub(crate) stateful_trail: &'a mut Trail<StateChange>,
    pub(crate) domain_faithfulness: &'a mut DomainFaithfulness,
=======
    pub(crate) domain_faithfulness: &'a mut DomainFaithfulness,
    pub(crate) stateful_assignments: &'a mut StatefulAssignments,
>>>>>>> 8cb6164c
}

impl Debug for ConflictAnalysisContext<'_> {
    fn fmt(&self, f: &mut std::fmt::Formatter<'_>) -> std::fmt::Result {
        f.debug_struct(std::any::type_name::<Self>()).finish()
    }
}

impl<'a> ConflictAnalysisContext<'a> {
    /// Returns the last decision which was made by the solver.
    pub(crate) fn find_last_decision(&mut self) -> Option<Predicate> {
        self.assignments.find_last_decision()
    }

    /// Posts the predicate with reason an empty reason.
    pub(crate) fn enqueue_propagated_predicate(&mut self, predicate: Predicate) {
        self.assignments
            .post_predicate(predicate, Some(ReasonRef(0)))
            .expect("Expected enqueued predicate to not lead to conflict directly")
    }

    /// Backtracks the solver to the provided backtrack level.
    pub(crate) fn backtrack(&mut self, backtrack_level: usize) {
        ConstraintSatisfactionSolver::backtrack(
            self.assignments,
            self.last_notified_cp_trail_index,
            self.reason_store,
            self.propagator_queue,
            self.watch_list_cp,
            self.propagators,
            self.event_drain,
            self.backtrack_event_drain,
            backtrack_level,
            self.brancher,
<<<<<<< HEAD
            self.stateful_trail,
            self.domain_faithfulness,
=======
            self.domain_faithfulness,
            self.stateful_assignments,
>>>>>>> 8cb6164c
        )
    }

    /// Returns a nogood which led to the conflict; if `is_completing_proof` is set to true, then
    /// it will also return predicates from the root decision level.
    pub(crate) fn get_conflict_nogood(&mut self, is_completing_proof: bool) -> Vec<Predicate> {
        match self.solver_state.get_conflict_info() {
            StoredConflictInfo::Propagator {
                conflict_nogood,
                propagator_id,
            } => {
                let _ = self.proof_log.log_inference(
                    self.propagators.get_tag(propagator_id),
                    conflict_nogood.iter().copied(),
                    None,
                );
                conflict_nogood
                    .iter()
                    .filter(|p| {
                        // filter out root predicates
                        self.assignments
                            .get_decision_level_for_predicate(p)
                            .is_some_and(|dl| dl > 0 || is_completing_proof)
                    })
                    .copied()
                    .collect()
            }
            StoredConflictInfo::EmptyDomain { conflict_nogood } => {
                conflict_nogood
                    .iter()
                    .filter(|p| {
                        // filter out root predicates
                        self.assignments
                            .get_decision_level_for_predicate(p)
                            .is_some_and(|dl| dl > 0 || is_completing_proof)
                    })
                    .copied()
                    .collect()
            }
            StoredConflictInfo::RootLevelConflict(_) => {
                unreachable!("Should never attempt to learn a nogood from a root level conflict")
            }
        }
    }

    /// Returns the reason for a propagation; if it is implied then the reason will be the decision
    /// which implied the predicate.
    pub(crate) fn get_propagation_reason(
        predicate: Predicate,
        assignments: &Assignments,
        current_nogood: CurrentNogood<'_>,
        reason_store: &'a mut ReasonStore,
        propagators: &'a mut PropagatorStore,
        proof_log: &'a mut ProofLog,
        unit_nogood_step_ids: &HashMap<Predicate, StepId>,
    ) -> &'a [Predicate] {
        // TODO: this function could be put into the reason store

        // Note that this function can only be called with propagations, and never decision
        // predicates. Furthermore only predicate from the current decision level will be
        // considered. This is due to how the 1uip conflict analysis works: it scans the
        // predicates in reverse order of assignment, and stops as soon as there is only one
        // predicate from the current decision level in the learned nogood.

        // This means that the procedure would never ask for the reason of the decision predicate
        // from the current decision level, because that would mean that all other predicates from
        // the current decision level have been removed from the nogood, and the decision
        // predicate is the only one left, but in that case, the 1uip would terminate since
        // there would be only one predicate from the current decision level. For this
        // reason, it is safe to assume that in the following, that any input predicate is
        // indeed a propagated predicate.
        reason_store.helper.clear();
        if assignments.is_initial_bound(predicate) {
            return reason_store.helper.as_slice();
        }

        let trail_position = assignments
            .get_trail_position(&predicate)
            .expect("The predicate must be true during conflict analysis.");

        let trail_entry = assignments.get_trail_entry(trail_position);

        // We distinguish between three cases:
        // 1) The predicate is explicitly present on the trail.
        if trail_entry.predicate == predicate {
            let reason_ref = trail_entry
                .reason
                .expect("Cannot be a null reason for propagation.");

            let propagator_id = reason_store.get_propagator(reason_ref);
            let constraint_tag = propagators.get_tag(propagator_id);

            let explanation_context = ExplanationContext::new(assignments, current_nogood);

            let reason = reason_store
                .get_or_compute(reason_ref, explanation_context, propagators)
                .expect("reason reference should not be stale");
            if propagator_id == ConstraintSatisfactionSolver::get_nogood_propagator_id()
                && reason.is_empty()
            {
                // This means that a unit nogood was propagated, we indicate that this nogood step
                // was used
                //
                // It could be that the predicate is implied by another unit nogood

                let step_id = unit_nogood_step_ids
                    .get(&predicate)
                    .or_else(|| {
                        // It could be the case that we attempt to get the reason for the predicate
                        // [x >= v] but that the corresponding unit nogood idea is the one for the
                        // predicate [x == v]
                        let domain_id = predicate.get_domain();
                        let right_hand_side = predicate.get_right_hand_side();

                        unit_nogood_step_ids.get(&predicate!(domain_id == right_hand_side))
                    })
                    .expect("Expected to be able to retrieve step id for unit nogood");
                proof_log.add_propagation(*step_id);
            } else {
                // Otherwise we log the inference which was used to derive the nogood
                let _ = proof_log.log_inference(
                    constraint_tag,
                    reason.iter().copied(),
                    Some(predicate),
                );
            }
            reason
        // The predicate is implicitly due as a result of a decision.
        }
        // 2) The predicate is true due to a propagation, and not explicitly on the trail.
        // It is necessary to further analyse what was the reason for setting the predicate true.
        else {
            // The reason for propagation depends on:
            // 1) The predicate on the trail at the moment the input predicate became true, and
            // 2) The input predicate.
            match (trail_entry.predicate, predicate) {
                (
                    Predicate::LowerBound {
                        domain_id: _,
                        lower_bound: trail_lower_bound,
                    },
                    Predicate::LowerBound {
                        domain_id,
                        lower_bound: input_lower_bound,
                    },
                ) => {
                    // Both the input predicate and the trail predicate are lower bound
                    // literals. Two cases to consider:
                    // 1) The trail predicate has a greater right-hand side, meaning
                    //  the reason for the input predicate is true is because a stronger
                    //  right-hand side predicate was posted. We can reuse the same
                    //  reason as for the trail bound.
                    //  todo: could consider lifting here, since the trail bound
                    //  might be too strong.
                    if trail_lower_bound > input_lower_bound {
                        reason_store.helper.push(trail_entry.predicate);
                    }
                    // Otherwise, the input bound is strictly greater than the trailed
                    // bound. This means the reason is due to holes in the domain.
                    else {
                        // Note that the bounds cannot be equal.
                        // If the bound were equal, the predicate would be explicitly on the
                        // trail, so we would have detected this case earlier.
                        pumpkin_assert_simple!(trail_lower_bound < input_lower_bound);

                        // The reason for the propagation of the input predicate [x >= a] is
                        // because [x >= a-1] & [x != a]. Conflict analysis will then
                        // recursively decompose these further.

                        // Note that we do not need to worry about decreasing the lower
                        // bounds so much so that it reaches its root lower bound, for which
                        // there is no reason since it is given as input to the problem.
                        // We cannot reach the original lower bound since in the 1uip, we
                        // only look for reasons for predicates from the current decision
                        // level, and we never look for reasons at the root level.

                        let one_less_bound_predicate = Predicate::LowerBound {
                            domain_id,
                            lower_bound: input_lower_bound - 1,
                        };

                        let not_equals_predicate = Predicate::NotEqual {
                            domain_id,
                            not_equal_constant: input_lower_bound - 1,
                        };
                        reason_store.helper.push(one_less_bound_predicate);
                        reason_store.helper.push(not_equals_predicate);
                    }
                }
                (
                    Predicate::LowerBound {
                        domain_id: _,
                        lower_bound: trail_lower_bound,
                    },
                    Predicate::NotEqual {
                        domain_id: _,
                        not_equal_constant,
                    },
                ) => {
                    // The trail entry is a lower bound literal,
                    // and the input predicate is a not equals.
                    // Only one case to consider:
                    // The trail lower bound is greater than the not_equals_constant,
                    // so it safe to take the reason from the trail.
                    // todo: lifting could be used here
                    pumpkin_assert_simple!(trail_lower_bound > not_equal_constant);
                    reason_store.helper.push(trail_entry.predicate);
                }
                (
                    Predicate::LowerBound {
                        domain_id: _,
                        lower_bound: _,
                    },
                    Predicate::Equal {
                        domain_id,
                        equality_constant,
                    },
                ) => {
                    // The input predicate is an equality predicate, and the trail predicate
                    // is a lower bound predicate. This means that the time of posting the
                    // trail predicate is when the input predicate became true.

                    // Note that the input equality constant does _not_ necessarily equal
                    // the trail lower bound. This would be the
                    // case when the the trail lower bound is lower than the input equality
                    // constant, but due to holes in the domain, the lower bound got raised
                    // to just the value of the equality constant.
                    // For example, {1, 2, 3, 10}, then posting [x >= 5] will raise the
                    // lower bound to x >= 10.

                    let predicate_lb = Predicate::LowerBound {
                        domain_id,
                        lower_bound: equality_constant,
                    };
                    let predicate_ub = Predicate::UpperBound {
                        domain_id,
                        upper_bound: equality_constant,
                    };
                    reason_store.helper.push(predicate_lb);
                    reason_store.helper.push(predicate_ub);
                }
                (
                    Predicate::UpperBound {
                        domain_id: _,
                        upper_bound: trail_upper_bound,
                    },
                    Predicate::UpperBound {
                        domain_id,
                        upper_bound: input_upper_bound,
                    },
                ) => {
                    // Both the input and trail predicates are upper bound predicates.
                    // There are two scenarios to consider:
                    // 1) The input upper bound is greater than the trail upper bound, meaning that
                    //    the reason for the input predicate is the propagation of a stronger upper
                    //    bound. We can safely use the reason for of the trail predicate as the
                    //    reason for the input predicate.
                    // todo: lifting could be applied here.
                    if trail_upper_bound < input_upper_bound {
                        reason_store.helper.push(trail_entry.predicate);
                    } else {
                        // I think it cannot be that the bounds are equal, since otherwise we
                        // would have found the predicate explicitly on the trail.
                        pumpkin_assert_simple!(trail_upper_bound > input_upper_bound);

                        // The input upper bound is greater than the trail predicate, meaning
                        // that holes in the domain also played a rule in lowering the upper
                        // bound.

                        // The reason of the input predicate [x <= a] is computed recursively as
                        // the reason for [x <= a + 1] & [x != a + 1].

                        let new_ub_predicate = Predicate::UpperBound {
                            domain_id,
                            upper_bound: input_upper_bound + 1,
                        };
                        let not_equal_predicate = Predicate::NotEqual {
                            domain_id,
                            not_equal_constant: input_upper_bound + 1,
                        };
                        reason_store.helper.push(new_ub_predicate);
                        reason_store.helper.push(not_equal_predicate);
                    }
                }
                (
                    Predicate::UpperBound {
                        domain_id: _,
                        upper_bound: trail_upper_bound,
                    },
                    Predicate::NotEqual {
                        domain_id: _,
                        not_equal_constant,
                    },
                ) => {
                    // The input predicate is a not equal predicate, and the trail predicate is
                    // an upper bound predicate. This is only possible when the upper bound was
                    // pushed below the not equals value. Otherwise the hole would have been
                    // explicitly placed on the trail and we would have found it earlier.
                    pumpkin_assert_simple!(not_equal_constant > trail_upper_bound);

                    // The bound was set past the not equals, so we can safely returns the trail
                    // reason. todo: can do lifting here.
                    reason_store.helper.push(trail_entry.predicate);
                }
                (
                    Predicate::UpperBound {
                        domain_id: _,
                        upper_bound: _,
                    },
                    Predicate::Equal {
                        domain_id,
                        equality_constant,
                    },
                ) => {
                    // The input predicate is an equality predicate, and the trail predicate
                    // is an upper bound predicate. This means that the time of posting the
                    // trail predicate is when the input predicate became true.

                    // Note that the input equality constant does _not_ necessarily equal
                    // the trail upper bound. This would be the
                    // case when the the trail upper bound is greater than the input equality
                    // constant, but due to holes in the domain, the upper bound got lowered
                    // to just the value of the equality constant.
                    // For example, x = {1, 2, 3, 8, 15}, setting [x <= 12] would lower the
                    // upper bound to x <= 8.

                    // Note that it could be that one of the two predicates are decision
                    // predicates, so we need to use the substitute functions.

                    let predicate_lb = Predicate::LowerBound {
                        domain_id,
                        lower_bound: equality_constant,
                    };
                    let predicate_ub = Predicate::UpperBound {
                        domain_id,
                        upper_bound: equality_constant,
                    };
                    reason_store.helper.push(predicate_lb);
                    reason_store.helper.push(predicate_ub);
                }
                (
                    Predicate::NotEqual {
                        domain_id: _,
                        not_equal_constant,
                    },
                    Predicate::LowerBound {
                        domain_id,
                        lower_bound: input_lower_bound,
                    },
                ) => {
                    // The trail predicate is not equals, but the input predicate is a lower
                    // bound predicate. This means that creating the hole in the domain resulted
                    // in raising the lower bound.

                    // I think this holds. The not_equals_constant cannot be greater, since that
                    // would not impact the lower bound. It can also not be the same, since
                    // creating a hole cannot result in the lower bound being raised to the
                    // hole, there must be some other reason for that to happen, which we would
                    // find earlier.
                    pumpkin_assert_simple!(input_lower_bound > not_equal_constant);

                    // The reason for the input predicate [x >= a] is computed recursively as
                    // the reason for [x >= a - 1] & [x != a - 1].
                    let new_lb_predicate = Predicate::LowerBound {
                        domain_id,
                        lower_bound: input_lower_bound - 1,
                    };
                    let new_not_equals_predicate = Predicate::NotEqual {
                        domain_id,
                        not_equal_constant: input_lower_bound - 1,
                    };

                    reason_store.helper.push(new_lb_predicate);
                    reason_store.helper.push(new_not_equals_predicate);
                }
                (
                    Predicate::NotEqual {
                        domain_id: _,
                        not_equal_constant,
                    },
                    Predicate::UpperBound {
                        domain_id,
                        upper_bound: input_upper_bound,
                    },
                ) => {
                    // The trail predicate is not equals, but the input predicate is an upper
                    // bound predicate. This means that creating the hole in the domain resulted
                    // in lower the upper bound.

                    // I think this holds. The not_equals_constant cannot be smaller, since that
                    // would not impact the upper bound. It can also not be the same, since
                    // creating a hole cannot result in the upper bound being lower to the
                    // hole, there must be some other reason for that to happen, which we would
                    // find earlier.
                    pumpkin_assert_simple!(input_upper_bound < not_equal_constant);

                    // The reason for the input predicate [x <= a] is computed recursively as
                    // the reason for [x <= a + 1] & [x != a + 1].
                    let new_ub_predicate = Predicate::UpperBound {
                        domain_id,
                        upper_bound: input_upper_bound + 1,
                    };
                    let new_not_equals_predicate = Predicate::NotEqual {
                        domain_id,
                        not_equal_constant: input_upper_bound + 1,
                    };

                    reason_store.helper.push(new_ub_predicate);
                    reason_store.helper.push(new_not_equals_predicate);
                }
                (
                    Predicate::NotEqual {
                        domain_id: _,
                        not_equal_constant: _,
                    },
                    Predicate::Equal {
                        domain_id,
                        equality_constant,
                    },
                ) => {
                    // The trail predicate is not equals, but the input predicate is
                    // equals. The only time this could is when the not equals forces the
                    // lower/upper bounds to meet. So we simply look for the reasons for those
                    // bounds recursively.

                    // Note that it could be that one of the two predicates are decision
                    // predicates, so we need to use the substitute functions.

                    let predicate_lb = Predicate::LowerBound {
                        domain_id,
                        lower_bound: equality_constant,
                    };
                    let predicate_ub = Predicate::UpperBound {
                        domain_id,
                        upper_bound: equality_constant,
                    };

                    reason_store.helper.push(predicate_lb);
                    reason_store.helper.push(predicate_ub);
                }
                _ => unreachable!(
                    "Unreachable combination of {} and {}",
                    trail_entry.predicate, predicate
                ),
            };
            reason_store.helper.as_slice()
        }
    }
}<|MERGE_RESOLUTION|>--- conflicted
+++ resolved
@@ -5,7 +5,6 @@
 use super::minimisers::SemanticMinimiser;
 use crate::basic_types::HashMap;
 use crate::basic_types::StoredConflictInfo;
-use crate::basic_types::Trail;
 use crate::branching::Brancher;
 use crate::engine::constraint_satisfaction_solver::CSPSolverState;
 use crate::engine::predicates::predicate::Predicate;
@@ -20,11 +19,7 @@
 use crate::engine::DomainFaithfulness;
 use crate::engine::IntDomainEvent;
 use crate::engine::PropagatorQueue;
-<<<<<<< HEAD
-use crate::engine::StateChange;
-=======
 use crate::engine::StatefulAssignments;
->>>>>>> 8cb6164c
 use crate::engine::WatchListCP;
 use crate::predicate;
 use crate::proof::ProofLog;
@@ -55,13 +50,8 @@
 
     pub(crate) is_completing_proof: bool,
     pub(crate) unit_nogood_step_ids: &'a HashMap<Predicate, StepId>,
-<<<<<<< HEAD
-    pub(crate) stateful_trail: &'a mut Trail<StateChange>,
-    pub(crate) domain_faithfulness: &'a mut DomainFaithfulness,
-=======
     pub(crate) domain_faithfulness: &'a mut DomainFaithfulness,
     pub(crate) stateful_assignments: &'a mut StatefulAssignments,
->>>>>>> 8cb6164c
 }
 
 impl Debug for ConflictAnalysisContext<'_> {
@@ -96,13 +86,8 @@
             self.backtrack_event_drain,
             backtrack_level,
             self.brancher,
-<<<<<<< HEAD
-            self.stateful_trail,
-            self.domain_faithfulness,
-=======
             self.domain_faithfulness,
             self.stateful_assignments,
->>>>>>> 8cb6164c
         )
     }
 
