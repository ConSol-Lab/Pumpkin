use std::fmt::Debug;

use drcp_format::steps::StepId;

use super::minimisers::SemanticMinimiser;
use crate::basic_types::HashMap;
use crate::basic_types::StoredConflictInfo;
use crate::branching::Brancher;
use crate::engine::constraint_satisfaction_solver::CSPSolverState;
use crate::engine::predicates::predicate::Predicate;
use crate::engine::propagation::store::PropagatorStore;
<<<<<<< HEAD
=======
use crate::engine::propagation::CurrentNogood;
use crate::engine::propagation::ExplanationContext;
>>>>>>> 67c22417
use crate::engine::reason::ReasonRef;
use crate::engine::reason::ReasonStore;
use crate::engine::solver_statistics::SolverStatistics;
use crate::engine::Assignments;
use crate::engine::ConstraintSatisfactionSolver;
use crate::engine::IntDomainEvent;
use crate::engine::PropagatorQueue;
use crate::engine::WatchListCP;
use crate::predicate;
use crate::proof::ProofLog;
<<<<<<< HEAD
use crate::pumpkin_assert_extreme;
=======
>>>>>>> 67c22417
use crate::pumpkin_assert_simple;
use crate::variables::DomainId;

/// Used during conflict analysis to provide the necessary information.
///
/// All fields are made public for the time being for simplicity. In the future that may change.
pub(crate) struct ConflictAnalysisContext<'a> {
    pub(crate) assignments: &'a mut Assignments,
    pub(crate) solver_state: &'a mut CSPSolverState,
    pub(crate) reason_store: &'a mut ReasonStore,
    pub(crate) brancher: &'a mut dyn Brancher,
    pub(crate) propagators: &'a mut PropagatorStore,
    pub(crate) semantic_minimiser: &'a mut SemanticMinimiser,

    pub(crate) last_notified_cp_trail_index: &'a mut usize,
    pub(crate) watch_list_cp: &'a mut WatchListCP,
    pub(crate) propagator_queue: &'a mut PropagatorQueue,
    pub(crate) event_drain: &'a mut Vec<(IntDomainEvent, DomainId)>,

    pub(crate) backtrack_event_drain: &'a mut Vec<(IntDomainEvent, DomainId)>,
    pub(crate) counters: &'a mut SolverStatistics,

    pub(crate) proof_log: &'a mut ProofLog,
    pub(crate) should_minimise: bool,

    pub(crate) is_completing_proof: bool,
    pub(crate) unit_nogood_step_ids: &'a HashMap<Predicate, StepId>,
}

impl Debug for ConflictAnalysisContext<'_> {
    fn fmt(&self, f: &mut std::fmt::Formatter<'_>) -> std::fmt::Result {
        f.debug_struct(std::any::type_name::<Self>()).finish()
    }
}

impl<'a> ConflictAnalysisContext<'a> {
    /// Returns the last decision which was made by the solver.
    pub(crate) fn find_last_decision(&mut self) -> Option<Predicate> {
        self.assignments.find_last_decision()
    }

    /// Posts the predicate with reason an empty reason.
    pub(crate) fn enqueue_propagated_predicate(&mut self, predicate: Predicate) {
        self.assignments
            .post_predicate(predicate, Some(ReasonRef(0)))
            .expect("Expected enqueued predicate to not lead to conflict directly")
    }

    /// Backtracks the solver to the provided backtrack level.
    pub(crate) fn backtrack(&mut self, backtrack_level: usize) {
        ConstraintSatisfactionSolver::backtrack(
            self.assignments,
            self.last_notified_cp_trail_index,
            self.reason_store,
            self.propagator_queue,
            self.watch_list_cp,
            self.propagators,
            self.event_drain,
            self.backtrack_event_drain,
            backtrack_level,
            self.brancher,
        )
    }

    /// Returns a nogood which led to the conflict; if `is_completing_proof` is set to true, then
    /// it will also return predicates from the root decision level.
<<<<<<< HEAD
    pub(crate) fn get_conflict_nogood(&mut self) -> Vec<Predicate> {
=======
    pub(crate) fn get_conflict_nogood(&mut self, is_completing_proof: bool) -> Vec<Predicate> {
>>>>>>> 67c22417
        match self.solver_state.get_conflict_info() {
            StoredConflictInfo::Propagator {
                conflict_nogood,
                propagator_id,
            } => {
                let _ = self.proof_log.log_inference(
                    self.propagators.get_tag(propagator_id),
                    conflict_nogood.iter().copied(),
                    None,
                );
                conflict_nogood
                    .iter()
                    .filter(|p| {
                        // filter out root predicates
                        self.assignments
                            .get_decision_level_for_predicate(p)
<<<<<<< HEAD
                            .is_some_and(|dl| dl > 0 || self.is_completing_proof)
=======
                            .is_some_and(|dl| dl > 0 || is_completing_proof)
>>>>>>> 67c22417
                    })
                    .copied()
                    .collect()
            }
            StoredConflictInfo::EmptyDomain { conflict_nogood } => {
                conflict_nogood
                    .iter()
                    .filter(|p| {
                        // filter out root predicates
                        self.assignments
                            .get_decision_level_for_predicate(p)
<<<<<<< HEAD
                            .is_some_and(|dl| dl > 0 || self.is_completing_proof)
=======
                            .is_some_and(|dl| dl > 0 || is_completing_proof)
>>>>>>> 67c22417
                    })
                    .copied()
                    .collect()
            }
            StoredConflictInfo::RootLevelConflict(_) => {
                unreachable!("Should never attempt to learn a nogood from a root level conflict")
            }
        }
    }

    /// Returns the reason for a propagation; if it is implied then the reason will be the decision
    /// which implied the predicate.
    pub(crate) fn get_propagation_reason(
        predicate: Predicate,
        assignments: &Assignments,
<<<<<<< HEAD
=======
        current_nogood: CurrentNogood<'_>,
>>>>>>> 67c22417
        reason_store: &'a mut ReasonStore,
        propagators: &'a mut PropagatorStore,
        proof_log: &'a mut ProofLog,
        unit_nogood_step_ids: &HashMap<Predicate, StepId>,
    ) -> &'a [Predicate] {
        // TODO: this function could be put into the reason store

        // Note that this function can only be called with propagations, and never decision
        // predicates. Furthermore only predicate from the current decision level will be
        // considered. This is due to how the 1uip conflict analysis works: it scans the
        // predicates in reverse order of assignment, and stops as soon as there is only one
        // predicate from the current decision level in the learned nogood.

        // This means that the procedure would never ask for the reason of the decision predicate
        // from the current decision level, because that would mean that all other predicates from
        // the current decision level have been removed from the nogood, and the decision
        // predicate is the only one left, but in that case, the 1uip would terminate since
        // there would be only one predicate from the current decision level. For this
        // reason, it is safe to assume that in the following, that any input predicate is
        // indeed a propagated predicate.
        reason_store.helper.clear();
        if assignments.is_initial_bound(predicate) {
            return reason_store.helper.as_slice();
        }

        let trail_position = assignments
            .get_trail_position(&predicate)
            .expect("The predicate must be true during conflict analysis.");

        let trail_entry = assignments.get_trail_entry(trail_position);

        // We distinguish between three cases:
        // 1) The predicate is explicitly present on the trail.
<<<<<<< HEAD
        let reason = if trail_entry.predicate == predicate {
=======
        if trail_entry.predicate == predicate {
>>>>>>> 67c22417
            let reason_ref = trail_entry
                .reason
                .expect("Cannot be a null reason for propagation.");

            let propagator_id = reason_store.get_propagator(reason_ref);
            let constraint_tag = propagators.get_tag(propagator_id);
<<<<<<< HEAD
            let reason = reason_store
                .get_or_compute(reason_ref, assignments, propagators)
                .expect("reason reference should not be stale");
            if propagator_id == ConstraintSatisfactionSolver::get_nogood_propagator_id()
                && reason.is_empty()
            {
                // This means that a unit nogood was propagated, we indicate that this nogood step
                // was used
                //
                // It could be that the predicate is implied by another unit nogood

                let step_id = unit_nogood_step_ids
                    .get(&predicate)
                    .or_else(|| {
                        // It could be the case that we attempt to get the reason for the predicate
                        // [x >= v] but that the corresponding unit nogood idea is the one for the
                        // predicate [x == v]
                        let domain_id = predicate.get_domain();
                        let right_hand_side = predicate.get_right_hand_side();

=======

            let explanation_context = ExplanationContext::new(assignments, current_nogood);

            let reason = reason_store
                .get_or_compute(reason_ref, explanation_context, propagators)
                .expect("reason reference should not be stale");
            if propagator_id == ConstraintSatisfactionSolver::get_nogood_propagator_id()
                && reason.is_empty()
            {
                // This means that a unit nogood was propagated, we indicate that this nogood step
                // was used
                //
                // It could be that the predicate is implied by another unit nogood

                let step_id = unit_nogood_step_ids
                    .get(&predicate)
                    .or_else(|| {
                        // It could be the case that we attempt to get the reason for the predicate
                        // [x >= v] but that the corresponding unit nogood idea is the one for the
                        // predicate [x == v]
                        let domain_id = predicate.get_domain();
                        let right_hand_side = predicate.get_right_hand_side();

>>>>>>> 67c22417
                        unit_nogood_step_ids.get(&predicate!(domain_id == right_hand_side))
                    })
                    .expect("Expected to be able to retrieve step id for unit nogood");
                proof_log.add_propagation(*step_id);
            } else {
                // Otherwise we log the inference which was used to derive the nogood
                let _ = proof_log.log_inference(
                    constraint_tag,
                    reason.iter().copied(),
                    Some(predicate),
                );
            }
            reason
        // The predicate is implicitly due as a result of a decision.
        }
        // 2) The predicate is true due to a propagation, and not explicitly on the trail.
        // It is necessary to further analyse what was the reason for setting the predicate true.
        else {
            // The reason for propagation depends on:
            // 1) The predicate on the trail at the moment the input predicate became true, and
            // 2) The input predicate.
            match (trail_entry.predicate, predicate) {
                (
                    Predicate::LowerBound {
                        domain_id: _,
                        lower_bound: trail_lower_bound,
                    },
                    Predicate::LowerBound {
                        domain_id,
                        lower_bound: input_lower_bound,
                    },
                ) => {
                    // Both the input predicate and the trail predicate are lower bound
                    // literals. Two cases to consider:
                    // 1) The trail predicate has a greater right-hand side, meaning
                    //  the reason for the input predicate is true is because a stronger
                    //  right-hand side predicate was posted. We can reuse the same
                    //  reason as for the trail bound.
                    //  todo: could consider lifting here, since the trail bound
                    //  might be too strong.
                    if trail_lower_bound > input_lower_bound {
                        reason_store.helper.push(trail_entry.predicate);
                    }
                    // Otherwise, the input bound is strictly greater than the trailed
                    // bound. This means the reason is due to holes in the domain.
                    else {
                        // Note that the bounds cannot be equal.
                        // If the bound were equal, the predicate would be explicitly on the
                        // trail, so we would have detected this case earlier.
                        pumpkin_assert_simple!(trail_lower_bound < input_lower_bound);
<<<<<<< HEAD

                        // The reason for the propagation of the input predicate [x >= a] is
                        // because [x >= a-1] & [x != a]. Conflict analysis will then
                        // recursively decompose these further.

                        // Note that we do not need to worry about decreasing the lower
                        // bounds so much so that it reaches its root lower bound, for which
                        // there is no reason since it is given as input to the problem.
                        // We cannot reach the original lower bound since in the 1uip, we
                        // only look for reasons for predicates from the current decision
                        // level, and we never look for reasons at the root level.

=======

                        // The reason for the propagation of the input predicate [x >= a] is
                        // because [x >= a-1] & [x != a]. Conflict analysis will then
                        // recursively decompose these further.

                        // Note that we do not need to worry about decreasing the lower
                        // bounds so much so that it reaches its root lower bound, for which
                        // there is no reason since it is given as input to the problem.
                        // We cannot reach the original lower bound since in the 1uip, we
                        // only look for reasons for predicates from the current decision
                        // level, and we never look for reasons at the root level.

>>>>>>> 67c22417
                        let one_less_bound_predicate = Predicate::LowerBound {
                            domain_id,
                            lower_bound: input_lower_bound - 1,
                        };

                        let not_equals_predicate = Predicate::NotEqual {
                            domain_id,
                            not_equal_constant: input_lower_bound - 1,
                        };
                        reason_store.helper.push(one_less_bound_predicate);
                        reason_store.helper.push(not_equals_predicate);
                    }
                }
                (
                    Predicate::LowerBound {
                        domain_id: _,
                        lower_bound: trail_lower_bound,
                    },
                    Predicate::NotEqual {
                        domain_id: _,
                        not_equal_constant,
                    },
                ) => {
                    // The trail entry is a lower bound literal,
                    // and the input predicate is a not equals.
                    // Only one case to consider:
                    // The trail lower bound is greater than the not_equals_constant,
                    // so it safe to take the reason from the trail.
                    // todo: lifting could be used here
                    pumpkin_assert_simple!(trail_lower_bound > not_equal_constant);
                    reason_store.helper.push(trail_entry.predicate);
                }
                (
                    Predicate::LowerBound {
                        domain_id: _,
                        lower_bound: _,
                    },
                    Predicate::Equal {
                        domain_id,
                        equality_constant,
                    },
                ) => {
                    // The input predicate is an equality predicate, and the trail predicate
                    // is a lower bound predicate. This means that the time of posting the
                    // trail predicate is when the input predicate became true.

                    // Note that the input equality constant does _not_ necessarily equal
                    // the trail lower bound. This would be the
                    // case when the the trail lower bound is lower than the input equality
                    // constant, but due to holes in the domain, the lower bound got raised
                    // to just the value of the equality constant.
                    // For example, {1, 2, 3, 10}, then posting [x >= 5] will raise the
                    // lower bound to x >= 10.

                    let predicate_lb = Predicate::LowerBound {
                        domain_id,
                        lower_bound: equality_constant,
                    };
                    let predicate_ub = Predicate::UpperBound {
                        domain_id,
                        upper_bound: equality_constant,
                    };
                    reason_store.helper.push(predicate_lb);
                    reason_store.helper.push(predicate_ub);
                }
                (
                    Predicate::UpperBound {
                        domain_id: _,
                        upper_bound: trail_upper_bound,
                    },
                    Predicate::UpperBound {
                        domain_id,
                        upper_bound: input_upper_bound,
                    },
                ) => {
                    // Both the input and trail predicates are upper bound predicates.
                    // There are two scenarios to consider:
                    // 1) The input upper bound is greater than the trail upper bound, meaning that
                    //    the reason for the input predicate is the propagation of a stronger upper
                    //    bound. We can safely use the reason for of the trail predicate as the
                    //    reason for the input predicate.
                    // todo: lifting could be applied here.
                    if trail_upper_bound < input_upper_bound {
                        reason_store.helper.push(trail_entry.predicate);
                    } else {
                        // I think it cannot be that the bounds are equal, since otherwise we
                        // would have found the predicate explicitly on the trail.
                        pumpkin_assert_simple!(trail_upper_bound > input_upper_bound);

                        // The input upper bound is greater than the trail predicate, meaning
                        // that holes in the domain also played a rule in lowering the upper
                        // bound.

                        // The reason of the input predicate [x <= a] is computed recursively as
                        // the reason for [x <= a + 1] & [x != a + 1].

                        let new_ub_predicate = Predicate::UpperBound {
                            domain_id,
                            upper_bound: input_upper_bound + 1,
                        };
                        let not_equal_predicate = Predicate::NotEqual {
                            domain_id,
                            not_equal_constant: input_upper_bound + 1,
                        };
                        reason_store.helper.push(new_ub_predicate);
                        reason_store.helper.push(not_equal_predicate);
                    }
                }
                (
                    Predicate::UpperBound {
                        domain_id: _,
                        upper_bound: trail_upper_bound,
                    },
                    Predicate::NotEqual {
                        domain_id: _,
                        not_equal_constant,
                    },
                ) => {
                    // The input predicate is a not equal predicate, and the trail predicate is
                    // an upper bound predicate. This is only possible when the upper bound was
                    // pushed below the not equals value. Otherwise the hole would have been
                    // explicitly placed on the trail and we would have found it earlier.
                    pumpkin_assert_simple!(not_equal_constant > trail_upper_bound);

                    // The bound was set past the not equals, so we can safely returns the trail
                    // reason. todo: can do lifting here.
                    reason_store.helper.push(trail_entry.predicate);
                }
                (
                    Predicate::UpperBound {
                        domain_id: _,
                        upper_bound: _,
                    },
                    Predicate::Equal {
                        domain_id,
                        equality_constant,
                    },
                ) => {
                    // The input predicate is an equality predicate, and the trail predicate
                    // is an upper bound predicate. This means that the time of posting the
                    // trail predicate is when the input predicate became true.

                    // Note that the input equality constant does _not_ necessarily equal
                    // the trail upper bound. This would be the
                    // case when the the trail upper bound is greater than the input equality
                    // constant, but due to holes in the domain, the upper bound got lowered
                    // to just the value of the equality constant.
                    // For example, x = {1, 2, 3, 8, 15}, setting [x <= 12] would lower the
                    // upper bound to x <= 8.

                    // Note that it could be that one of the two predicates are decision
                    // predicates, so we need to use the substitute functions.

                    let predicate_lb = Predicate::LowerBound {
                        domain_id,
                        lower_bound: equality_constant,
                    };
                    let predicate_ub = Predicate::UpperBound {
                        domain_id,
                        upper_bound: equality_constant,
                    };
                    reason_store.helper.push(predicate_lb);
                    reason_store.helper.push(predicate_ub);
                }
                (
                    Predicate::NotEqual {
                        domain_id: _,
                        not_equal_constant,
                    },
                    Predicate::LowerBound {
                        domain_id,
                        lower_bound: input_lower_bound,
                    },
                ) => {
                    // The trail predicate is not equals, but the input predicate is a lower
                    // bound predicate. This means that creating the hole in the domain resulted
                    // in raising the lower bound.

                    // I think this holds. The not_equals_constant cannot be greater, since that
                    // would not impact the lower bound. It can also not be the same, since
                    // creating a hole cannot result in the lower bound being raised to the
                    // hole, there must be some other reason for that to happen, which we would
                    // find earlier.
                    pumpkin_assert_simple!(input_lower_bound > not_equal_constant);

                    // The reason for the input predicate [x >= a] is computed recursively as
                    // the reason for [x >= a - 1] & [x != a - 1].
                    let new_lb_predicate = Predicate::LowerBound {
                        domain_id,
                        lower_bound: input_lower_bound - 1,
                    };
                    let new_not_equals_predicate = Predicate::NotEqual {
                        domain_id,
                        not_equal_constant: input_lower_bound - 1,
                    };

                    reason_store.helper.push(new_lb_predicate);
                    reason_store.helper.push(new_not_equals_predicate);
                }
                (
                    Predicate::NotEqual {
                        domain_id: _,
                        not_equal_constant,
                    },
                    Predicate::UpperBound {
                        domain_id,
                        upper_bound: input_upper_bound,
                    },
                ) => {
                    // The trail predicate is not equals, but the input predicate is an upper
                    // bound predicate. This means that creating the hole in the domain resulted
                    // in lower the upper bound.

                    // I think this holds. The not_equals_constant cannot be smaller, since that
                    // would not impact the upper bound. It can also not be the same, since
                    // creating a hole cannot result in the upper bound being lower to the
                    // hole, there must be some other reason for that to happen, which we would
                    // find earlier.
                    pumpkin_assert_simple!(input_upper_bound < not_equal_constant);

                    // The reason for the input predicate [x <= a] is computed recursively as
                    // the reason for [x <= a + 1] & [x != a + 1].
                    let new_ub_predicate = Predicate::UpperBound {
                        domain_id,
                        upper_bound: input_upper_bound + 1,
                    };
                    let new_not_equals_predicate = Predicate::NotEqual {
                        domain_id,
                        not_equal_constant: input_upper_bound + 1,
                    };

                    reason_store.helper.push(new_ub_predicate);
                    reason_store.helper.push(new_not_equals_predicate);
                }
                (
                    Predicate::NotEqual {
                        domain_id: _,
                        not_equal_constant: _,
                    },
                    Predicate::Equal {
                        domain_id,
                        equality_constant,
                    },
                ) => {
                    // The trail predicate is not equals, but the input predicate is
                    // equals. The only time this could is when the not equals forces the
                    // lower/upper bounds to meet. So we simply look for the reasons for those
                    // bounds recursively.

                    // Note that it could be that one of the two predicates are decision
                    // predicates, so we need to use the substitute functions.

                    let predicate_lb = Predicate::LowerBound {
                        domain_id,
                        lower_bound: equality_constant,
                    };
                    let predicate_ub = Predicate::UpperBound {
                        domain_id,
                        upper_bound: equality_constant,
                    };

                    reason_store.helper.push(predicate_lb);
                    reason_store.helper.push(predicate_ub);
                }
                _ => unreachable!(
                    "Unreachable combination of {} and {}",
                    trail_entry.predicate, predicate
                ),
            };
            reason_store.helper.as_slice()
<<<<<<< HEAD
        };

        pumpkin_assert_extreme!(reason
            .iter()
            .all(|predicate| { assignments.is_predicate_satisfied(*predicate) }));

        reason
=======
        }
>>>>>>> 67c22417
    }
}<|MERGE_RESOLUTION|>--- conflicted
+++ resolved
@@ -9,11 +9,8 @@
 use crate::engine::constraint_satisfaction_solver::CSPSolverState;
 use crate::engine::predicates::predicate::Predicate;
 use crate::engine::propagation::store::PropagatorStore;
-<<<<<<< HEAD
-=======
 use crate::engine::propagation::CurrentNogood;
 use crate::engine::propagation::ExplanationContext;
->>>>>>> 67c22417
 use crate::engine::reason::ReasonRef;
 use crate::engine::reason::ReasonStore;
 use crate::engine::solver_statistics::SolverStatistics;
@@ -24,10 +21,6 @@
 use crate::engine::WatchListCP;
 use crate::predicate;
 use crate::proof::ProofLog;
-<<<<<<< HEAD
-use crate::pumpkin_assert_extreme;
-=======
->>>>>>> 67c22417
 use crate::pumpkin_assert_simple;
 use crate::variables::DomainId;
 
@@ -94,11 +87,7 @@
 
     /// Returns a nogood which led to the conflict; if `is_completing_proof` is set to true, then
     /// it will also return predicates from the root decision level.
-<<<<<<< HEAD
-    pub(crate) fn get_conflict_nogood(&mut self) -> Vec<Predicate> {
-=======
     pub(crate) fn get_conflict_nogood(&mut self, is_completing_proof: bool) -> Vec<Predicate> {
->>>>>>> 67c22417
         match self.solver_state.get_conflict_info() {
             StoredConflictInfo::Propagator {
                 conflict_nogood,
@@ -115,11 +104,7 @@
                         // filter out root predicates
                         self.assignments
                             .get_decision_level_for_predicate(p)
-<<<<<<< HEAD
-                            .is_some_and(|dl| dl > 0 || self.is_completing_proof)
-=======
                             .is_some_and(|dl| dl > 0 || is_completing_proof)
->>>>>>> 67c22417
                     })
                     .copied()
                     .collect()
@@ -131,11 +116,7 @@
                         // filter out root predicates
                         self.assignments
                             .get_decision_level_for_predicate(p)
-<<<<<<< HEAD
-                            .is_some_and(|dl| dl > 0 || self.is_completing_proof)
-=======
                             .is_some_and(|dl| dl > 0 || is_completing_proof)
->>>>>>> 67c22417
                     })
                     .copied()
                     .collect()
@@ -151,10 +132,7 @@
     pub(crate) fn get_propagation_reason(
         predicate: Predicate,
         assignments: &Assignments,
-<<<<<<< HEAD
-=======
         current_nogood: CurrentNogood<'_>,
->>>>>>> 67c22417
         reason_store: &'a mut ReasonStore,
         propagators: &'a mut PropagatorStore,
         proof_log: &'a mut ProofLog,
@@ -188,39 +166,13 @@
 
         // We distinguish between three cases:
         // 1) The predicate is explicitly present on the trail.
-<<<<<<< HEAD
-        let reason = if trail_entry.predicate == predicate {
-=======
         if trail_entry.predicate == predicate {
->>>>>>> 67c22417
             let reason_ref = trail_entry
                 .reason
                 .expect("Cannot be a null reason for propagation.");
 
             let propagator_id = reason_store.get_propagator(reason_ref);
             let constraint_tag = propagators.get_tag(propagator_id);
-<<<<<<< HEAD
-            let reason = reason_store
-                .get_or_compute(reason_ref, assignments, propagators)
-                .expect("reason reference should not be stale");
-            if propagator_id == ConstraintSatisfactionSolver::get_nogood_propagator_id()
-                && reason.is_empty()
-            {
-                // This means that a unit nogood was propagated, we indicate that this nogood step
-                // was used
-                //
-                // It could be that the predicate is implied by another unit nogood
-
-                let step_id = unit_nogood_step_ids
-                    .get(&predicate)
-                    .or_else(|| {
-                        // It could be the case that we attempt to get the reason for the predicate
-                        // [x >= v] but that the corresponding unit nogood idea is the one for the
-                        // predicate [x == v]
-                        let domain_id = predicate.get_domain();
-                        let right_hand_side = predicate.get_right_hand_side();
-
-=======
 
             let explanation_context = ExplanationContext::new(assignments, current_nogood);
 
@@ -244,7 +196,6 @@
                         let domain_id = predicate.get_domain();
                         let right_hand_side = predicate.get_right_hand_side();
 
->>>>>>> 67c22417
                         unit_nogood_step_ids.get(&predicate!(domain_id == right_hand_side))
                     })
                     .expect("Expected to be able to retrieve step id for unit nogood");
@@ -295,7 +246,6 @@
                         // If the bound were equal, the predicate would be explicitly on the
                         // trail, so we would have detected this case earlier.
                         pumpkin_assert_simple!(trail_lower_bound < input_lower_bound);
-<<<<<<< HEAD
 
                         // The reason for the propagation of the input predicate [x >= a] is
                         // because [x >= a-1] & [x != a]. Conflict analysis will then
@@ -308,20 +258,6 @@
                         // only look for reasons for predicates from the current decision
                         // level, and we never look for reasons at the root level.
 
-=======
-
-                        // The reason for the propagation of the input predicate [x >= a] is
-                        // because [x >= a-1] & [x != a]. Conflict analysis will then
-                        // recursively decompose these further.
-
-                        // Note that we do not need to worry about decreasing the lower
-                        // bounds so much so that it reaches its root lower bound, for which
-                        // there is no reason since it is given as input to the problem.
-                        // We cannot reach the original lower bound since in the 1uip, we
-                        // only look for reasons for predicates from the current decision
-                        // level, and we never look for reasons at the root level.
-
->>>>>>> 67c22417
                         let one_less_bound_predicate = Predicate::LowerBound {
                             domain_id,
                             lower_bound: input_lower_bound - 1,
@@ -592,16 +528,6 @@
                 ),
             };
             reason_store.helper.as_slice()
-<<<<<<< HEAD
-        };
-
-        pumpkin_assert_extreme!(reason
-            .iter()
-            .all(|predicate| { assignments.is_predicate_satisfied(*predicate) }));
-
-        reason
-=======
         }
->>>>>>> 67c22417
     }
 }