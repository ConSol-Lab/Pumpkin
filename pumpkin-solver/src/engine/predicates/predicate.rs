use crate::engine::variables::DomainId;

/// Representation of a domain operation.
///
/// It can either be in the form of atomic constraints over
/// [`DomainId`]s (in the form of [`Predicate::LowerBound`],
/// [`Predicate::UpperBound`], [`Predicate::NotEqual`] or [`Predicate::Equal`])
#[derive(Clone, PartialEq, Eq, Copy, Hash)]
pub enum Predicate {
    LowerBound {
        domain_id: DomainId,
        lower_bound: i32,
    },
    UpperBound {
        domain_id: DomainId,
        upper_bound: i32,
    },
    NotEqual {
        domain_id: DomainId,
        not_equal_constant: i32,
    },
    Equal {
        domain_id: DomainId,
        equality_constant: i32,
    },
}

impl Predicate {
    pub(crate) fn is_mutually_exclusive_with(self, other: Predicate) -> bool {
        match (self, other) {
            (Predicate::LowerBound { .. }, Predicate::LowerBound { .. })
            | (Predicate::LowerBound { .. }, Predicate::NotEqual { .. })
            | (Predicate::UpperBound { .. }, Predicate::UpperBound { .. })
            | (Predicate::UpperBound { .. }, Predicate::NotEqual { .. })
            | (Predicate::NotEqual { .. }, Predicate::LowerBound { .. })
            | (Predicate::NotEqual { .. }, Predicate::UpperBound { .. })
            | (Predicate::NotEqual { .. }, Predicate::NotEqual { .. }) => false,
            (
                Predicate::LowerBound {
                    domain_id,
                    lower_bound,
                },
                Predicate::UpperBound {
                    domain_id: domain_id_other,
                    upper_bound,
                },
            )
            | (
                Predicate::UpperBound {
                    domain_id: domain_id_other,
                    upper_bound,
                },
                Predicate::LowerBound {
                    domain_id,
                    lower_bound,
                },
            ) => domain_id == domain_id_other && lower_bound > upper_bound,
            (
                Predicate::LowerBound {
                    domain_id,
                    lower_bound,
                },
                Predicate::Equal {
                    domain_id: domain_id_other,
                    equality_constant,
                },
            )
            | (
                Predicate::Equal {
                    domain_id: domain_id_other,
                    equality_constant,
                },
                Predicate::LowerBound {
                    domain_id,
                    lower_bound,
                },
            ) => domain_id == domain_id_other && lower_bound > equality_constant,
            (
                Predicate::UpperBound {
                    domain_id,
                    upper_bound,
                },
                Predicate::Equal {
                    domain_id: domain_id_other,
                    equality_constant,
                },
            )
            | (
                Predicate::Equal {
                    domain_id: domain_id_other,
                    equality_constant,
                },
                Predicate::UpperBound {
                    domain_id,
                    upper_bound,
                },
            ) => domain_id == domain_id_other && upper_bound < equality_constant,
            (
                Predicate::NotEqual {
                    domain_id,
                    not_equal_constant,
                },
                Predicate::Equal {
                    domain_id: domain_id_other,
                    equality_constant,
                },
            )
            | (
                Predicate::Equal {
                    domain_id: domain_id_other,
                    equality_constant,
                },
                Predicate::NotEqual {
                    domain_id,
                    not_equal_constant,
                },
            ) => domain_id == domain_id_other && equality_constant == not_equal_constant,
            (
                Predicate::Equal {
                    domain_id,
                    equality_constant,
                },
                Predicate::Equal {
                    domain_id: domain_id_other,
                    equality_constant: equality_constant_other,
                },
            ) => domain_id == domain_id_other && equality_constant != equality_constant_other,
        }
    }
    pub fn is_equality_predicate(&self) -> bool {
        matches!(
            *self,
            Predicate::Equal {
                domain_id: _,
                equality_constant: _
            }
        )
    }

    pub fn is_lower_bound_predicate(&self) -> bool {
        matches!(
            *self,
            Predicate::LowerBound {
                domain_id: _,
                lower_bound: _
            }
        )
    }

    pub fn is_upper_bound_predicate(&self) -> bool {
        matches!(
            *self,
            Predicate::UpperBound {
                domain_id: _,
                upper_bound: _
            }
        )
    }

    pub fn is_not_equal_predicate(&self) -> bool {
        matches!(
            *self,
            Predicate::NotEqual {
                domain_id: _,
                not_equal_constant: _
            }
        )
    }

    /// Returns the [`DomainId`] of the [`Predicate`]
    pub fn get_domain(&self) -> DomainId {
        match *self {
            Predicate::LowerBound {
                domain_id,
                lower_bound: _,
            } => domain_id,
            Predicate::UpperBound {
                domain_id,
                upper_bound: _,
            } => domain_id,
            Predicate::NotEqual {
                domain_id,
                not_equal_constant: _,
            } => domain_id,
            Predicate::Equal {
                domain_id,
                equality_constant: _,
            } => domain_id,
        }
    }

    pub fn get_right_hand_side(&self) -> i32 {
        match self {
            Predicate::LowerBound {
                domain_id: _,
                lower_bound,
            } => *lower_bound,
            Predicate::UpperBound {
                domain_id: _,
                upper_bound,
            } => *upper_bound,
            Predicate::NotEqual {
                domain_id: _,
                not_equal_constant,
            } => *not_equal_constant,
            Predicate::Equal {
                domain_id: _,
                equality_constant,
            } => *equality_constant,
        }
    }

    pub fn trivially_true() -> Predicate {
        // By convention, there is a dummy 0-1 variable set to one at root.
        // We use it to denote the trivially true predicate.
        Predicate::Equal {
            domain_id: DomainId { id: 0 },
            equality_constant: 1,
        }
    }

    pub fn trivially_false() -> Predicate {
        // By convention, there is a dummy 0-1 variable set to one at root.
        // We use it to denote the trivially true predicate.
        Predicate::NotEqual {
            domain_id: DomainId { id: 0 },
            not_equal_constant: 1,
        }
    }
}

impl std::ops::Not for Predicate {
    type Output = Predicate;

    fn not(self) -> Self::Output {
        match self {
            Predicate::LowerBound {
                domain_id,
                lower_bound,
            } => Predicate::UpperBound {
                domain_id,
                upper_bound: lower_bound - 1,
            },
            Predicate::UpperBound {
                domain_id,
                upper_bound,
            } => Predicate::LowerBound {
                domain_id,
                lower_bound: upper_bound + 1,
            },
            Predicate::NotEqual {
                domain_id,
                not_equal_constant,
            } => Predicate::Equal {
                domain_id,
                equality_constant: not_equal_constant,
            },
            Predicate::Equal {
                domain_id,
                equality_constant,
            } => Predicate::NotEqual {
                domain_id,
                not_equal_constant: equality_constant,
            },
        }
    }
}

impl std::fmt::Display for Predicate {
    fn fmt(&self, f: &mut std::fmt::Formatter<'_>) -> std::fmt::Result {
        if *self == Predicate::trivially_true() {
            write!(f, "[True]")
        } else if *self == Predicate::trivially_false() {
            write!(f, "[False]")
        } else {
            match self {
                Predicate::LowerBound {
                    domain_id,
                    lower_bound,
<<<<<<< HEAD
                } => write!(f, "[{} >= {}]", domain_id, lower_bound),
                Predicate::UpperBound {
                    domain_id,
                    upper_bound,
                } => write!(f, "[{} <= {}]", domain_id, upper_bound),
                Predicate::NotEqual {
                    domain_id,
                    not_equal_constant,
                } => write!(f, "[{} != {}]", domain_id, not_equal_constant),
                Predicate::Equal {
                    domain_id,
                    equality_constant,
                } => write!(f, "[{} == {}]", domain_id, equality_constant),
=======
                } => write!(f, "[{domain_id} >= {lower_bound}]"),
                Predicate::UpperBound {
                    domain_id,
                    upper_bound,
                } => write!(f, "[{domain_id} <= {upper_bound}]"),
                Predicate::NotEqual {
                    domain_id,
                    not_equal_constant,
                } => write!(f, "[{domain_id} != {not_equal_constant}]"),
                Predicate::Equal {
                    domain_id,
                    equality_constant,
                } => write!(f, "[{domain_id} == {equality_constant}]"),
>>>>>>> d237293f
            }
        }
    }
}

impl std::fmt::Debug for Predicate {
    fn fmt(&self, f: &mut std::fmt::Formatter<'_>) -> std::fmt::Result {
        write!(f, "{self}")
    }
}

#[cfg(test)]
mod test {
    use super::Predicate;

    #[test]
    fn negating_trivially_true_predicate() {
        let trivially_true = Predicate::trivially_true();
        let trivially_false = Predicate::trivially_false();
        assert!(!trivially_true == trivially_false);
    }

    #[test]
    fn negating_trivially_false_predicate() {
        let trivially_true = Predicate::trivially_true();
        let trivially_false = Predicate::trivially_false();
        assert!(!trivially_false == trivially_true);
    }
}

#[cfg(test)]
mod test {
    use super::Predicate;

    #[test]
    fn negating_trivially_true_predicate() {
        let trivially_true = Predicate::trivially_true();
        let trivially_false = Predicate::trivially_false();
        assert!(!trivially_true == trivially_false);
    }

    #[test]
    fn negating_trivially_false_predicate() {
        let trivially_true = Predicate::trivially_true();
        let trivially_false = Predicate::trivially_false();
        assert!(!trivially_false == trivially_true);
    }
}<|MERGE_RESOLUTION|>--- conflicted
+++ resolved
@@ -277,21 +277,6 @@
                 Predicate::LowerBound {
                     domain_id,
                     lower_bound,
-<<<<<<< HEAD
-                } => write!(f, "[{} >= {}]", domain_id, lower_bound),
-                Predicate::UpperBound {
-                    domain_id,
-                    upper_bound,
-                } => write!(f, "[{} <= {}]", domain_id, upper_bound),
-                Predicate::NotEqual {
-                    domain_id,
-                    not_equal_constant,
-                } => write!(f, "[{} != {}]", domain_id, not_equal_constant),
-                Predicate::Equal {
-                    domain_id,
-                    equality_constant,
-                } => write!(f, "[{} == {}]", domain_id, equality_constant),
-=======
                 } => write!(f, "[{domain_id} >= {lower_bound}]"),
                 Predicate::UpperBound {
                     domain_id,
@@ -305,7 +290,6 @@
                     domain_id,
                     equality_constant,
                 } => write!(f, "[{domain_id} == {equality_constant}]"),
->>>>>>> d237293f
             }
         }
     }
@@ -334,23 +318,4 @@
         let trivially_false = Predicate::trivially_false();
         assert!(!trivially_false == trivially_true);
     }
-}
-
-#[cfg(test)]
-mod test {
-    use super::Predicate;
-
-    #[test]
-    fn negating_trivially_true_predicate() {
-        let trivially_true = Predicate::trivially_true();
-        let trivially_false = Predicate::trivially_false();
-        assert!(!trivially_true == trivially_false);
-    }
-
-    #[test]
-    fn negating_trivially_false_predicate() {
-        let trivially_true = Predicate::trivially_true();
-        let trivially_false = Predicate::trivially_false();
-        assert!(!trivially_false == trivially_true);
-    }
 }