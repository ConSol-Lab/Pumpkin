--- conflicted
+++ resolved
@@ -14,12 +14,8 @@
 use super::conflict_analysis::LearnedNogood;
 use super::conflict_analysis::NoLearningResolver;
 use super::conflict_analysis::SemanticMinimiser;
-<<<<<<< HEAD
 use super::notifications::NotificationEngine;
-=======
 use super::propagation::constructor::PropagatorConstructor;
-use super::propagation::contexts::PropagationContextWithTrailedValues;
->>>>>>> 49344d6c
 use super::propagation::store::PropagatorStore;
 use super::propagation::PropagatorId;
 use super::solver_statistics::SolverStatistics;
@@ -47,12 +43,7 @@
 use crate::engine::conflict_analysis::ConflictResolver as Resolver;
 use crate::engine::cp::PropagatorQueue;
 use crate::engine::predicates::predicate::Predicate;
-<<<<<<< HEAD
-use crate::engine::propagation::CurrentNogood;
-=======
 use crate::engine::propagation::constructor::PropagatorConstructorContext;
-use crate::engine::propagation::EnqueueDecision;
->>>>>>> 49344d6c
 use crate::engine::propagation::ExplanationContext;
 use crate::engine::propagation::PropagationContext;
 use crate::engine::propagation::PropagationContextMut;
@@ -307,11 +298,8 @@
             },
             internal_parameters: solver_options,
             trailed_values: TrailedValues::default(),
-<<<<<<< HEAD
             notification_engine: NotificationEngine::default(),
-=======
             constraint_tags,
->>>>>>> 49344d6c
         };
 
         // As a convention, the assignments contain a dummy domain_id=0, which represents a 0-1
@@ -1244,7 +1232,7 @@
         let propagator_slot = self.propagators.new_propagator();
 
         let constructor_context = PropagatorConstructorContext::new(
-            &mut self.watch_list_cp,
+            &mut self.notification_engine.watch_list_domain_events,
             &mut self.trailed_values,
             &mut self.internal_parameters.proof_log,
             propagator_slot.key(),
@@ -1263,17 +1251,8 @@
 
         let new_propagator = &mut self.propagators[new_propagator_id];
 
-<<<<<<< HEAD
-        let mut initialisation_context = PropagatorInitialisationContext::new(
-            &mut self.notification_engine.watch_list_domain_events,
-            &mut self.trailed_values,
-            new_propagator_id,
-            &mut self.assignments,
-        );
-=======
         self.propagator_queue
             .enqueue_propagator(new_propagator_id, new_propagator.priority());
->>>>>>> 49344d6c
 
         self.propagate();
 
