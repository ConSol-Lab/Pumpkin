--- conflicted
+++ resolved
@@ -26,11 +26,7 @@
 use super::variables::Literal;
 use super::DomainFaithfulness;
 use super::ResolutionResolver;
-<<<<<<< HEAD
-use super::StatefulAssignments;
-=======
 use super::TrailedAssignments;
->>>>>>> dc1c6636
 use crate::basic_types::moving_averages::MovingAverage;
 use crate::basic_types::CSPSolverExecutionFlag;
 use crate::basic_types::ConstraintOperationError;
@@ -151,12 +147,8 @@
     /// The resolver which is used upon a conflict.
     conflict_resolver: Box<dyn Resolver>,
 
-<<<<<<< HEAD
     pub(crate) domain_faithfulness: DomainFaithfulness,
-    pub(crate) stateful_assignments: StatefulAssignments,
-=======
     pub(crate) stateful_assignments: TrailedAssignments,
->>>>>>> dc1c6636
 }
 
 impl Default for ConstraintSatisfactionSolver {
@@ -265,11 +257,7 @@
         propagators: &mut PropagatorStore,
         propagator_queue: &mut PropagatorQueue,
         assignments: &mut Assignments,
-<<<<<<< HEAD
-        stateful_assignments: &mut StatefulAssignments,
-=======
         stateful_assignments: &mut TrailedAssignments,
->>>>>>> dc1c6636
     ) {
         pumpkin_assert_moderate!(
             propagators[Self::get_nogood_propagator_id()].name() == "NogoodPropagator"
@@ -297,11 +285,7 @@
         propagators: &mut PropagatorStore,
         propagator_queue: &mut PropagatorQueue,
         assignments: &mut Assignments,
-<<<<<<< HEAD
-        stateful_assignments: &mut StatefulAssignments,
-=======
         stateful_assignments: &mut TrailedAssignments,
->>>>>>> dc1c6636
     ) {
         let context = StatefulPropagationContext::new(stateful_assignments, assignments);
 
@@ -456,10 +440,7 @@
             proof_log: &mut self.internal_parameters.proof_log,
             is_completing_proof: true,
             unit_nogood_step_ids: &self.unit_nogood_step_ids,
-<<<<<<< HEAD
             domain_faithfulness: &mut self.domain_faithfulness,
-=======
->>>>>>> dc1c6636
             stateful_assignments: &mut self.stateful_assignments,
         };
 
@@ -500,12 +481,8 @@
                 ConflictResolver::UIP => Box::new(ResolutionResolver::default()),
             },
             internal_parameters: solver_options,
-<<<<<<< HEAD
             domain_faithfulness: DomainFaithfulness::default(),
-            stateful_assignments: StatefulAssignments::default(),
-=======
             stateful_assignments: TrailedAssignments::default(),
->>>>>>> dc1c6636
         };
 
         // As a convention, the assignments contain a dummy domain_id=0, which represents a 0-1
@@ -750,10 +727,7 @@
                     proof_log: &mut self.internal_parameters.proof_log,
                     is_completing_proof: false,
                     unit_nogood_step_ids: &self.unit_nogood_step_ids,
-<<<<<<< HEAD
                     domain_faithfulness: &mut self.domain_faithfulness,
-=======
->>>>>>> dc1c6636
                     stateful_assignments: &mut self.stateful_assignments,
                 };
 
@@ -825,10 +799,7 @@
                 &mut self.backtrack_event_drain,
                 0,
                 brancher,
-<<<<<<< HEAD
                 &mut self.domain_faithfulness,
-=======
->>>>>>> dc1c6636
                 &mut self.stateful_assignments,
             );
             self.state.declare_ready();
@@ -1006,10 +977,7 @@
             proof_log: &mut self.internal_parameters.proof_log,
             is_completing_proof: false,
             unit_nogood_step_ids: &self.unit_nogood_step_ids,
-<<<<<<< HEAD
             domain_faithfulness: &mut self.domain_faithfulness,
-=======
->>>>>>> dc1c6636
             stateful_assignments: &mut self.stateful_assignments,
         };
 
@@ -1148,10 +1116,7 @@
             &mut self.backtrack_event_drain,
             0,
             brancher,
-<<<<<<< HEAD
             &mut self.domain_faithfulness,
-=======
->>>>>>> dc1c6636
             &mut self.stateful_assignments,
         );
 
@@ -1173,12 +1138,8 @@
         backtrack_event_drain: &mut Vec<(IntDomainEvent, DomainId)>,
         backtrack_level: usize,
         brancher: &mut BrancherType,
-<<<<<<< HEAD
         domain_faithfulness: &mut DomainFaithfulness,
-        stateful_assignments: &mut StatefulAssignments,
-=======
         stateful_assignments: &mut TrailedAssignments,
->>>>>>> dc1c6636
     ) {
         info!("Backtracking to level {backtrack_level}");
         pumpkin_assert_simple!(backtrack_level < assignments.get_decision_level());
