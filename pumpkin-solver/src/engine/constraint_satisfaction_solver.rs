//! Houses the solver which attempts to find a solution to a Constraint Satisfaction Problem (CSP)
//! using a Lazy Clause Generation approach.
use std::collections::VecDeque;
use std::fmt::Debug;
use std::time::Instant;

use clap::ValueEnum;
use rand::rngs::SmallRng;
use rand::SeedableRng;

use super::conflict_analysis::AnalysisMode;
use super::conflict_analysis::ConflictAnalysisContext;
use super::conflict_analysis::LearnedNogood;
use super::conflict_analysis::NoLearningResolver;
use super::conflict_analysis::SemanticMinimiser;
use super::notifications::NotificationEngine;
use super::propagation::constructor::PropagatorConstructor;
use super::propagation::store::PropagatorStore;
use super::propagation::PropagatorId;
use super::solver_statistics::SolverStatistics;
use super::termination::TerminationCondition;
use super::variables::IntegerVariable;
use super::variables::Literal;
use super::Lbd;
use super::ResolutionResolver;
use super::TrailedValues;
use super::VariableNames;
use crate::basic_types::moving_averages::MovingAverage;
use crate::basic_types::CSPSolverExecutionFlag;
use crate::basic_types::ConstraintOperationError;
use crate::basic_types::HashMap;
use crate::basic_types::Inconsistency;
use crate::basic_types::PropagationStatusCP;
use crate::basic_types::PropositionalConjunction;
use crate::basic_types::Random;
use crate::basic_types::SolutionReference;
use crate::basic_types::StoredConflictInfo;
use crate::branching::Brancher;
use crate::branching::SelectionContext;
use crate::declare_inference_label;
use crate::engine::conflict_analysis::ConflictResolver as Resolver;
use crate::engine::cp::PropagatorQueue;
use crate::engine::predicates::predicate::Predicate;
use crate::engine::propagation::constructor::PropagatorConstructorContext;
use crate::engine::propagation::ExplanationContext;
use crate::engine::propagation::PropagationContext;
use crate::engine::propagation::PropagationContextMut;
use crate::engine::propagation::Propagator;
use crate::engine::reason::ReasonStore;
use crate::engine::variables::DomainId;
use crate::engine::Assignments;
use crate::engine::DebugHelper;
use crate::engine::RestartOptions;
use crate::engine::RestartStrategy;
use crate::predicate;
use crate::proof::explain_root_assignment;
use crate::proof::finalize_proof;
use crate::proof::ConstraintTag;
use crate::proof::FinalizingContext;
use crate::proof::InferenceCode;
use crate::proof::ProofLog;
use crate::proof::RootExplanationContext;
use crate::propagators::nogoods::LearningOptions;
use crate::propagators::nogoods::NogoodPropagator;
use crate::pumpkin_assert_advanced;
use crate::pumpkin_assert_eq_simple;
use crate::pumpkin_assert_extreme;
use crate::pumpkin_assert_moderate;
use crate::pumpkin_assert_simple;
use crate::statistics::statistic_logger::StatisticLogger;
use crate::statistics::statistic_logging::should_log_statistics;
use crate::statistics::Statistic;
#[cfg(doc)]
use crate::Solver;

/// A solver which attempts to find a solution to a Constraint Satisfaction Problem (CSP) using
/// a Lazy Clause Generation (LCG [\[1\]](https://people.eng.unimelb.edu.au/pstuckey/papers/cp09-lc.pdf))
/// approach.
///
/// It requires that all of the propagators which are added, are able to explain the
/// propagations and conflicts they have made/found. It then uses standard SAT concepts such as
/// 1UIP (see \[2\]) to learn clauses (also called nogoods in the CP field, see \[3\]) to avoid
/// unnecessary exploration of the search space while utilizing the search procedure benefits from
/// constraint programming (e.g. by preventing the exponential blow-up of problem encodings).
///
/// # Practical
/// The [`ConstraintSatisfactionSolver`] makes use of certain options which allow the user to
/// influence the behaviour of the solver; see for example the [`SatisfactionSolverOptions`].
///
/// The solver switches between making decisions using implementations of the [`Brancher`] (which
/// are passed to the [`ConstraintSatisfactionSolver::solve`] method) and propagation (use
/// [`ConstraintSatisfactionSolver::add_propagator`] to add a propagator). If a conflict is found by
/// any of the propagators then the solver will analyse the conflict
/// using 1UIP reasoning and backtrack if possible.
///
/// # Bibliography
/// \[1\] T. Feydy and P. J. Stuckey, ‘Lazy clause generation reengineered’, in International
/// Conference on Principles and Practice of Constraint Programming, 2009, pp. 352–366.
///
/// \[2\] J. Marques-Silva, I. Lynce, and S. Malik, ‘Conflict-driven clause learning SAT
/// solvers’, in Handbook of satisfiability, IOS press, 2021
///
/// \[3\] F. Rossi, P. Van Beek, and T. Walsh, ‘Constraint programming’, Foundations of Artificial
/// Intelligence, vol. 3, pp. 181–211, 2008.
#[derive(Debug)]
pub struct ConstraintSatisfactionSolver {
    /// The solver continuously changes states during the search.
    /// The state helps track additional information and contributes to making the code clearer.
    pub(crate) state: CSPSolverState,
    /// The list of propagators. Propagators live here and are queried when events (domain changes)
    /// happen. The list is only traversed during synchronisation for now.
    propagators: PropagatorStore,

    /// Tracks information about the restarts. Occassionally the solver will undo all its decisions
    /// and start the search from the root note. Note that learned clauses and other state
    /// information is kept after a restart.
    restart_strategy: RestartStrategy,
    /// Holds the assumptions when the solver is queried to solve under assumptions.
    assumptions: Vec<Predicate>,
    semantic_minimiser: SemanticMinimiser,
    /// Tracks information related to the assignments of integer variables.
    pub(crate) assignments: Assignments,
    /// Dictates the order in which propagators will be called to propagate.
    propagator_queue: PropagatorQueue,
    /// Handles storing information about propagation reasons, which are used later to construct
    /// explanations during conflict analysis
    pub(crate) reason_store: ReasonStore,
    /// A set of counters updated during the search.
    solver_statistics: SolverStatistics,
    /// Miscellaneous constant parameters used by the solver.
    internal_parameters: SatisfactionSolverOptions,
    /// The names of the variables in the solver.
    variable_names: VariableNames,
    /// Computes the LBD for nogoods.
    lbd_helper: Lbd,
    /// A map from predicates that are propagated at the root to inference codes in the proof.
    unit_nogood_inference_codes: HashMap<Predicate, InferenceCode>,
    /// The resolver which is used upon a conflict.
    conflict_resolver: Box<dyn Resolver>,
    /// Keep track of trailed values (i.e. values which automatically backtrack)
    pub(crate) trailed_values: TrailedValues,
    /// Component responsible for providing notifications for changes to the domains of variables
    /// and/or the polarity [Predicate]s
    notification_engine: NotificationEngine,
}

impl Default for ConstraintSatisfactionSolver {
    fn default() -> Self {
        ConstraintSatisfactionSolver::new(SatisfactionSolverOptions::default())
    }
}

/// The result of [`ConstraintSatisfactionSolver::extract_clausal_core`]; there are 2 cases:
/// 1. In the case of [`CoreExtractionResult::ConflictingAssumption`], two assumptions have been
///    given which directly conflict with one another; e.g. if the assumptions `[x, !x]` have been
///    given then the result of [`ConstraintSatisfactionSolver::extract_clausal_core`] will be a
///    [`CoreExtractionResult::ConflictingAssumption`] containing `x`.
/// 2. The standard case is when a [`CoreExtractionResult::Core`] is returned which contains (a
///    subset of) the assumptions which led to conflict.
#[derive(Debug, Clone)]
pub enum CoreExtractionResult {
    /// Conflicting assumptions were provided; e.g. in the case of the assumptions `[x, !x]`, this
    /// result will contain `!x`
    ConflictingAssumption(Predicate),
    /// The standard case where this result contains the core consisting of (a subset of) the
    /// assumptions which led to conflict.
    Core(Vec<Predicate>),
}

/// During search, the CP solver will inevitably evaluate partial assignments that violate at
/// least one constraint. When this happens, conflict resolution is applied to restore the
/// solver to a state from which it can continue the search.
///
/// The manner in which conflict resolution is done greatly impacts the performance of the
/// solver.
#[derive(ValueEnum, Debug, Clone, Copy, Default, PartialEq, Eq, Hash)]
pub enum ConflictResolver {
    NoLearning,
    #[default]
    UIP,
}

/// Options for the [`Solver`] which determine how it behaves.
#[derive(Debug)]
pub struct SatisfactionSolverOptions {
    /// The options used by the restart strategy.
    pub restart_options: RestartOptions,
    /// Whether learned clause minimisation should take place
    pub learning_clause_minimisation: bool,
    /// A random number generator which is used by the [`Solver`] to determine randomised values.
    pub random_generator: SmallRng,
    /// The proof log for the solver.
    pub proof_log: ProofLog,
    /// The resolver used for conflict analysis
    pub conflict_resolver: ConflictResolver,
    /// The options which influence the learning of the solver.
    pub learning_options: LearningOptions,
}

impl Default for SatisfactionSolverOptions {
    fn default() -> Self {
        SatisfactionSolverOptions {
            restart_options: RestartOptions::default(),
            learning_clause_minimisation: true,
            random_generator: SmallRng::seed_from_u64(42),
            proof_log: ProofLog::default(),
            conflict_resolver: ConflictResolver::default(),
            learning_options: LearningOptions::default(),
        }
    }
}

impl ConstraintSatisfactionSolver {
    pub(crate) fn get_nogood_propagator_id() -> PropagatorId {
        PropagatorId(0)
    }

    /// This is a temporary accessor to help refactoring.
    pub fn get_solution_reference(&self) -> SolutionReference<'_> {
        SolutionReference::new(&self.assignments)
    }

    /// Conclude the proof with the unsatisfiable claim.
    ///
    /// This method will finish the proof. Any new operation will not be logged to the proof.
    pub fn conclude_proof_unsat(&mut self) -> std::io::Result<()> {
        let proof = std::mem::take(&mut self.internal_parameters.proof_log);
        proof.unsat(&self.variable_names)
    }

    /// Conclude the proof with the optimality claim.
    ///
    /// This method will finish the proof. Any new operation will not be logged to the proof.
    pub fn conclude_proof_optimal(&mut self, bound: Predicate) -> std::io::Result<()> {
        let proof = std::mem::take(&mut self.internal_parameters.proof_log);
        proof.optimal(bound, &self.variable_names)
    }

    fn complete_proof(&mut self) {
        let conflict = match self.state.get_conflict_info() {
            StoredConflictInfo::Propagator(conflict) => {
                let _ = self.internal_parameters.proof_log.log_inference(
                    conflict.inference_code,
                    conflict.conjunction.iter().copied(),
                    None,
                    &self.variable_names,
                );

                conflict.conjunction.clone()
            }
            StoredConflictInfo::EmptyDomain { conflict_nogood } => conflict_nogood.clone(),
            StoredConflictInfo::RootLevelConflict(_) => {
                unreachable!("There should always be a specified conflicting constraint.")
            }
        };

        let context = FinalizingContext {
            conflict,
            propagators: &mut self.propagators,
            proof_log: &mut self.internal_parameters.proof_log,
            unit_nogood_inference_codes: &self.unit_nogood_inference_codes,
            assignments: &self.assignments,
            reason_store: &mut self.reason_store,
<<<<<<< HEAD
            notification_engine: &mut self.notification_engine,
=======
            variable_names: &self.variable_names,
>>>>>>> 5cdc747d
        };

        finalize_proof(context);

        let _ = self
            .internal_parameters
            .proof_log
            .log_deduction([], &self.variable_names);
    }
}

// methods that offer basic functionality
impl ConstraintSatisfactionSolver {
    pub fn new(solver_options: SatisfactionSolverOptions) -> Self {
        let mut csp_solver: ConstraintSatisfactionSolver = ConstraintSatisfactionSolver {
            state: CSPSolverState::default(),
            assumptions: Vec::default(),
            assignments: Assignments::default(),
            propagator_queue: PropagatorQueue::new(5),
            reason_store: ReasonStore::default(),
            restart_strategy: RestartStrategy::new(solver_options.restart_options),
            propagators: PropagatorStore::default(),
            solver_statistics: SolverStatistics::default(),
            variable_names: VariableNames::default(),
            semantic_minimiser: SemanticMinimiser::default(),
            lbd_helper: Lbd::default(),
            unit_nogood_inference_codes: Default::default(),
            conflict_resolver: match solver_options.conflict_resolver {
                ConflictResolver::NoLearning => Box::new(NoLearningResolver),
                ConflictResolver::UIP => Box::new(ResolutionResolver::default()),
            },
            internal_parameters: solver_options,
            trailed_values: TrailedValues::default(),
            notification_engine: NotificationEngine::default(),
        };

        // As a convention, the assignments contain a dummy domain_id=0, which represents a 0-1
        // variable that is assigned to one. We use it to represent predicates that are
        // trivially true. We need to adjust other data structures to take this into account.
        let dummy_id = Predicate::trivially_true().get_domain();

        csp_solver
            .variable_names
            .add_integer(dummy_id, "Dummy".to_owned());

        let _ = csp_solver.add_propagator(NogoodPropagator::with_options(
            csp_solver.internal_parameters.learning_options,
        ));

        assert!(dummy_id.id == 0);
        assert!(csp_solver.assignments.get_lower_bound(dummy_id) == 1);
        assert!(csp_solver.assignments.get_upper_bound(dummy_id) == 1);

        csp_solver
    }

    pub fn solve(
        &mut self,
        termination: &mut impl TerminationCondition,
        brancher: &mut impl Brancher,
    ) -> CSPSolverExecutionFlag {
        let dummy_assumptions: Vec<Predicate> = vec![];
        self.solve_under_assumptions(&dummy_assumptions, termination, brancher)
    }

    pub fn solve_under_assumptions(
        &mut self,
        assumptions: &[Predicate],
        termination: &mut impl TerminationCondition,
        brancher: &mut impl Brancher,
    ) -> CSPSolverExecutionFlag {
        if self.state.is_inconsistent() {
            return CSPSolverExecutionFlag::Infeasible;
        }

        let start_time = Instant::now();

        self.initialise(assumptions);
        let result = self.solve_internal(termination, brancher);

        self.solver_statistics
            .engine_statistics
            .time_spent_in_solver += start_time.elapsed().as_millis() as u64;

        result
    }

    pub fn get_state(&self) -> &CSPSolverState {
        &self.state
    }

    pub fn get_random_generator(&mut self) -> &mut impl Random {
        &mut self.internal_parameters.random_generator
    }

    pub fn log_statistics(&self) {
        // We first check whether the statistics will/should be logged to prevent unnecessarily
        // going through all the propagators
        if should_log_statistics() {
            self.solver_statistics.log(StatisticLogger::default());
            for (index, propagator) in self.propagators.iter_propagators().enumerate() {
                propagator.log_statistics(StatisticLogger::new([
                    propagator.name(),
                    "number",
                    index.to_string().as_str(),
                ]));
            }
        }
    }

    pub fn create_new_literal(&mut self, name: Option<String>) -> Literal {
        let domain_id = self.create_new_integer_variable(0, 1, name);
        Literal::new(domain_id)
    }

    pub fn create_new_literal_for_predicate(
        &mut self,
        predicate: Predicate,
        name: Option<String>,
        constraint_tag: ConstraintTag,
    ) -> Literal {
        let literal = self.create_new_literal(name);

        self.internal_parameters
            .proof_log
            .reify_predicate(literal, predicate);

        // If literal --> predicate
        let _ = self.add_clause(
            vec![!literal.get_true_predicate(), predicate],
            constraint_tag,
        );

        // If !literal --> !predicate
        let _ = self.add_clause(
            vec![!literal.get_false_predicate(), !predicate],
            constraint_tag,
        );

        literal
    }

    /// Create a new integer variable. Its domain will have the given lower and upper bounds.
    pub fn create_new_integer_variable(
        &mut self,
        lower_bound: i32,
        upper_bound: i32,
        name: Option<String>,
    ) -> DomainId {
        assert!(
            !self.state.is_inconsistent(),
            "Variables cannot be created in an inconsistent state"
        );

        let domain_id = self.assignments.grow(lower_bound, upper_bound);
        self.notification_engine.grow();

        if let Some(name) = name {
            self.variable_names.add_integer(domain_id, name);
        }

        domain_id
    }

    /// Creates an integer variable with a domain containing only the values in `values`
    pub fn create_new_integer_variable_sparse(
        &mut self,
        values: Vec<i32>,
        name: Option<String>,
    ) -> DomainId {
        let domain_id = self.assignments.create_new_integer_variable_sparse(values);

        self.notification_engine.grow();

        if let Some(name) = name {
            self.variable_names.add_integer(domain_id, name);
        }

        domain_id
    }

    /// Create a new [`ConstraintTag`].
    pub fn new_constraint_tag(&mut self) -> ConstraintTag {
        self.internal_parameters.proof_log.new_constraint_tag()
    }

    /// Returns an unsatisfiable core or an [`Err`] if the provided assumptions were conflicting
    /// with one another ([`Err`] then contain the [`Literal`] which was conflicting).
    ///
    /// We define an unsatisfiable core as a clause containing only negated assumption literals,
    /// which is implied by the formula. Alternatively, it is the negation of a conjunction of
    /// assumptions which cannot be satisfied together with the rest of the formula. The clause is
    /// not necessarily unique or minimal.
    ///
    /// The unsatisfiable core can be verified with reverse unit propagation (RUP).
    ///
    /// *Notes:*
    ///   - If the solver is not in an unsatisfied state, this method will panic.
    ///   - If the solver is in an unsatisfied state, but solving was done without assumptions, this
    ///     will return an empty vector.
    ///   - If the assumptions are inconsistent, i.e. both literal x and !x are assumed, an error is
    ///     returned, with the literal being one of the inconsistent assumptions.
    ///
    /// # Example usage
    /// ```rust
    /// // We construct the following SAT instance:
    /// //   (x0 \/ x1 \/ x2) /\ (x0 \/ !x1 \/ x2)
    /// // And solve under the assumptions:
    /// //   !x0 /\ x1 /\ !x2
    /// # use pumpkin_solver::Solver;
    /// # use pumpkin_solver::termination::Indefinite;
    /// # use pumpkin_solver::results::SatisfactionResultUnderAssumptions;
    /// let mut solver = Solver::default();
    ///
    /// // We use a dummy constraint tag for this example.
    /// let constraint_tag = solver.new_constraint_tag();
    ///
    /// let x = vec![
    ///     solver.new_literal().get_true_predicate(),
    ///     solver.new_literal().get_true_predicate(),
    ///     solver.new_literal().get_true_predicate(),
    /// ];
    ///
    /// solver.add_clause([x[0], x[1], x[2]], constraint_tag);
    /// solver.add_clause([x[0], !x[1], x[2]], constraint_tag);
    ///
    /// let assumptions = [!x[0], x[1], !x[2]];
    /// let mut termination = Indefinite;
    /// let mut brancher = solver.default_brancher();
    /// let result = solver.satisfy_under_assumptions(&mut brancher, &mut termination, &assumptions);
    ///
    /// if let SatisfactionResultUnderAssumptions::UnsatisfiableUnderAssumptions(mut unsatisfiable) =
    ///     result
    /// {
    ///     {
    ///         let core = unsatisfiable.extract_core();
    ///
    ///         // The order of the literals in the core is undefined, so we check for unordered
    ///         // equality.
    ///         assert_eq!(
    ///             core.len(),
    ///             assumptions.len(),
    ///             "The core has the length of the number of assumptions"
    ///         );
    ///         assert!(
    ///             core.iter().all(|&lit| assumptions.contains(&lit)),
    ///             "All literals in the core are assumptions"
    ///         );
    ///     }
    /// }
    /// ```
    pub fn extract_clausal_core(&mut self, brancher: &mut impl Brancher) -> CoreExtractionResult {
        if self.state.is_infeasible() {
            return CoreExtractionResult::Core(vec![]);
        }

        self.assumptions
            .iter()
            .enumerate()
            .find(|(index, assumption)| {
                self.assumptions
                    .iter()
                    .skip(index + 1)
                    .any(|other_assumptiion| {
                        assumption.is_mutually_exclusive_with(*other_assumptiion)
                    })
            })
            .map(|(_, conflicting_assumption)| {
                CoreExtractionResult::ConflictingAssumption(*conflicting_assumption)
            })
            .unwrap_or_else(|| {
                let mut conflict_analysis_context = ConflictAnalysisContext {
                    assignments: &mut self.assignments,
                    counters: &mut self.solver_statistics,
                    solver_state: &mut self.state,
                    reason_store: &mut self.reason_store,
                    brancher,
                    semantic_minimiser: &mut self.semantic_minimiser,
                    propagators: &mut self.propagators,
                    notification_engine: &mut self.notification_engine,
                    propagator_queue: &mut self.propagator_queue,
                    should_minimise: self.internal_parameters.learning_clause_minimisation,
                    proof_log: &mut self.internal_parameters.proof_log,
                    unit_nogood_inference_codes: &self.unit_nogood_inference_codes,
                    trailed_values: &mut self.trailed_values,
                    variable_names: &self.variable_names,
                };

                let mut resolver = ResolutionResolver::with_mode(AnalysisMode::AllDecision);
                let learned_nogood = resolver
                    .resolve_conflict(&mut conflict_analysis_context)
                    .expect("Expected core extraction to be able to extract a core");

                CoreExtractionResult::Core(learned_nogood.predicates.clone())
            })
    }

    pub fn get_literal_value(&self, literal: Literal) -> Option<bool> {
        let literal_is_true = self
            .assignments
            .is_predicate_satisfied(literal.get_true_predicate());
        let opposite_literal_is_true = self
            .assignments
            .is_predicate_satisfied((!literal).get_true_predicate());

        pumpkin_assert_moderate!(!(literal_is_true && opposite_literal_is_true));

        // If both the literal is not true and its negation is not true then the literal is
        // unassigned
        if !literal_is_true && !opposite_literal_is_true {
            None
        } else {
            Some(literal_is_true)
        }
    }

    /// Get the lower bound for the given variable.
    pub fn get_lower_bound(&self, variable: &impl IntegerVariable) -> i32 {
        variable.lower_bound(&self.assignments)
    }

    /// Get the upper bound for the given variable.
    pub fn get_upper_bound(&self, variable: &impl IntegerVariable) -> i32 {
        variable.upper_bound(&self.assignments)
    }

    /// Determine whether `value` is in the domain of `variable`.
    pub fn integer_variable_contains(&self, variable: &impl IntegerVariable, value: i32) -> bool {
        variable.contains(&self.assignments, value)
    }

    /// Get the assigned integer for the given variable. If it is not assigned, `None` is returned.
    pub fn get_assigned_integer_value(&self, variable: &impl IntegerVariable) -> Option<i32> {
        let lb = self.get_lower_bound(variable);
        let ub = self.get_upper_bound(variable);

        if lb == ub {
            Some(lb)
        } else {
            None
        }
    }

    pub fn restore_state_at_root(&mut self, brancher: &mut impl Brancher) {
        if self.assignments.get_decision_level() != 0 {
            ConstraintSatisfactionSolver::backtrack(
                &mut self.notification_engine,
                &mut self.assignments,
                &mut self.reason_store,
                &mut self.propagator_queue,
                &mut self.propagators,
                0,
                brancher,
                &mut self.trailed_values,
            );
            self.state.declare_ready();
        }
    }
}

// methods that serve as the main building blocks
impl ConstraintSatisfactionSolver {
    fn initialise(&mut self, assumptions: &[Predicate]) {
        pumpkin_assert_simple!(
            !self.state.is_infeasible_under_assumptions(),
            "Solver is not expected to be in the infeasible under assumptions state when initialising.
             Missed extracting the core?"
        );
        self.state.declare_solving();
        assumptions.clone_into(&mut self.assumptions);
    }

    fn solve_internal(
        &mut self,
        termination: &mut impl TerminationCondition,
        brancher: &mut impl Brancher,
    ) -> CSPSolverExecutionFlag {
        loop {
            if termination.should_stop() {
                self.state.declare_timeout();
                return CSPSolverExecutionFlag::Timeout;
            }

            self.propagate();

            if self.state.no_conflict() {
                // Restarts should only occur after a new decision level has been declared to
                // account for the fact that all assumptions should be assigned when restarts take
                // place. Since one assumption is posted per decision level, all assumptions are
                // assigned when the decision level is strictly larger than the number of
                // assumptions.
                if self.get_decision_level() > self.assumptions.len()
                    && self.restart_strategy.should_restart()
                {
                    self.restart_during_search(brancher);
                }

                let branching_result = self.make_next_decision(brancher);

                if let Err(flag) = branching_result {
                    return flag;
                }
            } else {
                if self.get_decision_level() == 0 {
                    if self.assumptions.is_empty() {
                        // Only complete the proof when _not_ solving under assumptions. It is
                        // unclear what a proof would look like with assumptions, as there is extra
                        // state to consider. It also means that the learned clause could be
                        // non-empty, messing with all kinds of asserts.
                        self.complete_proof();
                    }

                    self.state.declare_infeasible();

                    return CSPSolverExecutionFlag::Infeasible;
                }

                self.resolve_conflict_with_nogood(brancher);

                brancher.on_conflict();
                self.decay_nogood_activities();
            }
        }
    }

    fn decay_nogood_activities(&mut self) {
        match self.propagators[Self::get_nogood_propagator_id()].downcast_mut::<NogoodPropagator>()
        {
            Some(nogood_propagator) => {
                nogood_propagator.decay_nogood_activities();
            }
            None => panic!("Provided propagator should be the nogood propagator"),
        }
    }

    fn make_next_decision(
        &mut self,
        brancher: &mut impl Brancher,
    ) -> Result<(), CSPSolverExecutionFlag> {
        // Set the next decision to be an assumption, if there are assumptions left.
        // Currently assumptions are implemented by adding an assumption predicate
        // at separate decision levels.
        if let Some(assumption_literal) = self.peek_next_assumption_predicate() {
            self.declare_new_decision_level();

            let _ = self
                .assignments
                .post_predicate(assumption_literal, None, &mut self.notification_engine)
                .map_err(|_| {
                    self.state
                        .declare_infeasible_under_assumptions(assumption_literal);
                    CSPSolverExecutionFlag::Infeasible
                })?;

            return Ok(());
        }

        // Otherwise proceed with standard branching.
        let context = &mut SelectionContext::new(
            &self.assignments,
            &mut self.internal_parameters.random_generator,
        );

        // If there is a next decision, make the decision.
        let Some(decision_predicate) = brancher.next_decision(context) else {
            // Otherwise there are no more decisions to be made,
            // all predicates have been applied without a conflict,
            // meaning the problem is feasible.
            self.state.declare_solution_found();
            return Err(CSPSolverExecutionFlag::Feasible);
        };

        self.declare_new_decision_level();

        // Note: This also checks that the decision predicate is not already true. That is a
        // stronger check than the `.expect(...)` used later on when handling the result of
        // `Assignments::post_predicate`.
        pumpkin_assert_moderate!(
            !self.assignments.is_predicate_satisfied(decision_predicate),
            "Decision should not already be assigned; double check the brancher"
        );

        self.solver_statistics.engine_statistics.num_decisions += 1;
        let update_occurred = self
            .assignments
            .post_predicate(decision_predicate, None, &mut self.notification_engine)
            .expect("Decisions are expected not to fail.");
        pumpkin_assert_simple!(update_occurred);

        Ok(())
    }

    pub(crate) fn declare_new_decision_level(&mut self) {
        self.assignments.increase_decision_level();
        self.notification_engine.increase_decision_level();
        self.trailed_values.increase_decision_level();
        self.reason_store.increase_decision_level();
    }

    /// Changes the state based on the conflict analysis. It performs the following:
    /// - Derives a nogood using our CP version of the 1UIP scheme.
    /// - Adds the learned nogood to the database.
    /// - Performs backtracking.
    /// - Enqueues the propagated [`Predicate`] of the learned nogood.
    /// - Todo: Updates the internal data structures (e.g. for the restart strategy or the learned
    ///   clause manager)
    ///
    /// # Note
    /// This method performs no propagation, this is left up to the solver afterwards.
    fn resolve_conflict_with_nogood(&mut self, brancher: &mut impl Brancher) {
        pumpkin_assert_moderate!(self.state.is_conflicting());

        let current_decision_level = self.get_decision_level();

        let mut conflict_analysis_context = ConflictAnalysisContext {
            assignments: &mut self.assignments,
            counters: &mut self.solver_statistics,
            solver_state: &mut self.state,
            reason_store: &mut self.reason_store,
            brancher,
            semantic_minimiser: &mut self.semantic_minimiser,
            notification_engine: &mut self.notification_engine,
            propagators: &mut self.propagators,
            propagator_queue: &mut self.propagator_queue,
            should_minimise: self.internal_parameters.learning_clause_minimisation,
            proof_log: &mut self.internal_parameters.proof_log,
            unit_nogood_inference_codes: &self.unit_nogood_inference_codes,
            trailed_values: &mut self.trailed_values,
            variable_names: &self.variable_names,
        };

        let learned_nogood = self
            .conflict_resolver
            .resolve_conflict(&mut conflict_analysis_context);

        // important to notify about the conflict _before_ backtracking removes literals from
        // the trail -> although in the current version this does nothing but notify that a
        // conflict happened
        if let Some(learned_nogood) = learned_nogood.as_ref() {
            conflict_analysis_context
                .counters
                .learned_clause_statistics
                .average_backtrack_amount
                .add_term((current_decision_level - learned_nogood.backjump_level) as u64);

            self.restart_strategy.notify_conflict(
                self.lbd_helper.compute_lbd(
                    &learned_nogood.predicates,
                    conflict_analysis_context.assignments,
                ),
                conflict_analysis_context
                    .assignments
                    .get_pruned_value_count(),
            );
        }

        let result = self
            .conflict_resolver
            .process(&mut conflict_analysis_context, &learned_nogood);
        if result.is_err() {
            unreachable!("Cannot resolve nogood and reach error")
        }

        if let Some(learned_nogood) = learned_nogood {
            let constraint_tag = self
                .internal_parameters
                .proof_log
                .log_deduction(
                    learned_nogood.predicates.iter().copied(),
                    &self.variable_names,
                )
                .expect("Failed to write proof log");

            let inference_code = self
                .internal_parameters
                .proof_log
                .create_inference_code(constraint_tag, NogoodLabel);

            if learned_nogood.predicates.len() == 1 {
                let _ = self
                    .unit_nogood_inference_codes
                    .insert(!learned_nogood.predicates[0], inference_code);
            }

            self.solver_statistics
                .learned_clause_statistics
                .num_unit_clauses_learned += (learned_nogood.predicates.len() == 1) as u64;

            self.solver_statistics
                .learned_clause_statistics
                .average_learned_clause_length
                .add_term(learned_nogood.predicates.len() as u64);

            self.add_learned_nogood(learned_nogood, inference_code);
        }

        self.state.declare_solving();
    }

    fn add_learned_nogood(&mut self, learned_nogood: LearnedNogood, inference_code: InferenceCode) {
        let mut context = PropagationContextMut::new(
            &mut self.trailed_values,
            &mut self.assignments,
            &mut self.reason_store,
            &mut self.semantic_minimiser,
            &mut self.notification_engine,
            Self::get_nogood_propagator_id(),
        );

        ConstraintSatisfactionSolver::add_asserting_nogood_to_nogood_propagator(
            &mut self.propagators[Self::get_nogood_propagator_id()],
            inference_code,
            learned_nogood.predicates,
            &mut context,
            &mut self.solver_statistics,
        )
    }

    pub(crate) fn add_asserting_nogood_to_nogood_propagator(
        nogood_propagator: &mut dyn Propagator,
        inference_code: InferenceCode,
        nogood: Vec<Predicate>,
        context: &mut PropagationContextMut,
        statistics: &mut SolverStatistics,
    ) {
        match nogood_propagator.downcast_mut::<NogoodPropagator>() {
            Some(nogood_propagator) => {
                nogood_propagator.add_asserting_nogood(nogood, inference_code, context, statistics)
            }
            None => panic!("Provided propagator should be the nogood propagator"),
        }
    }

    /// Performs a restart during the search process; it is only called when it has been determined
    /// to be necessary by the [`ConstraintSatisfactionSolver::restart_strategy`]. A 'restart'
    /// differs from backtracking to level zero in that a restart backtracks to decision level
    /// zero and then performs additional operations, e.g., clean up learned clauses, adjust
    /// restart frequency, etc.
    ///
    /// This method will also increase the decision level after backtracking.
    ///
    /// Returns true if a restart took place and false otherwise.
    fn restart_during_search(&mut self, brancher: &mut impl Brancher) {
        pumpkin_assert_simple!(
            self.get_decision_level() > self.assumptions.len(),
            "Sanity check: restarts should not trigger whilst assigning assumptions"
        );

        // no point backtracking past the assumption level
        if self.get_decision_level() <= self.assumptions.len() {
            return;
        }

        if brancher.is_restart_pointless() {
            // If the brancher is static then there is no point in restarting as it would make the
            // exact same decision
            return;
        }

        self.solver_statistics.engine_statistics.num_restarts += 1;

        ConstraintSatisfactionSolver::backtrack(
            &mut self.notification_engine,
            &mut self.assignments,
            &mut self.reason_store,
            &mut self.propagator_queue,
            &mut self.propagators,
            0,
            brancher,
            &mut self.trailed_values,
        );

        self.restart_strategy.notify_restart();
    }

    #[allow(
        clippy::too_many_arguments,
        reason = "This method requires this many arguments, though a backtracking context could be considered; for now this function needs to be used by conflict analysis"
    )]
    pub(crate) fn backtrack<BrancherType: Brancher + ?Sized>(
        notification_engine: &mut NotificationEngine,
        assignments: &mut Assignments,
        reason_store: &mut ReasonStore,
        propagator_queue: &mut PropagatorQueue,
        propagators: &mut PropagatorStore,
        backtrack_level: usize,
        brancher: &mut BrancherType,
        trailed_values: &mut TrailedValues,
    ) {
        pumpkin_assert_simple!(backtrack_level < assignments.get_decision_level());

        brancher.on_backtrack();

        assignments
            .synchronise(backtrack_level, notification_engine)
            .iter()
            .for_each(|(domain_id, previous_value)| {
                brancher.on_unassign_integer(*domain_id, *previous_value)
            });

        trailed_values.synchronise(backtrack_level);

        reason_store.synchronise(backtrack_level);
        propagator_queue.clear();
        // For now all propagators are called to synchronise, in the future this will be improved in
        // two ways:
        //      + allow incremental synchronisation
        //      + only call the subset of propagators that were notified since last backtrack
        for propagator in propagators.iter_propagators_mut() {
            let context = PropagationContext::new(assignments);
            propagator.synchronise(context);
        }

        brancher.synchronise(assignments);

        let _ = notification_engine.process_backtrack_events(assignments, propagators);
        notification_engine.clear_event_drain();

        notification_engine.update_last_notified_index(assignments);
        // Should be done after the assignments and trailed values have been synchronised
        notification_engine.synchronise(backtrack_level, assignments, trailed_values);
    }

    pub(crate) fn compute_reason_for_empty_domain(&mut self) -> PropositionalConjunction {
        // The empty domain happened after posting the last predicate on the trail.
        // The reason for this empty domain is computed as the reason for the bounds before the last
        // trail predicate was posted, plus the reason for the last trail predicate.

        // The last predicate on the trail reveals the domain id that has resulted
        // in an empty domain.
        let entry = self.assignments.get_last_entry_on_trail();
        let (entry_reason, entry_inference_code) = entry
            .reason
            .expect("Cannot cause an empty domain using a decision.");
        let conflict_domain = entry.predicate.get_domain();
        assert!(
            entry.old_lower_bound != self.assignments.get_lower_bound(conflict_domain)
                || entry.old_upper_bound != self.assignments.get_upper_bound(conflict_domain),
            "One of the two bounds had to change."
        );

        // Look up the reason for the bound that changed.
        // The reason for changing the bound cannot be a decision, so we can safely unwrap.
        let mut empty_domain_reason: Vec<Predicate> = vec![];
        let _ = self.reason_store.get_or_compute(
            entry_reason,
            ExplanationContext::without_working_nogood(
                &self.assignments,
                self.assignments.num_trail_entries() - 1,
                &mut self.notification_engine,
            ),
            &mut self.propagators,
            &mut empty_domain_reason,
        );

        // We also need to log this last propagation to the proof log as an inference.
        let _ = self.internal_parameters.proof_log.log_inference(
            entry_inference_code,
            empty_domain_reason.iter().copied(),
            Some(entry.predicate),
            &self.variable_names,
        );

        empty_domain_reason.extend([
            predicate!(conflict_domain >= entry.old_lower_bound),
            predicate!(conflict_domain <= entry.old_upper_bound),
        ]);

        empty_domain_reason.into()
    }

    /// Main propagation loop.
    pub(crate) fn propagate(&mut self) {
        // Record the number of predicates on the trail for statistics purposes.
        let num_assigned_variables_old = self.assignments.num_trail_entries();
        // The initial domain events are due to the decision predicate.
        self.notification_engine
            .notify_propagators_about_domain_events(
                &mut self.assignments,
                &mut self.trailed_values,
                &mut self.propagators,
                &mut self.propagator_queue,
            );
        // Keep propagating until there are unprocessed propagators, or a conflict is detected.
        while let Some(propagator_id) = self.propagator_queue.pop() {
            let num_trail_entries_before = self.assignments.num_trail_entries();

            let propagation_status = {
                let propagator = &mut self.propagators[propagator_id];
                let context = PropagationContextMut::new(
                    &mut self.trailed_values,
                    &mut self.assignments,
                    &mut self.reason_store,
                    &mut self.semantic_minimiser,
                    &mut self.notification_engine,
                    propagator_id,
                );
                propagator.propagate(context)
            };

            if self.assignments.get_decision_level() == 0 {
                self.log_root_propagation_to_proof(num_trail_entries_before);
            }
            match propagation_status {
                Ok(_) => {
                    // Notify other propagators of the propagations and continue.
                    self.notification_engine
                        .notify_propagators_about_domain_events(
                            &mut self.assignments,
                            &mut self.trailed_values,
                            &mut self.propagators,
                            &mut self.propagator_queue,
                        );
                }
                Err(inconsistency) => match inconsistency {
                    // A propagator did a change that resulted in an empty domain.
                    Inconsistency::EmptyDomain => {
                        self.prepare_for_conflict_resolution();
                        break;
                    }
                    // A propagator-specific reason for the current conflict.
                    Inconsistency::Conflict(conflict) => {
                        pumpkin_assert_advanced!(DebugHelper::debug_reported_failure(
                            &self.trailed_values,
                            &self.assignments,
                            &conflict.conjunction,
                            &self.propagators[propagator_id],
                            propagator_id,
                            &self.notification_engine
                        ));

                        let stored_conflict_info = StoredConflictInfo::Propagator(conflict);
                        self.state.declare_conflict(stored_conflict_info);
                        break;
                    }
                },
            }
            pumpkin_assert_extreme!(
                DebugHelper::debug_check_propagations(
                    num_trail_entries_before,
                    propagator_id,
                    &self.trailed_values,
                    &self.assignments,
                    &mut self.reason_store,
                    &mut self.propagators,
                    &self.notification_engine
                ),
                "Checking the propagations performed by the propagator led to inconsistencies!"
            );
        }
        // Record statistics.
        self.solver_statistics.engine_statistics.num_conflicts +=
            self.state.is_conflicting() as u64;
        self.solver_statistics.engine_statistics.num_propagations +=
            self.assignments.num_trail_entries() as u64 - num_assigned_variables_old as u64;
        // Only check fixed point propagation if there was no reported conflict,
        // since otherwise the state may be inconsistent.
        pumpkin_assert_extreme!(
            self.state.is_conflicting()
                || DebugHelper::debug_fixed_point_propagation(
                    &self.trailed_values,
                    &self.assignments,
                    &self.propagators,
                    &self.notification_engine
                )
        );
    }

    /// Introduces any root-level propagations to the proof by introducing them as
    /// nogoods.
    ///
    /// The inference `R -> l` is logged to the proof as follows:
    /// 1. Infernce `R /\ ~l -> false`
    /// 2. Nogood (clause) `l`
    fn log_root_propagation_to_proof(&mut self, start_trail_index: usize) {
        pumpkin_assert_eq_simple!(self.get_decision_level(), 0);

        if !self.internal_parameters.proof_log.is_logging_inferences() {
            return;
        }

        for trail_idx in start_trail_index..self.assignments.num_trail_entries() {
            let entry = self.assignments.get_trail_entry(trail_idx);
            let (reason_ref, inference_code) = entry
                .reason
                .expect("Added by a propagator and must therefore have a reason");

            // Get the conjunction of predicates explaining the propagation.
            let mut reason = vec![];
            let _ = self.reason_store.get_or_compute(
                reason_ref,
                ExplanationContext::without_working_nogood(
                    &self.assignments,
                    trail_idx,
                    &mut self.notification_engine,
                ),
                &mut self.propagators,
                &mut reason,
            );

            let propagated = entry.predicate;

            // The proof inference for the propagation `R -> l` is `R /\ ~l -> false`.
            let inference_premises = reason.iter().copied().chain(std::iter::once(!propagated));
            let _ = self.internal_parameters.proof_log.log_inference(
                inference_code,
                inference_premises,
                None,
                &self.variable_names,
            );

            // Since inference steps are only related to the nogood they directly precede,
            // facts derived at the root are also logged as nogoods so they can be used in the
            // derivation of other nogoods.
            //
            // In case we are logging hints, we must therefore identify what proof steps contribute
            // to the derivation of the current nogood, and therefore are in the premise of the
            // previously logged inference. These proof steps are necessarily unit nogoods, and
            // therefore we recursively look up which unit nogoods are involved in the premise of
            // the inference.

            let mut to_explain: VecDeque<Predicate> = reason.iter().copied().collect();

            while let Some(premise) = to_explain.pop_front() {
                pumpkin_assert_simple!(self.assignments.is_predicate_satisfied(premise));

                let mut context = RootExplanationContext {
                    propagators: &mut self.propagators,
                    proof_log: &mut self.internal_parameters.proof_log,
                    unit_nogood_inference_codes: &self.unit_nogood_inference_codes,
                    assignments: &self.assignments,
                    reason_store: &mut self.reason_store,
<<<<<<< HEAD
                    notification_engine: &mut self.notification_engine,
=======
                    variable_names: &self.variable_names,
>>>>>>> 5cdc747d
                };

                explain_root_assignment(&mut context, premise);
            }

            // Log the nogood which adds the root-level knowledge to the proof.
            let constraint_tag = self
                .internal_parameters
                .proof_log
                .log_deduction([!propagated], &self.variable_names);

            if let Ok(constraint_tag) = constraint_tag {
                let inference_code = self
                    .internal_parameters
                    .proof_log
                    .create_inference_code(constraint_tag, NogoodLabel);

                let _ = self
                    .unit_nogood_inference_codes
                    .insert(propagated, inference_code);
            }
        }
    }

    fn peek_next_assumption_predicate(&self) -> Option<Predicate> {
        // The convention is that at decision level i, the (i-1)th assumption is posted.
        // Note that decisions start being posted start at 1, hence the minus one.
        let next_assumption_index = self.get_decision_level();
        self.assumptions.get(next_assumption_index).copied()
    }
}

// methods for adding constraints (propagators and clauses)
impl ConstraintSatisfactionSolver {
    /// See [`crate::Solver::add_propagator`] for documentation.
    pub(crate) fn add_propagator<Constructor>(
        &mut self,
        constructor: Constructor,
    ) -> Result<(), ConstraintOperationError>
    where
        Constructor: PropagatorConstructor,
        Constructor::PropagatorImpl: 'static,
    {
        if self.state.is_inconsistent() {
            return Err(ConstraintOperationError::InfeasiblePropagator);
        }

        let propagator_slot = self.propagators.new_propagator();

        let constructor_context = PropagatorConstructorContext::new(
            &mut self.notification_engine,
            &mut self.trailed_values,
            &mut self.internal_parameters.proof_log,
            propagator_slot.key(),
            &mut self.assignments,
        );

        let propagator = Box::new(constructor.create(constructor_context));

        pumpkin_assert_simple!(
            propagator.priority() <= 3,
            "The propagator priority exceeds 3.
             Currently we only support values up to 3,
             but this can easily be changed if there is a good reason."
        );
        let new_propagator_id = propagator_slot.populate(propagator);

        let new_propagator = &mut self.propagators[new_propagator_id];

        self.propagator_queue
            .enqueue_propagator(new_propagator_id, new_propagator.priority());

        self.propagate();

        if self.state.no_conflict() {
            Ok(())
        } else {
            self.complete_proof();
            let _ = self.conclude_proof_unsat();
            Err(ConstraintOperationError::InfeasiblePropagator)
        }
    }

    pub fn post_predicate(&mut self, predicate: Predicate) -> Result<(), ConstraintOperationError> {
        assert!(
            self.get_decision_level() == 0,
            "Can only post predicates at the root level."
        );

        if self.state.is_infeasible() {
            Err(ConstraintOperationError::InfeasibleState)
        } else {
            match self
                .assignments
                .post_predicate(predicate, None, &mut self.notification_engine)
            {
                Ok(_) => Ok(()),
                Err(_) => Err(ConstraintOperationError::InfeasibleNogood),
            }
        }
    }

    fn add_nogood(
        &mut self,
        nogood: Vec<Predicate>,
        inference_code: InferenceCode,
    ) -> Result<(), ConstraintOperationError> {
        pumpkin_assert_eq_simple!(self.get_decision_level(), 0);
        let num_trail_entries = self.assignments.num_trail_entries();

        let mut propagation_context = PropagationContextMut::new(
            &mut self.trailed_values,
            &mut self.assignments,
            &mut self.reason_store,
            &mut self.semantic_minimiser,
            &mut self.notification_engine,
            Self::get_nogood_propagator_id(),
        );
        let nogood_propagator_id = Self::get_nogood_propagator_id();

        let addition_result = ConstraintSatisfactionSolver::add_nogood_to_nogood_propagator(
            &mut self.propagators[nogood_propagator_id],
            nogood,
            inference_code,
            &mut propagation_context,
        );

        if addition_result.is_err() || self.state.is_conflicting() {
            self.prepare_for_conflict_resolution();
            self.log_root_propagation_to_proof(num_trail_entries);
            self.complete_proof();
            return Err(ConstraintOperationError::InfeasibleNogood);
        }

        self.log_root_propagation_to_proof(num_trail_entries);

        // temporary hack for the nogood propagator that does propagation from scratch
        self.propagator_queue.enqueue_propagator(PropagatorId(0), 0);
        self.propagate();

        self.log_root_propagation_to_proof(num_trail_entries);

        if self.state.is_infeasible() {
            self.prepare_for_conflict_resolution();
            self.complete_proof();
            Err(ConstraintOperationError::InfeasibleState)
        } else {
            Ok(())
        }
    }

    fn prepare_for_conflict_resolution(&mut self) {
        if self.state.is_conflicting() {
            return;
        }

        let empty_domain_reason = self.compute_reason_for_empty_domain();

        // TODO: As a temporary solution, we remove the last trail element.
        // This way we guarantee that the assignment is consistent, which is needed
        // for the conflict analysis data structures. The proper alternative would
        // be to forbid the assignments from getting into an inconsistent state.
        self.assignments.remove_last_trail_element();

        let stored_conflict_info = StoredConflictInfo::EmptyDomain {
            conflict_nogood: empty_domain_reason,
        };
        self.state.declare_conflict(stored_conflict_info);
    }

    fn add_nogood_to_nogood_propagator(
        nogood_propagator: &mut dyn Propagator,
        nogood: Vec<Predicate>,
        inference_code: InferenceCode,
        context: &mut PropagationContextMut,
    ) -> PropagationStatusCP {
        match nogood_propagator.downcast_mut::<NogoodPropagator>() {
            Some(nogood_propagator) => {
                nogood_propagator.add_nogood(nogood, inference_code, context)
            }
            None => {
                panic!("Provided propagator should be the nogood propagator",)
            }
        }
    }

    /// Creates a clause from `literals` and adds it to the current formula.
    ///
    /// If the formula becomes trivially unsatisfiable, a [`ConstraintOperationError`] will be
    /// returned. Subsequent calls to this m\Zethod will always return an error, and no
    /// modification of the solver will take place.
    pub fn add_clause(
        &mut self,
        predicates: impl IntoIterator<Item = Predicate>,
        constraint_tag: ConstraintTag,
    ) -> Result<(), ConstraintOperationError> {
        pumpkin_assert_simple!(
            self.get_decision_level() == 0,
            "Clauses can only be added in the root"
        );

        if self.state.is_inconsistent() {
            return Err(ConstraintOperationError::InfeasiblePropagator);
        }

        // We can simply negate the clause and retrieve a nogood, e.g. if we have the
        // clause `[x1 >= 5] \/ [x2 != 3] \/ [x3 <= 5]`, then it **cannot** be the case that `[x1 <
        // 5] /\ [x2 = 3] /\ [x3 > 5]`

        let mut are_all_falsified_at_root = true;
        let predicates = predicates
            .into_iter()
            .map(|predicate| {
                are_all_falsified_at_root &= self.assignments.is_predicate_falsified(predicate);
                !predicate
            })
            .collect::<Vec<_>>();

        if predicates.is_empty() {
            // This breaks the proof. If it occurs, we should fix up the proof logging.
            // The main issue is that nogoods are not tagged. In the proof that is problematic.
            self.state
                .declare_conflict(StoredConflictInfo::RootLevelConflict(
                    ConstraintOperationError::InfeasibleClause,
                ));
            return Err(ConstraintOperationError::InfeasibleClause);
        }

        if are_all_falsified_at_root {
            finalize_proof(FinalizingContext {
                conflict: predicates.into(),
                propagators: &mut self.propagators,
                proof_log: &mut self.internal_parameters.proof_log,
                unit_nogood_inference_codes: &self.unit_nogood_inference_codes,
                assignments: &self.assignments,
                reason_store: &mut self.reason_store,
<<<<<<< HEAD
                notification_engine: &mut self.notification_engine,
=======
                variable_names: &self.variable_names,
>>>>>>> 5cdc747d
            });
            self.state
                .declare_conflict(StoredConflictInfo::RootLevelConflict(
                    ConstraintOperationError::InfeasibleClause,
                ));
            return Err(ConstraintOperationError::InfeasibleClause);
        }

        let inference_code = self
            .internal_parameters
            .proof_log
            .create_inference_code(constraint_tag, NogoodLabel);
        if let Err(constraint_operation_error) = self.add_nogood(predicates, inference_code) {
            let _ = self.conclude_proof_unsat();

            self.state
                .declare_conflict(StoredConflictInfo::RootLevelConflict(
                    constraint_operation_error,
                ));
            return Err(constraint_operation_error);
        }
        Ok(())
    }

    pub(crate) fn get_decision_level(&self) -> usize {
        self.assignments.get_decision_level()
    }
}

#[derive(Default, Debug)]
enum CSPSolverStateInternal {
    #[default]
    Ready,
    Solving,
    ContainsSolution,
    Conflict {
        conflict_info: StoredConflictInfo,
    },
    Infeasible,
    InfeasibleUnderAssumptions {
        violated_assumption: Predicate,
    },
    Timeout,
}

#[derive(Default, Debug)]
pub struct CSPSolverState {
    internal_state: CSPSolverStateInternal,
}

impl CSPSolverState {
    pub fn is_ready(&self) -> bool {
        matches!(self.internal_state, CSPSolverStateInternal::Ready)
    }

    pub fn no_conflict(&self) -> bool {
        !self.is_conflicting()
    }

    pub fn is_conflicting(&self) -> bool {
        matches!(
            self.internal_state,
            CSPSolverStateInternal::Conflict { conflict_info: _ }
        )
    }

    pub fn is_infeasible(&self) -> bool {
        matches!(self.internal_state, CSPSolverStateInternal::Infeasible)
    }

    /// Determines whether the current state is inconsistent; i.e. whether it is conflicting,
    /// infeasible or infeasible under assumptions
    pub fn is_inconsistent(&self) -> bool {
        self.is_conflicting() || self.is_infeasible() || self.is_infeasible_under_assumptions()
    }

    pub fn is_infeasible_under_assumptions(&self) -> bool {
        matches!(
            self.internal_state,
            CSPSolverStateInternal::InfeasibleUnderAssumptions {
                violated_assumption: _
            }
        )
    }

    pub fn get_violated_assumption(&self) -> Predicate {
        if let CSPSolverStateInternal::InfeasibleUnderAssumptions {
            violated_assumption,
        } = self.internal_state
        {
            violated_assumption
        } else {
            panic!(
                "Cannot extract violated assumption without getting the solver into the infeasible
                 under assumptions state."
            );
        }
    }

    pub(crate) fn get_conflict_info(&self) -> StoredConflictInfo {
        match &self.internal_state {
            CSPSolverStateInternal::Conflict { conflict_info } => conflict_info.clone(),
            CSPSolverStateInternal::InfeasibleUnderAssumptions {
                violated_assumption,
            } => StoredConflictInfo::EmptyDomain {
                conflict_nogood: vec![*violated_assumption, !(*violated_assumption)].into(),
            },
            _ => {
                panic!("Cannot extract conflict clause if solver is not in a conflict.");
            }
        }
    }

    pub fn timeout(&self) -> bool {
        matches!(self.internal_state, CSPSolverStateInternal::Timeout)
    }

    pub fn has_solution(&self) -> bool {
        matches!(
            self.internal_state,
            CSPSolverStateInternal::ContainsSolution
        )
    }

    pub(crate) fn declare_ready(&mut self) {
        self.internal_state = CSPSolverStateInternal::Ready;
    }

    pub fn declare_solving(&mut self) {
        pumpkin_assert_simple!((self.is_ready() || self.is_conflicting()) && !self.is_infeasible());
        self.internal_state = CSPSolverStateInternal::Solving;
    }

    fn declare_infeasible(&mut self) {
        self.internal_state = CSPSolverStateInternal::Infeasible;
    }

    fn declare_conflict(&mut self, conflict_info: StoredConflictInfo) {
        self.internal_state = CSPSolverStateInternal::Conflict { conflict_info };
    }

    fn declare_solution_found(&mut self) {
        pumpkin_assert_simple!(!self.is_infeasible());
        self.internal_state = CSPSolverStateInternal::ContainsSolution;
    }

    fn declare_timeout(&mut self) {
        pumpkin_assert_simple!(!self.is_infeasible());
        self.internal_state = CSPSolverStateInternal::Timeout;
    }

    fn declare_infeasible_under_assumptions(&mut self, violated_assumption: Predicate) {
        pumpkin_assert_simple!(!self.is_infeasible());
        self.internal_state = CSPSolverStateInternal::InfeasibleUnderAssumptions {
            violated_assumption,
        }
    }
}

declare_inference_label!(NogoodLabel);

#[cfg(test)]
mod tests {
    use super::ConstraintSatisfactionSolver;
    use super::CoreExtractionResult;
    use crate::basic_types::CSPSolverExecutionFlag;
    use crate::predicate;
    use crate::predicates::Predicate;
    use crate::propagators::linear_not_equal::LinearNotEqualPropagatorArgs;
    use crate::termination::Indefinite;
    use crate::variables::TransformableVariable;
    use crate::DefaultBrancher;

    fn is_same_core(core1: &[Predicate], core2: &[Predicate]) -> bool {
        core1.len() == core2.len() && core2.iter().all(|lit| core1.contains(lit))
    }

    fn is_result_the_same(res1: &CoreExtractionResult, res2: &CoreExtractionResult) -> bool {
        match (res1, res2) {
            (
                CoreExtractionResult::ConflictingAssumption(assumption1),
                CoreExtractionResult::ConflictingAssumption(assumption2),
            ) => assumption1 == assumption2,
            (CoreExtractionResult::Core(core1), CoreExtractionResult::Core(core2)) => {
                is_same_core(core1, core2)
            }
            _ => false,
        }
    }

    fn run_test(
        mut solver: ConstraintSatisfactionSolver,
        assumptions: Vec<Predicate>,
        expected_flag: CSPSolverExecutionFlag,
        expected_result: CoreExtractionResult,
    ) {
        let mut brancher = DefaultBrancher::default_over_all_variables(&solver.assignments);
        let flag = solver.solve_under_assumptions(&assumptions, &mut Indefinite, &mut brancher);
        assert_eq!(flag, expected_flag, "The flags do not match.");

        if matches!(flag, CSPSolverExecutionFlag::Infeasible) {
            assert!(
                is_result_the_same(
                    &solver.extract_clausal_core(&mut brancher),
                    &expected_result
                ),
                "The result is not the same"
            );
        }
    }

    fn create_instance1() -> (ConstraintSatisfactionSolver, Vec<Predicate>) {
        let mut solver = ConstraintSatisfactionSolver::default();
        let constraint_tag = solver.new_constraint_tag();
        let lit1 = solver.create_new_literal(None).get_true_predicate();
        let lit2 = solver.create_new_literal(None).get_true_predicate();

        let _ = solver.add_clause([lit1, lit2], constraint_tag);
        let _ = solver.add_clause([lit1, !lit2], constraint_tag);
        let _ = solver.add_clause([!lit1, lit2], constraint_tag);
        (solver, vec![lit1, lit2])
    }

    #[test]
    fn core_extraction_unit_core() {
        let mut solver = ConstraintSatisfactionSolver::default();
        let constraint_tag = solver.new_constraint_tag();
        let lit1 = solver.create_new_literal(None).get_true_predicate();
        let _ = solver.add_clause(vec![lit1], constraint_tag);

        run_test(
            solver,
            vec![!lit1],
            CSPSolverExecutionFlag::Infeasible,
            CoreExtractionResult::Core(vec![!lit1]),
        )
    }

    #[test]
    fn simple_core_extraction_1_1() {
        let (solver, lits) = create_instance1();
        run_test(
            solver,
            vec![!lits[0], !lits[1]],
            CSPSolverExecutionFlag::Infeasible,
            CoreExtractionResult::Core(vec![!lits[0]]),
        )
    }

    #[test]
    fn simple_core_extraction_1_2() {
        let (solver, lits) = create_instance1();
        run_test(
            solver,
            vec![!lits[1], !lits[0]],
            CSPSolverExecutionFlag::Infeasible,
            CoreExtractionResult::Core(vec![!lits[1]]),
        );
    }

    #[test]
    fn simple_core_extraction_1_infeasible() {
        let (mut solver, lits) = create_instance1();
        let constraint_tag = solver.new_constraint_tag();
        let _ = solver.add_clause([!lits[0], !lits[1]], constraint_tag);
        run_test(
            solver,
            vec![!lits[1], !lits[0]],
            CSPSolverExecutionFlag::Infeasible,
            CoreExtractionResult::Core(vec![]),
        );
    }

    #[test]
    fn simple_core_extraction_1_core_conflicting() {
        let (solver, lits) = create_instance1();
        run_test(
            solver,
            vec![!lits[1], lits[1]],
            CSPSolverExecutionFlag::Infeasible,
            CoreExtractionResult::ConflictingAssumption(!lits[1]),
        );
    }
    fn create_instance2() -> (ConstraintSatisfactionSolver, Vec<Predicate>) {
        let mut solver = ConstraintSatisfactionSolver::default();
        let constraint_tag = solver.new_constraint_tag();
        let lit1 = solver.create_new_literal(None).get_true_predicate();
        let lit2 = solver.create_new_literal(None).get_true_predicate();
        let lit3 = solver.create_new_literal(None).get_true_predicate();

        let _ = solver.add_clause([lit1, lit2, lit3], constraint_tag);
        let _ = solver.add_clause([lit1, !lit2, lit3], constraint_tag);
        (solver, vec![lit1, lit2, lit3])
    }

    #[test]
    fn simple_core_extraction_2_1() {
        let (solver, lits) = create_instance2();
        run_test(
            solver,
            vec![!lits[0], lits[1], !lits[2]],
            CSPSolverExecutionFlag::Infeasible,
            CoreExtractionResult::Core(vec![!lits[0], lits[1], !lits[2]]),
        );
    }

    #[test]
    fn simple_core_extraction_2_long_assumptions_with_inconsistency_at_the_end() {
        let (solver, lits) = create_instance2();
        run_test(
            solver,
            vec![!lits[0], lits[1], !lits[2], lits[0]],
            CSPSolverExecutionFlag::Infeasible,
            CoreExtractionResult::ConflictingAssumption(!lits[0]),
        );
    }

    #[test]
    fn simple_core_extraction_2_inconsistent_long_assumptions() {
        let (solver, lits) = create_instance2();
        run_test(
            solver,
            vec![!lits[0], !lits[0], !lits[1], !lits[1], lits[0]],
            CSPSolverExecutionFlag::Infeasible,
            CoreExtractionResult::ConflictingAssumption(!lits[0]),
        );
    }
    fn create_instance3() -> (ConstraintSatisfactionSolver, Vec<Predicate>) {
        let mut solver = ConstraintSatisfactionSolver::default();
        let constraint_tag = solver.new_constraint_tag();

        let lit1 = solver.create_new_literal(None).get_true_predicate();
        let lit2 = solver.create_new_literal(None).get_true_predicate();
        let lit3 = solver.create_new_literal(None).get_true_predicate();

        let _ = solver.add_clause([lit1, lit2, lit3], constraint_tag);
        (solver, vec![lit1, lit2, lit3])
    }

    #[test]
    fn simple_core_extraction_3_1() {
        let (solver, lits) = create_instance3();
        run_test(
            solver,
            vec![!lits[0], !lits[1], !lits[2]],
            CSPSolverExecutionFlag::Infeasible,
            CoreExtractionResult::Core(vec![!lits[0], !lits[1], !lits[2]]),
        );
    }

    #[test]
    fn simple_core_extraction_3_2() {
        let (solver, lits) = create_instance3();
        run_test(
            solver,
            vec![!lits[0], !lits[1]],
            CSPSolverExecutionFlag::Feasible,
            CoreExtractionResult::Core(vec![]), // will be ignored in the test
        );
    }

    #[test]
    fn core_extraction_equality_assumption() {
        let mut solver = ConstraintSatisfactionSolver::default();

        let x = solver.create_new_integer_variable(0, 10, None);
        let y = solver.create_new_integer_variable(0, 10, None);
        let z = solver.create_new_integer_variable(0, 10, None);

        let constraint_tag = solver.new_constraint_tag();

        let result = solver.add_propagator(LinearNotEqualPropagatorArgs {
            terms: [x.scaled(1), y.scaled(-1)].into(),
            rhs: 0,
            constraint_tag,
        });
        assert!(result.is_ok());
        run_test(
            solver,
            vec![
                predicate!(x >= 5),
                predicate!(z != 10),
                predicate!(y == 5),
                predicate!(x <= 5),
            ],
            CSPSolverExecutionFlag::Infeasible,
            CoreExtractionResult::Core(vec![predicate!(x == 5), predicate!(y == 5)]),
        )
    }

    #[test]
    fn new_domain_with_negative_lower_bound() {
        let lb = -2;
        let ub = 2;

        let mut solver = ConstraintSatisfactionSolver::default();
        let domain_id = solver.create_new_integer_variable(lb, ub, None);

        assert_eq!(lb, solver.assignments.get_lower_bound(domain_id));

        assert_eq!(ub, solver.assignments.get_upper_bound(domain_id));

        assert!(!solver
            .assignments
            .is_predicate_satisfied(predicate![domain_id == lb]));

        for value in (lb + 1)..ub {
            let predicate = predicate![domain_id >= value];

            assert!(!solver.assignments.is_predicate_satisfied(predicate));

            assert!(!solver
                .assignments
                .is_predicate_satisfied(predicate![domain_id == value]));
        }

        assert!(!solver
            .assignments
            .is_predicate_satisfied(predicate![domain_id == ub]));
    }

    #[test]
    fn check_can_compute_1uip_with_propagator_initialisation_conflict() {
        let mut solver = ConstraintSatisfactionSolver::default();

        let x = solver.create_new_integer_variable(1, 1, None);
        let y = solver.create_new_integer_variable(2, 2, None);

        let constraint_tag = solver.new_constraint_tag();

        let propagator = LinearNotEqualPropagatorArgs {
            terms: vec![x, y].into(),
            rhs: 3,
            constraint_tag,
        };
        let result = solver.add_propagator(propagator);
        assert!(result.is_err());
    }
}<|MERGE_RESOLUTION|>--- conflicted
+++ resolved
@@ -261,11 +261,8 @@
             unit_nogood_inference_codes: &self.unit_nogood_inference_codes,
             assignments: &self.assignments,
             reason_store: &mut self.reason_store,
-<<<<<<< HEAD
             notification_engine: &mut self.notification_engine,
-=======
             variable_names: &self.variable_names,
->>>>>>> 5cdc747d
         };
 
         finalize_proof(context);
@@ -1198,11 +1195,8 @@
                     unit_nogood_inference_codes: &self.unit_nogood_inference_codes,
                     assignments: &self.assignments,
                     reason_store: &mut self.reason_store,
-<<<<<<< HEAD
                     notification_engine: &mut self.notification_engine,
-=======
                     variable_names: &self.variable_names,
->>>>>>> 5cdc747d
                 };
 
                 explain_root_assignment(&mut context, premise);
@@ -1439,11 +1433,8 @@
                 unit_nogood_inference_codes: &self.unit_nogood_inference_codes,
                 assignments: &self.assignments,
                 reason_store: &mut self.reason_store,
-<<<<<<< HEAD
                 notification_engine: &mut self.notification_engine,
-=======
                 variable_names: &self.variable_names,
->>>>>>> 5cdc747d
             });
             self.state
                 .declare_conflict(StoredConflictInfo::RootLevelConflict(
