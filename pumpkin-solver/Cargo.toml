[package]
name = "pumpkin-solver"
version = "0.2.0"
description = "The Pumpkin combinatorial optimisation solver library."
readme = "../README.md"
authors.workspace = true
license.workspace = true
edition.workspace = true
repository.workspace = true

[dependencies]
thiserror = "1.0.39"
log = "0.4.17"
bitfield = "0.14.0"
enumset = "1.1.2"
fnv = "1.0.3"
rand = { version = "0.8.5", features = [ "small_rng", "alloc" ] }
signal-hook = "0.3.17"
once_cell = "1.19.0"
downcast-rs = "1.2.1"
<<<<<<< HEAD
drcp-format = { version = "0.2.0" }
=======
drcp-format = { version = "0.2.1", path = "../drcp-format" }
>>>>>>> d237293f
convert_case = "0.6.0"
itertools = "0.13.0"
flatzinc = "0.3.21"
clap = { version = "4.5.17", features = ["derive"] }
env_logger = "0.10.0"
bitfield-struct = "0.9.2"
num = "0.4.3"
enum-map = "2.7.3"

[dev-dependencies]
clap = { version = "4.5.17", features = ["derive"] }
env_logger = "0.10.0"
regex = "1.11.0"
stringcase = "0.3.0"
wait-timeout = "0.2.0"
pumpkin-macros = { version = "0.1.0", path = "../pumpkin-macros"}

[lints]
workspace = true

[features]
debug-checks = []

[build-dependencies]
cc = "1.1.30"<|MERGE_RESOLUTION|>--- conflicted
+++ resolved
@@ -18,11 +18,7 @@
 signal-hook = "0.3.17"
 once_cell = "1.19.0"
 downcast-rs = "1.2.1"
-<<<<<<< HEAD
-drcp-format = { version = "0.2.0" }
-=======
 drcp-format = { version = "0.2.1", path = "../drcp-format" }
->>>>>>> d237293f
 convert_case = "0.6.0"
 itertools = "0.13.0"
 flatzinc = "0.3.21"
