*.log
*.err
*.proof
<<<<<<< HEAD
*.lits
*.drcp
=======
*.drcp.gz
*.drcp
*.lits
>>>>>>> 29a60684
<|MERGE_RESOLUTION|>--- conflicted
+++ resolved
@@ -1,11 +1,7 @@
 *.log
 *.err
 *.proof
-<<<<<<< HEAD
-*.lits
-*.drcp
-=======
 *.drcp.gz
 *.drcp
 *.lits
->>>>>>> 29a60684
+*.drcp