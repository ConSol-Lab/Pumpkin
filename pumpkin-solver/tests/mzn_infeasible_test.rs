--- conflicted
+++ resolved
@@ -16,17 +16,5 @@
 mzn_infeasible_test!(prop_stress);
 
 pub fn run_mzn_infeasible_test(instance_name: &str, folder_name: &str) {
-<<<<<<< HEAD
-    let instance_path = format!(
-        "{}/tests/{folder_name}/{instance_name}.fzn",
-        env!("CARGO_MANIFEST_DIR")
-    );
-
-    let files = run_solver_with_options(instance_path, false, ["-a"], None);
-
-    let output = std::fs::read_to_string(files.log_file).expect("Failed to read solver output");
-    assert!(output.ends_with("=====UNSATISFIABLE=====\n"));
-=======
     let _ = run_mzn_test::<false>(instance_name, folder_name, TestType::Unsatisfiable);
->>>>>>> d237293f
 }