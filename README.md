--- conflicted
+++ resolved
@@ -35,13 +35,8 @@
     Pumpkin,
     title={Pumpkin: A Lazy Clause Generation constraint solver in Rust},
     url={https://github.com/ConSol-Lab/Pumpkin},
-<<<<<<< HEAD
-    author={Demirović, Emir and Flippo, Maarten and Marijnissen, Imko and Sidorov, Konstantin and Smits Jeff},
-    year={2024}
-=======
     author={Demirović, Emir and Flippo, Maarten and Marijnissen, Imko and Sidorov, Konstantin and Smits, Jeff},
     year={2024},
->>>>>>> 075f5d7d
     organization={ConSol Lab - Delft University of Technology}
 } 
 ```
