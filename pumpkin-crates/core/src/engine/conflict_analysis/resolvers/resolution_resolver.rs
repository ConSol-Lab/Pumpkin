--- conflicted
+++ resolved
@@ -240,26 +240,11 @@
         learned_nogood: LearnedNogood,
         inference_code: InferenceCode,
     ) {
-<<<<<<< HEAD
-        let mut propagation_context = PropagationContextMut::new(
-            context.trailed_values,
-            context.assignments,
-            context.reason_store,
-            context.notification_engine,
-            self.nogood_propagator_handle.propagator_id(),
-        );
-
-        let nogood_propagator = context
-            .propagators
-            .get_propagator_mut(self.nogood_propagator_handle)
-            .expect("nogood propagator handle should refer to nogood propagator");
-=======
         let (nogood_propagator, mut propagation_context) = context
             .state
             .get_propagator_mut_with_context(self.nogood_propagator_handle);
         let nogood_propagator =
             nogood_propagator.expect("nogood propagator handle should refer to nogood propagator");
->>>>>>> 94dcdefa
 
         nogood_propagator.add_asserting_nogood(
             learned_nogood.predicates,
@@ -424,16 +409,9 @@
         // First we minimise the nogood using semantic minimisation to remove duplicates but we
         // avoid equality merging (since some of these literals could potentailly be removed by
         // recursive minimisation)
-<<<<<<< HEAD
         context
             .semantic_minimiser
             .set_mode(if !context.should_minimise {
-=======
-        let mut clean_nogood: Vec<Predicate> = context.semantic_minimiser.minimise(
-            &self.processed_nogood_predicates,
-            &context.state.assignments,
-            if !context.should_minimise {
->>>>>>> 94dcdefa
                 // If we do not minimise then we do the equality
                 // merging in the first iteration of removing
                 // duplicates
@@ -443,14 +421,10 @@
             });
         context.semantic_minimiser.minimise(
             MinimisationContext {
-                assignments: context.assignments,
-                reason_store: context.reason_store,
-                notification_engine: context.notification_engine,
-                propagators: context.propagators,
                 proof_log: context.proof_log,
                 unit_nogood_inference_codes: context.unit_nogood_inference_codes,
-                variable_names: context.variable_names,
                 counters: context.counters,
+                state: context.state,
             },
             &mut self.processed_nogood_predicates,
         );
@@ -459,44 +433,28 @@
             // Then we perform recursive minimisation to remove the dominated predicates
             self.recursive_minimiser.minimise(
                 MinimisationContext {
-                    assignments: context.assignments,
-                    reason_store: context.reason_store,
-                    notification_engine: context.notification_engine,
-                    propagators: context.propagators,
                     proof_log: context.proof_log,
                     unit_nogood_inference_codes: context.unit_nogood_inference_codes,
-                    variable_names: context.variable_names,
                     counters: context.counters,
+                    state: context.state,
                 },
                 &mut self.processed_nogood_predicates,
             );
 
             // We perform a final semantic minimisation call which allows the merging of the
             // equality predicates which remain in the nogood
-<<<<<<< HEAD
             let size_before_semantic_minimisation = self.processed_nogood_predicates.len();
             context
                 .semantic_minimiser
                 .set_mode(Mode::EnableEqualityMerging);
             context.semantic_minimiser.minimise(
                 MinimisationContext {
-                    assignments: context.assignments,
-                    reason_store: context.reason_store,
-                    notification_engine: context.notification_engine,
-                    propagators: context.propagators,
                     proof_log: context.proof_log,
                     unit_nogood_inference_codes: context.unit_nogood_inference_codes,
-                    variable_names: context.variable_names,
                     counters: context.counters,
+                    state: context.state,
                 },
                 &mut self.processed_nogood_predicates,
-=======
-            let size_before_semantic_minimisation = clean_nogood.len();
-            clean_nogood = context.semantic_minimiser.minimise(
-                &clean_nogood,
-                &context.state.assignments,
-                Mode::EnableEqualityMerging,
->>>>>>> 94dcdefa
             );
             context
                 .counters
@@ -516,7 +474,7 @@
                 .predicates
                 .iter()
                 .skip(1)
-                .all(|p| context.assignments.is_predicate_satisfied(*p))
+                .all(|p| context.state.assignments.is_predicate_satisfied(*p))
         );
 
         // TODO: asserting predicate may be bumped twice, probably not a problem.
@@ -595,26 +553,7 @@
             0
         };
 
-<<<<<<< HEAD
         Self {
-=======
-        pumpkin_assert_advanced!(
-            clean_nogood
-                .iter()
-                .skip(1)
-                .all(|p| context.state.truth_value(*p) == Some(true))
-        );
-
-        // TODO: asserting predicate may be bumped twice, probably not a problem.
-        for predicate in clean_nogood.iter() {
-            context
-                .brancher
-                .on_appearance_in_conflict_predicate(*predicate);
-        }
-
-        LearnedNogood {
-            backjump_level,
->>>>>>> 94dcdefa
             predicates: clean_nogood,
             backjump_level,
         }
