--- conflicted
+++ resolved
@@ -130,140 +130,7 @@
             // 1) Pop the predicate last assigned on the trail from the nogood.
             let next_predicate = self.pop_predicate_from_conflict_nogood();
 
-<<<<<<< HEAD
-            // 2) Add the reason of the next_predicate to the nogood.
-
-            // 2.a) Here we treat the special case: if the next predicate is a decision, this means
-            // that we are done with analysis since the only remaining predicate in the heap is the
-            // other decision.
-            if context.assignments.is_decision_predicate(&next_predicate) {
-                // As a simple workaround, we add the currently analysed predicate to set of
-                // predicates from the lower predicate level, and stop analysis.
-                //
-                // Semantic minimisation will ensure the bound predicates get converted into an
-                // equality decision predicate.
-                while self.to_process_heap.num_nonremoved_elements() != 1 {
-                    let predicate = self.pop_predicate_from_conflict_nogood();
-                    let predicate_replacement = if context
-                        .assignments
-                        .is_decision_predicate(&predicate)
-                    {
-                        predicate
-                    } else {
-                        // Note that we decompose [x == v] into the two predicates [x >= v] and [x
-                        // <= v] and that these have distinct trail entries (where [x >= v] has a
-                        // lower trail position than [x <= v])
-                        //
-                        // However, this can lead to [x <= v] to be processed *before* [x >= v -
-                        // y], meaning that these implied predicates should be replaced with their
-                        // reason
-                        self.reason_buffer.clear();
-                        ConflictAnalysisContext::get_propagation_reason(
-                            predicate,
-                            context.assignments,
-                            CurrentNogood::new(
-                                &self.to_process_heap,
-                                &self.processed_nogood_predicates,
-                                &self.predicate_id_generator,
-                            ),
-                            context.reason_store,
-                            context.propagators,
-                            context.proof_log,
-                            context.unit_nogood_inference_codes,
-                            &mut self.reason_buffer,
-                            context.notification_engine,
-                            context.variable_names,
-                        );
-
-                        if self.reason_buffer.is_empty() {
-                            predicate
-                        } else {
-                            pumpkin_assert_simple!(
-                                predicate.is_lower_bound_predicate()
-                                    || predicate.is_not_equal_predicate(),
-                                "A non-decision predicate in the nogood should be either a lower-bound or a not-equals predicate but it was {predicate} with reason {:?}",
-                                self.reason_buffer
-                            );
-                            pumpkin_assert_simple!(
-                                self.reason_buffer.len() == 1
-                                    && self.reason_buffer[0].is_lower_bound_predicate(),
-                                "The reason for the only propagated predicates left on the trail should be lower-bound predicates, but the reason for {predicate} was {:?}",
-                                self.reason_buffer,
-                            );
-
-                            self.reason_buffer[0]
-                        }
-                    };
-
-                    // We push to `predicates_lower_decision_level` since this structure will be
-                    // used for creating the final nogood
-                    self.processed_nogood_predicates.push(predicate_replacement);
-                }
-                // It could be the case that the final predicate in the nogood is implied, in
-                // this case we eagerly replace it since the conflict analysis output assumes
-                // that a single variable is propagating.
-                //
-                // For example, let's say we have made the decision [x == v] (which is
-                // decomposed into [x >= v] and [x <= v]).
-                //
-                // Now let's say we have the nogood [[x>= v - 1], [x <= v]], then we have a
-                // final element [x >= v - 1] left in the heap which is
-                // implied. This could mean that we end up with 2 predicates in
-                // the conflict nogood which goes against the 2-watcher scheme so we eagerly
-                // replace it here!
-                //
-                // If it is an initial bound then it will be removed by semantic minimisation when
-                // extracting the final nogood.
-                //
-                // TODO: This leads to a less general explanation!
-                if !context
-                    .assignments
-                    .is_decision_predicate(&self.peek_predicate_from_conflict_nogood())
-                    && !context
-                        .assignments
-                        .is_initial_bound(self.peek_predicate_from_conflict_nogood())
-                {
-                    let predicate = self.peek_predicate_from_conflict_nogood();
-
-                    self.reason_buffer.clear();
-                    ConflictAnalysisContext::get_propagation_reason(
-                        predicate,
-                        context.assignments,
-                        CurrentNogood::new(
-                            &self.to_process_heap,
-                            &self.processed_nogood_predicates,
-                            &self.predicate_id_generator,
-                        ),
-                        context.reason_store,
-                        context.propagators,
-                        context.proof_log,
-                        context.unit_nogood_inference_codes,
-                        &mut self.reason_buffer,
-                        context.notification_engine,
-                        context.variable_names,
-                    );
-                    pumpkin_assert_simple!(
-                        predicate.is_lower_bound_predicate() || predicate.is_not_equal_predicate(),
-                        "If the final predicate in the conflict nogood is not a decision predicate then it should be either a lower-bound predicate or a not-equals predicate but was {predicate}"
-                    );
-                    pumpkin_assert_simple!(
-                        self.reason_buffer.len() == 1
-                            && self.reason_buffer[0].is_lower_bound_predicate(),
-                        "The reason for the decision predicate should be a lower-bound predicate but was {}",
-                        self.reason_buffer[0]
-                    );
-                    self.replace_predicate_in_conflict_nogood(predicate, self.reason_buffer[0]);
-                }
-
-                // The final predicate in the heap will get pushed in `extract_final_nogood`
-                self.processed_nogood_predicates.push(next_predicate);
-                break;
-            }
-
-            // 2.b) Standard case, get the reason for the predicate and add it to the nogood.
-=======
             // 2) Get the reason for the predicate and add it to the nogood.
->>>>>>> 44357e85
             self.reason_buffer.clear();
             ConflictAnalysisContext::get_propagation_reason(
                 next_predicate,
