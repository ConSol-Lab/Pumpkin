--- conflicted
+++ resolved
@@ -3,15 +3,15 @@
 use crate::containers::HashMap;
 use crate::containers::HashSet;
 use crate::engine::Assignments;
+use crate::engine::conflict_analysis::ConflictAnalysisContext;
 use crate::engine::conflict_analysis::NogoodMinimiser;
-use crate::engine::propagation::ReadDomains;
-use crate::engine::propagation::contexts::HasAssignments;
 use crate::predicates::Predicate;
 use crate::proof::RootExplanationContext;
 use crate::proof::explain_root_assignment;
 use crate::pumpkin_assert_eq_moderate;
 use crate::pumpkin_assert_moderate;
 use crate::pumpkin_assert_simple;
+use crate::state::CurrentNogood;
 
 #[derive(Debug, Clone, Default)]
 pub(crate) struct RecursiveMinimiser {
@@ -39,11 +39,7 @@
     fn minimise(&mut self, mut context: MinimisationContext, nogood: &mut Vec<Predicate>) {
         let num_literals_before_minimisation = nogood.len();
 
-<<<<<<< HEAD
-        self.initialise_minimisation_data_structures(nogood, context.assignments());
-=======
         self.initialise_minimisation_data_structures(nogood, &context.state.assignments);
->>>>>>> 94dcdefa
 
         // Iterate over each predicate and check whether it is a dominated predicate.
         let mut end_position: usize = 0;
@@ -83,11 +79,7 @@
         context: &mut MinimisationContext,
         current_nogood: &[Predicate],
     ) {
-<<<<<<< HEAD
-        pumpkin_assert_moderate!(context.is_predicate_satisfied(input_predicate));
-=======
         pumpkin_assert_eq_moderate!(context.state.truth_value(input_predicate), Some(true));
->>>>>>> 94dcdefa
 
         self.current_depth += 1;
 
@@ -107,15 +99,11 @@
         // If the predicate is a decision predicate, it cannot be a predicate from the original
         // learned nogood since those are labelled as part of initialisation.
         // Therefore the decision literal is labelled as poison and then return.
-<<<<<<< HEAD
-        if context.is_decision_predicate(&input_predicate) {
-=======
         if context
             .state
             .assignments
             .is_decision_predicate(&input_predicate)
         {
->>>>>>> 94dcdefa
             self.assign_predicate_label(input_predicate, Label::Poison);
             self.current_depth -= 1;
             return;
@@ -125,12 +113,8 @@
         // (levels from the original learned clause) cannot be removed.
         if !self.is_decision_level_allowed(
             context
-<<<<<<< HEAD
-                .get_decision_level_for_predicate(&input_predicate)
-=======
                 .state
                 .get_checkpoint_for_predicate(input_predicate)
->>>>>>> 94dcdefa
                 .unwrap(),
         ) {
             self.assign_predicate_label(input_predicate, Label::Poison);
@@ -141,13 +125,6 @@
         // Due to ownership rules, we have to take ownership of the reason.
         // TODO: Reuse the allocation if it becomes a bottleneck.
         let mut reason = vec![];
-<<<<<<< HEAD
-        context.get_propagation_reason(input_predicate, &mut reason, current_nogood.into());
-        for antecedent_predicate in reason.iter().copied() {
-            // Root assignments can be safely ignored.
-            if context
-                .get_decision_level_for_predicate(&antecedent_predicate)
-=======
         ConflictAnalysisContext::get_propagation_reason(
             input_predicate,
             CurrentNogood::from(current_nogood),
@@ -162,7 +139,6 @@
             if context
                 .state
                 .get_checkpoint_for_predicate(antecedent_predicate)
->>>>>>> 94dcdefa
                 .unwrap()
                 == 0
             {
