use std::cmp::max;
use std::ops::Not;

use log::warn;

use super::LearningOptions;
use super::NogoodId;
use super::NogoodInfo;
use crate::basic_types::PredicateId;
use crate::basic_types::PropagationStatusCP;
use crate::basic_types::PropagatorConflict;
use crate::basic_types::PropositionalConjunction;
use crate::basic_types::moving_averages::MovingAverage;
use crate::containers::KeyedVec;
use crate::containers::StorageKey;
use crate::engine::Assignments;
use crate::engine::Lbd;
use crate::engine::SolverStatistics;
<<<<<<< HEAD
use crate::engine::TrailedValues;
=======
>>>>>>> 94dcdefa
use crate::engine::notifications::NotificationEngine;
use crate::engine::predicates::predicate::Predicate;
use crate::engine::propagation::EnqueueDecision;
use crate::engine::propagation::ExplanationContext;
use crate::engine::propagation::PropagationContext;
use crate::engine::propagation::PropagationContextMut;
use crate::engine::propagation::Propagator;
use crate::engine::propagation::ReadDomains;
use crate::engine::propagation::constructor::PropagatorConstructor;
use crate::engine::propagation::constructor::PropagatorConstructorContext;
use crate::engine::propagation::contexts::HasAssignments;
use crate::engine::reason::Reason;
use crate::engine::reason::ReasonStore;
use crate::predicate;
use crate::proof::InferenceCode;
use crate::propagators::nogoods::arena_allocator::ArenaAllocator;
use crate::propagators::nogoods::arena_allocator::NogoodIndex;
use crate::pumpkin_assert_advanced;
use crate::pumpkin_assert_eq_simple;
use crate::pumpkin_assert_extreme;
use crate::pumpkin_assert_moderate;
use crate::pumpkin_assert_simple;
use crate::state::Conflict;
use crate::state::PropagatorHandle;

/// A propagator which propagates nogoods (i.e. a list of [`Predicate`]s which cannot all be true
/// at the same time).
///
/// It should be noted that this propagator is notified about each event which occurs in the solver
/// (since the propagator does not know which IDs will be present in its learnt clauses).
///
/// The idea for propagation is the two-watcher scheme; this is achieved by internally keeping
/// track of watch lists.
#[derive(Clone, Debug)]
pub(crate) struct NogoodPropagator {
    /// The [`PredicateId`]s of the nogoods.
    nogood_predicates: ArenaAllocator,
    /// The information corresponding to each nogood; including activity, and LBD.
    nogood_info: KeyedVec<NogoodIndex, NogoodInfo>,
    /// The inference codes for the nogoods.
    inference_codes: KeyedVec<NogoodIndex, InferenceCode>,
    /// Nogoods which are permanently present
    permanent_nogood_ids: Vec<NogoodId>,
    /// Stores all learned nogoods.
    learned_nogood_ids: LearnedNogoodIds,
    /// Watch lists for the nogood propagator.
    watch_lists: KeyedVec<PredicateId, Vec<Watcher>>,
    /// Keep track of the events which the propagator has been notified of.
    updated_predicate_ids: Vec<PredicateId>,
    /// A helper for calculating the LBD for the nogoods.
    lbd_helper: Lbd,
    /// The parameters which influence the learning of the propagator and aspects such as clause
    /// management
    parameters: LearningOptions,
    /// The nogoods which have been bumped.
    bumped_nogoods: Vec<NogoodId>,
    /// Used to return lazy reasons
    temp_nogood_reason: Vec<Predicate>,
    /// The handle of this instance inside the solver.
    ///
    /// Used during nogood cleanup. A nogood can only be removed if it is not propagated in the
    /// current subtree. To test for that, we compare this handle with the propagator ID of a
    /// proapgated literal to see if this propagator propagated a predicate.
    handle: PropagatorHandle<NogoodPropagator>,
}

/// [`PropagatorConstructor`] for constructing a new instance of the [`NogoodPropagator`] with the
/// provided [`LearningOptions`] and `capacity`.
pub(crate) struct NogoodPropagatorConstructor {
    /// How many [`PredicateId`]s to preallocate to the [`ArenaAllocator`].
    capacity: usize,
    parameters: LearningOptions,
}

impl NogoodPropagatorConstructor {
    pub(crate) fn new(capacity: usize, parameters: LearningOptions) -> Self {
        Self {
            capacity,
            parameters,
        }
    }
}

impl PropagatorConstructor for NogoodPropagatorConstructor {
    type PropagatorImpl = NogoodPropagator;

    fn create(self, context: PropagatorConstructorContext) -> Self::PropagatorImpl {
        NogoodPropagator {
            handle: PropagatorHandle::new(context.propagator_id),
            parameters: self.parameters,
            nogood_predicates: ArenaAllocator::new(self.capacity),
            nogood_info: Default::default(),
            inference_codes: Default::default(),
            permanent_nogood_ids: Default::default(),
            learned_nogood_ids: Default::default(),
            watch_lists: Default::default(),
            updated_predicate_ids: Default::default(),
            lbd_helper: Default::default(),
            bumped_nogoods: Default::default(),
            temp_nogood_reason: Default::default(),
        }
    }
}

/// Watcher for a single nogood.
///
/// A watcher is a combination of a nogood ID and a cached predicate. If the nogood has a predicate
/// that is observed to be `false`, it will be made the cached predicate. That way, whenever the
/// watcher is triggered, the propagator may be able to quickly determine if the nogood can be
/// skipped by looking at the cached predicate.
#[derive(Clone, Copy, Debug, PartialEq, Eq)]
struct Watcher {
    nogood_id: NogoodId,
    cached_predicate: PredicateId,
}

impl PropagatorConstructor for NogoodPropagator {
    type PropagatorImpl = Self;

    fn create(self, _: PropagatorConstructorContext) -> Self::PropagatorImpl {
        self
    }
}

/// Keeps track of three tiers of nogoods:
/// - "low" LBD nogoods
/// - "mid" LBD nogoods
/// - "high" LBD nogoods
///
/// In general, the lower the LBD the better the nogood.
///
/// See the [`LearningOptions`] for the paramters which determine what tier to assign each nogood
/// to.
#[derive(Default, Debug, Clone)]
struct LearnedNogoodIds {
    low_lbd: Vec<NogoodId>,
    mid_lbd: Vec<NogoodId>,
    high_lbd: Vec<NogoodId>,
}

impl NogoodPropagator {
    /// Determines whether the nogood (pointed to by `id`) is propagating using the following
    /// reasoning:
    ///
    /// - The predicate at position 0 is falsified; this is one of the conventions of the nogood
    ///   propagator
    /// - The reason for the predicate is the nogood propagator
    fn is_nogood_propagating(
        handle: PropagatorHandle<NogoodPropagator>,
        nogood: &[PredicateId],
        assignments: &Assignments,
        reason_store: &ReasonStore,
        id: NogoodId,
        notification_engine: &mut NotificationEngine,
    ) -> bool {
        if notification_engine.is_predicate_id_falsified(nogood[0], assignments) {
            let trail_position = assignments
                .get_trail_position(&!notification_engine.get_predicate(nogood[0]))
                .unwrap();
            let trail_entry = assignments.get_trail_entry(trail_position);
            if let Some((reason_ref, _)) = trail_entry.reason {
                let propagator_id = reason_store.get_propagator(reason_ref);
                let code = reason_store.get_lazy_code(reason_ref);

                // We check whether the predicate was propagated by the nogood propagator first
                let propagated_by_nogood_propagator = propagator_id == handle.propagator_id();
                // Then we check whether the lazy reason for the propagation was this particular
                // nogood
                let code_matches_id = code.is_none() || *code.unwrap() == id.id as u64;
                return propagated_by_nogood_propagator && code_matches_id;
            }
        }
        false
    }
}

impl Propagator for NogoodPropagator {
    fn name(&self) -> &str {
        // It is important to keep this name exactly this.
        // In parts of code for debugging, it looks for this particular name.
        "NogoodPropagator"
    }

    fn priority(&self) -> u32 {
        0
    }

    fn notify_predicate_id_satisfied(&mut self, predicate_id: PredicateId) -> EnqueueDecision {
        self.updated_predicate_ids.push(predicate_id);
        EnqueueDecision::Enqueue
    }

    fn propagate(&mut self, mut context: PropagationContextMut) -> Result<(), Conflict> {
        pumpkin_assert_advanced!(self.debug_is_properly_watched());

        // First we perform nogood management to ensure that the database does not grow excessively
        // large with "bad" nogoods
        self.clean_up_learned_nogoods_if_needed(
            context.assignments,
            context.reason_store,
            context.notification_engine,
        );

        if self.watch_lists.len() <= context.num_predicate_ids() {
            self.watch_lists
                .resize(context.num_predicate_ids() + 1, Vec::default());
        }

        // TODO: should drop all elements afterwards
        for predicate_id in self.updated_predicate_ids.drain(..) {
            pumpkin_assert_moderate!(
                {
                    let predicate = context.get_predicate(predicate_id);
                    context.is_predicate_satisfied(predicate)
                },
                "The predicate {} with id {predicate_id:?} should be satisfied but was not",
                context.get_predicate(predicate_id),
            );

            let mut index = 0;
            while index < self.watch_lists[predicate_id].len() {
                let watcher = self.watch_lists[predicate_id][index];

                // We first check whether the cached predicate might already make the nogood
                // satisfied
                if context.is_predicate_id_falsified(watcher.cached_predicate) {
                    index += 1;
                    continue;
                }

                let nogood_predicates = &mut self.nogood_predicates[watcher.nogood_id];

                // Place the watched predicate at position 1 for simplicity.
                if nogood_predicates[0] == predicate_id {
                    nogood_predicates.swap(0, 1);
                }

                pumpkin_assert_moderate!(context.is_predicate_id_satisfied(nogood_predicates[1]));

                // Check the other watched predicate is already falsified, in which case
                // no propagation can take place. Recall that the other watched
                // predicate is at position 0 due to previous code.
                if context.is_predicate_id_falsified(nogood_predicates[0]) {
                    self.watch_lists[predicate_id][index].cached_predicate = nogood_predicates[0];
                    index += 1;
                    continue;
                }

                // Look for another nonsatisfied predicate
                // to replace the watched predicate.
                let mut found_new_watch = false;
                // Start from index 2 since we are skipping watched predicates.
                for i in 2..nogood_predicates.len() {
                    // Find a predicate that is either false or unassigned,
                    // i.e., not assigned true.
                    if !context.is_predicate_id_satisfied(nogood_predicates[i]) {
                        // Found another predicate that can be the watcher.
                        found_new_watch = true;
                        // todo: does it make sense to replace the cached predicate with
                        // this new predicate?

                        // Replace the current watcher with the new predicate watcher.
                        nogood_predicates.swap(1, i);
                        // Add this nogood to the watch list of the new watcher.
                        Self::add_watcher(
                            &mut context,
                            nogood_predicates[1],
                            watcher,
                            &mut self.watch_lists,
                        );

                        // No propagation is taking place, go to the next nogood.
                        break;
                    }
                } // end iterating through the nogood

                if found_new_watch {
                    // We remove the current watcher
                    let _ = self.watch_lists[predicate_id].swap_remove(index);
                    continue;
                }

                // At this point, nonwatched predicates and nogood[1] are falsified.
                pumpkin_assert_advanced!(nogood_predicates.iter().skip(1).all(|p| {
                    let predicate = context.get_predicate(*p);
                    context.is_predicate_satisfied(predicate)
                }));

                // There are two scenarios:
                // nogood[0] is unassigned -> propagate the predicate to false
                // nogood[0] is assigned true -> conflict.
                let reason = Reason::DynamicLazy(watcher.nogood_id.id as u64);

                let predicate = !context.get_predicate(nogood_predicates[0]);
                let result = context.post(
                    predicate,
                    reason,
                    self.inference_codes
                        [self.nogood_predicates.get_nogood_index(&watcher.nogood_id)],
                );
                // If the propagation lead to a conflict.
                if let Err(e) = result {
                    return Err(e.into());
                }
                index += 1;
            }
        }

        pumpkin_assert_advanced!(self.debug_is_properly_watched());

        Ok(())
    }

    fn synchronise(&mut self, _context: PropagationContext) {
        self.updated_predicate_ids.clear()
    }

    fn debug_propagate_from_scratch(
        &self,
        mut context: PropagationContextMut,
    ) -> Result<(), Conflict> {
        // Very inefficient version!

        // The algorithm goes through every nogood explicitly
        // and computes from scratch.
        for nogood_id in self.nogood_predicates.nogoods_ids() {
            self.debug_propagate_nogood_from_scratch(nogood_id, &mut context)?;
        }
        Ok(())
    }

    /// Returns the slice representing a conjunction of predicates that explain the propagation
    /// encoded by the code, which was given to the solver by the propagator at the time of
    /// propagation.
    ///
    /// In case of the noogood propagator, lazy explanations internally also update information
    /// about the LBD and activity of the nogood, which is used when cleaning up nogoods.
    fn lazy_explanation(&mut self, code: u64, mut context: ExplanationContext) -> &[Predicate] {
        let id = NogoodId { id: code as u32 };

        self.temp_nogood_reason = self.nogood_predicates[id][1..]
            .iter()
            .map(|predicate_id| context.get_predicate(*predicate_id))
            .collect::<Vec<_>>();

        let info_id = self.nogood_predicates.get_nogood_index(&id);

        // Update the LBD and activity of the nogood, if appropriate.
        //
        // Note that low lbd nogoods are kept permanently, so these are not updated.
        if !self.nogood_info[info_id].block_bumps
            && self.nogood_info[info_id].is_learned
            && self.nogood_info[info_id].lbd > self.parameters.lbd_threshold_low
        {
            self.nogood_info[info_id].block_bumps = true;
            self.bumped_nogoods.push(id);
            // Note that we do not need to take into account the propagated predicate (in position
            // zero), since it will share a decision level with one of the other predicates (if it
            // did not then it should have propagated earlier).
            let current_lbd = self.lbd_helper.compute_lbd(
                &self.temp_nogood_reason,
                #[allow(deprecated, reason = "should be refactored later")]
                context.assignments(),
            );

            // The nogood keeps track of the best lbd encountered.
            if current_lbd < self.nogood_info[info_id].lbd {
                self.nogood_info[info_id].lbd = current_lbd;
            }

            // Nogood activity update.
            //
            // Rescale the nogood activity if bumping would lead to a (too) large activity value.
            if self.nogood_info[info_id].activity + self.parameters.activity_bump_increment
                > self.parameters.max_activity
            {
                // Rescale the activity of the "mid" and "high" LBD learned nogoods (recall that
                // "low" LBD nogoods do not have their LBD scaled).
                //
                // TODO: we could consider having separate activity bump values for each tier, so
                // that we can do rescaling only within the same tier.
                // This would lead to less rescaling, and anyway we are (probably) only interested
                // in the relative order of nogoods within a tier.
                self.learned_nogood_ids
                    .high_lbd
                    .iter()
                    .chain(self.learned_nogood_ids.mid_lbd.iter())
                    .for_each(|i| {
                        let i = self.nogood_predicates.get_nogood_index(i);
                        self.nogood_info[i].activity /= self.parameters.max_activity;
                    });
                self.parameters.activity_bump_increment /= self.parameters.max_activity;
            }

            // At this point, it is safe to increase the activity value
            self.nogood_info[info_id].activity += self.parameters.activity_bump_increment;
        }
        // update LBD, so we need code plus assignments as input.
        &self.temp_nogood_reason
    }
}

/// Functions for adding nogoods
impl NogoodPropagator {
    /// Adds a nogood which has been learned during search.
    ///
    /// The first predicate should be asserting and the second predicate should contain the
    /// predicte with the next highest decision level.
    pub(crate) fn add_asserting_nogood(
        &mut self,
        nogood: Vec<Predicate>,
        inference_code: InferenceCode,
        context: &mut PropagationContextMut,
        statistics: &mut SolverStatistics,
    ) {
        // We treat unit nogoods in a special way by adding it as a permanent nogood at the
        // root-level; this is essentially the same as adding a predicate at the root level
        if nogood.len() == 1 {
            pumpkin_assert_moderate!(
                context.get_checkpoint() == 0,
                "A unit nogood should have backtracked to the root-level"
            );
            self.add_permanent_nogood(nogood, inference_code, context)
                .expect("Unit learned nogoods cannot fail.");
            return;
        }

        // Skip the zero-th predicate since it is unassigned,
        // but will be assigned at the level of the predicate at index one.
        let lbd = self
            .lbd_helper
            .compute_lbd(&nogood.as_slice()[1..], context.assignments());

        statistics
            .learned_clause_statistics
            .average_lbd
            .add_term(lbd as u64);

        let nogood = nogood
            .iter()
            .map(|predicate| context.get_id(*predicate))
            .collect::<Vec<_>>();

        // Add the nogood to the database.
        //
        // Currently we always allocate a fresh ID
        let nogood_id = self.nogood_predicates.insert(nogood);
        let _ = self
            .nogood_info
            .push(NogoodInfo::new_learned_nogood_info(lbd));
        let _ = self.inference_codes.push(inference_code);

        let watcher = Watcher {
            nogood_id,
            cached_predicate: self.nogood_predicates[nogood_id][0],
        };

        // Now we add two watchers to the first two predicates in the nogood
        NogoodPropagator::add_watcher(
            context,
            self.nogood_predicates[nogood_id][0],
            watcher,
            &mut self.watch_lists,
        );
        NogoodPropagator::add_watcher(
            context,
            self.nogood_predicates[nogood_id][1],
            watcher,
            &mut self.watch_lists,
        );

        // Then we propagate the asserting predicate and as the reason we give the index to the
        // asserting nogood such that we can re-create the reason when asked for it
        let reason = Reason::DynamicLazy(nogood_id.id as u64);
        let inference_code =
            self.inference_codes[self.nogood_predicates.get_nogood_index(&nogood_id)];

        let predicate = !context
            .notification_engine
            .get_predicate(self.nogood_predicates[nogood_id][0]);
        context
            .post(predicate, reason, inference_code)
            .expect("Cannot fail to add the asserting predicate.");

        // We then assign the nogood to the correct tier based on its LBD
        if lbd >= self.parameters.lbd_threshold_high {
            self.learned_nogood_ids.high_lbd.push(nogood_id);
        } else if lbd <= self.parameters.lbd_threshold_low {
            self.learned_nogood_ids.low_lbd.push(nogood_id);
        } else {
            self.learned_nogood_ids.mid_lbd.push(nogood_id);
        }
    }

    /// Adds a nogood to the propagator as a permanent nogood and sets the internal state to be
    /// infeasible if the nogood led to a conflict.
    pub(crate) fn add_nogood(
        &mut self,
        nogood: Vec<Predicate>,
        inference_code: InferenceCode,
        context: &mut PropagationContextMut,
    ) -> PropagationStatusCP {
        self.add_permanent_nogood(nogood, inference_code, context)
    }

    /// Adds a nogood which cannot be deleted by clause management.
    fn add_permanent_nogood(
        &mut self,
        mut nogood: Vec<Predicate>,
        inference_code: InferenceCode,
        context: &mut PropagationContextMut,
    ) -> PropagationStatusCP {
        pumpkin_assert_simple!(
            context.get_checkpoint() == 0,
            "Only allowed to add nogoods permanently at the root for now."
        );

        // If the nogood is empty then it is automatically satisfied (though it is unusual!)
        if nogood.is_empty() {
            warn!("Adding empty nogood, unusual!");
            return Ok(());
        }

        // After preprocessing the nogood may propagate. If that happens, there is no reason for
        // the propagation which breaks the proof logging. Therefore, we keep the original nogood
        // here so we can construct a reason for the propagation later.
        let mut input_nogood = nogood.clone();

        // Then we pre-process the nogood such that (among others) it does not contain duplicates
        Self::preprocess_nogood(&mut nogood, context);

        // Unit nogoods are added as root assignments rather than as nogoods.
        if nogood.len() == 1 {
            // Get the reason for the propagation. Note that preprocessing removes literals from
            // `nogood` that are still present in `input_nogood`, so this does not necessarily
            // result in an empty reason.
            input_nogood = input_nogood
                .iter()
                .filter_map(|&p| {
                    // There is a special case we need to consider;
                    //
                    // Imagine we have the following input_nogood: [x = 1] /\ [y != 3] -> false
                    // Now we preprocess this to the nogood: [x <= 1] -> false (since [x >= 1] is
                    // a root-level bound)
                    //
                    // The reason for [x >= 2] should then be [x >= 1] /\ [y != 3] -> false
                    //
                    // Thus we check the following criteria before removal:
                    // 1. The current predicate and the propagating predicate are not the same
                    // 2. The current predicate is an equality predicate
                    // 3. The propagating predicate is either a lower-bound or and upper-bound
                    //    predicate
                    // 4. The right-hand side of the current predicate and the propagating predicate
                    //    are the same
                    // If all of these conditions hold then we need to replace the current
                    // predicate with:
                    // - If the propagating predicate is a lower-bound predicate then it is
                    // replaced with an upper-bound predicate
                    // - If the propagating predicate is an upper-bound predicate then it is
                    // replaced with a lower-bound predicate
                    if p != nogood[0]
                        && p.is_equality_predicate()
                        && p.get_domain() == nogood[0].get_domain()
                        && (nogood[0].is_lower_bound_predicate()
                            || nogood[0].is_upper_bound_predicate())
                        && p.get_right_hand_side() == nogood[0].get_right_hand_side()
                    {
                        let domain = p.get_domain();
                        let rhs = p.get_right_hand_side();
                        if nogood[0].is_lower_bound_predicate() {
                            Some(predicate!(domain <= rhs))
                        } else if nogood[0].is_upper_bound_predicate() {
                            Some(predicate!(domain >= rhs))
                        } else {
                            unreachable!()
                        }
                    } else {
                        // Otherwise, we just check whether they are not the same, if they are not
                        // then keep the predicte
                        (p != nogood[0]).then_some(p)
                    }
                })
                .collect::<Vec<_>>();

            pumpkin_assert_extreme!(
                nogood[0] == Predicate::trivially_false()
                    || input_nogood
                        .iter()
                        .all(|predicate| context.assignments.is_predicate_satisfied(*predicate)),
                "Expected every element in {input_nogood:?} to be satisfied when propagating {:?} with preprocessed nogood {nogood:?}",
                !nogood[0]
            );

            // Post the negated predicate at the root to respect the nogood.
            context.post(
                !nogood[0],
                PropositionalConjunction::from(input_nogood),
                inference_code,
            )?;
            Ok(())
        }
        // Standard case, nogood is of size at least two.
        //
        // The preprocessing ensures that all predicates are unassigned.
        else {
            let nogood = nogood
                .iter()
                .map(|predicate| context.get_id(*predicate))
                .collect::<Vec<_>>();

            // Add the nogood to the database.
            //
            // Currently we always allocate a fresh ID
            let nogood_id = self.nogood_predicates.insert(nogood);
            let _ = self
                .nogood_info
                .push(NogoodInfo::new_permanent_nogood_info());
            let _ = self.inference_codes.push(inference_code);

            self.permanent_nogood_ids.push(nogood_id);

            let watcher = Watcher {
                nogood_id,
                cached_predicate: self.nogood_predicates[nogood_id][0],
            };

            NogoodPropagator::add_watcher(
                context,
                self.nogood_predicates[nogood_id][0],
                watcher,
                &mut self.watch_lists,
            );
            NogoodPropagator::add_watcher(
                context,
                self.nogood_predicates[nogood_id][1],
                watcher,
                &mut self.watch_lists,
            );

            Ok(())
        }
    }
}

/// Methods concerning the watchers and watch lists
impl NogoodPropagator {
    /// Adds a watcher to the predicate.
    fn add_watcher(
        context: &mut PropagationContextMut,
        predicate: PredicateId,
        watcher: Watcher,
        watch_lists: &mut KeyedVec<PredicateId, Vec<Watcher>>,
    ) {
        // First we resize the watch list to accomodate the new nogood
        if predicate.id as usize >= watch_lists.len() {
            watch_lists.resize((predicate.id + 1) as usize, Vec::default());
        }

        if watch_lists[predicate].is_empty() {
            let actual_predicate = context.get_predicate(predicate);
            let other_id = context.register_predicate(actual_predicate);
            pumpkin_assert_eq_simple!(predicate, other_id);
        }

        watch_lists[predicate].push(watcher);
    }
}

/// Nogood management
impl NogoodPropagator {
    /// Removes learned nogoods if there are too many learned nogoods based on the three-tiered
    /// clause system from \[1\] and \[2\] (with a sligh change).
    ///
    /// The removal process is as follows:
    /// - Learned nogoods are partitioned into three categories: high-, mid-, and low-LBD nogoods
    ///   where each tier has a predefined limit on the number of nogoods it may store (see
    ///   [`LearningOptions`]).
    /// - If a tier has more nogoods than the limit prescribes, roughly half of the nogoods from the
    ///   tier are removed. High- and mid-tier nogoods remove the least active nogoods, whereas
    ///   low-tier nogoods are removed based on lbd and size.
    ///
    /// Nogoods can move from higher tiers to lower tiers if the LBD drops sufficiently low, but
    /// not the other way around. This is the main difference compared to \[2\].
    ///
    /// # Bibliography
    /// - \[1\] Oh, C. (2016). Improving SAT solvers by exploiting empirical characteristics of
    ///   CDCL. New York University.
    /// - \[2\] Kochemazov, S. (2020). Improving implementation of SAT competitions 2017--2019
    ///   winners. International Conference on Theory and Applications of Satisfiability Testing,
    ///   139–148. Springer.
    fn clean_up_learned_nogoods_if_needed(
        &mut self,
        assignments: &Assignments,
        reason_store: &mut ReasonStore,
        notification_engine: &mut NotificationEngine,
    ) {
        // The clean-up procedure is divided into four stages (for simplicity of implementation).
        //
        // For each tier, if the number of nogoods exceeds the predefined threshold for that tier:
        //  1. Promote nogoods in the "mid"- and "high" LBD tiers that have achieved a sufficiently
        //     low LBD to the next tier.
        //  2. Sort the nogoods according to a criteria.
        //    - Criteria for high- and mid-lbd nogoods: activity (higher activity better)
        //    - Criteria for low-lbd nogoods: LBD, and tie-break on size (lower LBD and size better)
        //  3. Remove the "worst" half of the nogoods, skipping nogoods which are currently
        //     propagating. This only removes the nogood IDs from their respective tier.
        //  4. Finally, after all of the previous stages, remove deleted nogoods from the watchers.
        //
        // Note: in other works, instead of deleting nogoods, they get demoted to the previous tier.
        // The rational for our choice is that demoting many nogoods will likely trigger clean up
        // of the previous tier, and demoted nogoods have low activities, so they would be targets
        // for deletion anyway.
        //
        // TODO: check whether this is the case.

        // We keep track of whether at least one of the nogoods has been removed in the third
        // stage
        //
        // If at least one nogood has been removed then we need to update the watchers as well
        let mut removed_at_least_one_nogood = false;

        // Process high-lbd nogoods.
        if self.learned_nogood_ids.high_lbd.len() > self.parameters.max_num_high_lbd_nogoods {
            self.promote_high_lbd_nogoods();

            // Sort the "high" LBD nogood by activity
            NogoodPropagator::sort_nogoods_by_decreasing_activity(
                &mut self.learned_nogood_ids.high_lbd,
                &self.nogood_info,
                &self.nogood_predicates,
            );

            // Then we remove roughly the worst half of the "high" LBD tier nogood IDs
            removed_at_least_one_nogood |= NogoodPropagator::remove_roughly_worst_half_nogood_ids(
                self.handle,
                &mut self.learned_nogood_ids.high_lbd,
                &mut self.nogood_info,
                &self.nogood_predicates,
                assignments,
                reason_store,
                notification_engine,
            );
        }

        // Process mid-lbd nogoods.
        if self.learned_nogood_ids.mid_lbd.len() > self.parameters.max_num_mid_lbd_nogoods {
            self.promote_mid_lbd_nogoods();

            // Sort the "mid" LBD nogood by activity
            NogoodPropagator::sort_nogoods_by_decreasing_activity(
                &mut self.learned_nogood_ids.mid_lbd,
                &self.nogood_info,
                &self.nogood_predicates,
            );

            // Then we remove roughly the worst half of the "mid" LBD tier nogood IDs
            removed_at_least_one_nogood |= NogoodPropagator::remove_roughly_worst_half_nogood_ids(
                self.handle,
                &mut self.learned_nogood_ids.mid_lbd,
                &mut self.nogood_info,
                &self.nogood_predicates,
                assignments,
                reason_store,
                notification_engine,
            );
        }

        // Process low-lbd nogoods.
        if self.learned_nogood_ids.low_lbd.len() > self.parameters.max_num_low_lbd_nogoods {
            // Sort the "low" LBD nogood by LBD while tie-breaking based on size
            NogoodPropagator::sort_nogoods_by_increasing_lbd_and_size(
                &mut self.learned_nogood_ids.low_lbd,
                &self.nogood_predicates,
                &self.nogood_info,
            );

            // Then we remove roughly the worst half of the "low" LBD tier nogood IDs
            removed_at_least_one_nogood |= NogoodPropagator::remove_roughly_worst_half_nogood_ids(
                self.handle,
                &mut self.learned_nogood_ids.low_lbd,
                &mut self.nogood_info,
                &self.nogood_predicates,
                assignments,
                reason_store,
                notification_engine,
            );
        }

        if removed_at_least_one_nogood {
            self.remove_deleted_nogoods_from_watchers(assignments, notification_engine);
        }
    }

    fn has_a_watched_predicate_falsified_at_root_level(
        nogood: &[PredicateId],
        assignments: &Assignments,
        notification_engine: &mut NotificationEngine,
    ) -> bool {
        let watcher1 = notification_engine.get_predicate(nogood[0]);
        let watcher2 = notification_engine.get_predicate(nogood[1]);
        assignments.is_predicate_falsified(watcher1)
            && assignments
                .get_checkpoint_for_predicate(&!watcher1)
                .expect("Falsified predicates must have a decision level.")
                == 0
            || assignments.is_predicate_falsified(watcher2)
                && assignments
                    .get_checkpoint_for_predicate(&!watcher2)
                    .expect("Falsified predicates must have a decision level.")
                    == 0
    }

    /// Remove deleted nogoods from watchers.
    ///
    /// As an additional step, it attempts to determine whether certain nogoods are satisfied at
    /// the root level meaning that they can be ignored. Note that not all such cases are detected
    /// by this function.
    ///
    /// Note: the function is implemented as going through all watchers. If we only store few
    /// learned nogoods, but have many permanent nogoods, then this function will be called often
    /// and may be a bottleneck.
    fn remove_deleted_nogoods_from_watchers(
        &mut self,
        assignments: &Assignments,
        notification_engine: &mut NotificationEngine,
    ) {
        // The idea is to go through the watchers and remove watchers that contain deleted nogoods.
        //
        // On the way, if we detect that a nogood is trivially falsified at the root level, or if
        // its cached predicate is falsified at the root, then it is also deleted and removed from
        // the watchers.

        // While going through the watchers, we maintain a flag that signals if the process below
        // will require another pass. This can happen when the cached predicate is falsified
        // at the root level.
        //
        // Recall that each nogood has two watchers; if we encounter a watcher where the cached
        // predicate is falsified at the root, we mark it as deleted. However, we could have
        // encountered the other watcher (with a different cached predicate) attached to
        // this nogood prior to encountering this watcher with a falsified predicate; to
        // ensure that we delete the other watcher as well, we require another pass.
        //
        // We expect this situation to occur infrequently.
        let mut another_pass_needed = false;

        // We also track if we have deleted a trivial nogood, because afterwards we need to also
        // delete this nogood from its correpsonding tier.
        //
        // As above, we expect to rarely happen, so most of the time, this flag will stay false.
        let mut trivial_nogood_deleted = false;

        // We now go over all of the watchers
        for i in 0..self.watch_lists.len() {
            let index = PredicateId::create_from_index(i);
            self.watch_lists[index].retain(|watcher| {
                let info_index = self.nogood_predicates.get_nogood_index(&watcher.nogood_id);
                // If the nogood has been deleted, do not keep this watcher
                if self.nogood_info[info_index].is_deleted {
                    false
                } else if NogoodPropagator::has_a_watched_predicate_falsified_at_root_level(
                    &self.nogood_predicates[watcher.nogood_id],
                    assignments,
                    notification_engine,
                ) {
                    // If the nogood is falsified at the root level, mark the nogood
                    // for deletion, and do not keep this watcher.
                    self.nogood_info[info_index].is_deleted = true;
                    trivial_nogood_deleted = true;
                    false
                }
                // We check whether the cached predicate is falsified at the root level
                else if notification_engine
                    .is_predicate_id_falsified(watcher.cached_predicate, assignments)
                    && assignments
                        .get_checkpoint_for_predicate(
                            &!notification_engine.get_predicate(watcher.cached_predicate),
                        )
                        .expect("Falsified predicates must have a decision level.")
                        == 0
                {
                    // Mark that a nogood has been deleted due to the cached predicate.
                    another_pass_needed = true;
                    trivial_nogood_deleted = true;
                    self.nogood_info[info_index].is_deleted = true;
                    false
                } else {
                    true
                }
            });
        }

        // If another pass is needed, then we go over all of the watch lists and ensure that the
        // watchers which have been deleted in the previous step are also removed.
        if another_pass_needed {
            for i in 0..self.watch_lists.len() {
                let index = PredicateId::create_from_index(i);
                self.watch_lists[index].retain(|watcher| {
                    let info_index = self.nogood_predicates.get_nogood_index(&watcher.nogood_id);
                    // If the nogood has been deleted, do not keep this watcher
                    !self.nogood_info[info_index].is_deleted
                });
            }
        }

        // We have deleted a trivial nogood; we need to ensure that it is also removed from the
        // structures to ensure that it does not clutter up the tier.
        if trivial_nogood_deleted {
            self.learned_nogood_ids.high_lbd.retain(|nogood_id| {
                !self.nogood_info[self.nogood_predicates.get_nogood_index(nogood_id)].is_deleted
            });

            self.learned_nogood_ids.mid_lbd.retain(|nogood_id| {
                !self.nogood_info[self.nogood_predicates.get_nogood_index(nogood_id)].is_deleted
            });

            self.learned_nogood_ids.low_lbd.retain(|nogood_id| {
                !self.nogood_info[self.nogood_predicates.get_nogood_index(nogood_id)].is_deleted
            });
        }
    }

    // Attempts to remove the worst half of the provided `nogood_ids` and returns true if at least
    // one nogood has been removed.
    //
    // It is assumed that the provided `nogood_ids` is sorted based on the criterion where
    // `nogood_ids[0]` contains the nogood with the "best" value for the criterion.
    //
    // A nogood is not removed if it is currently propagating at a non-root level.
    // This means that the function may remove some nogoods from the first half if
    // some of the bottom nogoods are currently propagating.
    fn remove_roughly_worst_half_nogood_ids(
        handle: PropagatorHandle<NogoodPropagator>,
        nogood_ids: &mut Vec<NogoodId>,
        nogood_info: &mut KeyedVec<NogoodIndex, NogoodInfo>,
        nogoods: &ArenaAllocator,
        assignments: &Assignments,
        reason_store: &mut ReasonStore,
        notification_engine: &mut NotificationEngine,
    ) -> bool {
        // The removal is done in two phases.
        // 1. Nogoods are deleted in the database, but the IDs are not removed from `nogood_ids`.
        // 2. The corresponding IDs are removed from the `nogood_ids`.
        //
        // Recall that these deleted nogoods are not yet removed from the watch lists.

        // First we calculate how many nogoods to remove (at least one)
        let mut num_nogoods_to_remove = max(nogood_ids.len() / 2, 1);

        // Then we go over all of the nogoods; recall that the "worst" nogood IDs are stored at the
        // end of `nogood_ids` (hence the rev).
        //
        // The aim is to remove half of the nogoods but fewer could be removed if many nogoods are
        // currently propagating.
        for &id in nogood_ids.iter().rev() {
            if num_nogoods_to_remove == 0 {
                // We are done removing nogoods.
                break;
            }

            // Skip nogoods which are propagating at a non-root level.
            if NogoodPropagator::is_nogood_propagating(
                handle,
                &nogoods[id],
                assignments,
                reason_store,
                id,
                notification_engine,
            ) && assignments
                .get_checkpoint_for_predicate(&!notification_engine.get_predicate(nogoods[id][0]))
                .expect("A propagating predicate must have a decision level.")
                > 0
            {
                continue;
            }

            // We can now delete the nogood.
            //
            // It will be kept in the database for now but it will not be used for propagation
            // since its watchers will be removed in the next step.
            nogood_info[nogoods.get_nogood_index(&id)].is_deleted = true;

            num_nogoods_to_remove -= 1;
        }

        // We remove the nogood from the provided `nogood_ids`.
        //
        // Note that this does not remove it from either the nogood database or the watchers!
        let num_nogoods_before_removal = nogood_ids.len();
        nogood_ids.retain(|&id| !nogood_info[nogoods.get_nogood_index(&id)].is_deleted);
        let num_nogoods_after_removal = nogood_ids.len();

        num_nogoods_before_removal != num_nogoods_after_removal
    }

    /// Goes through all of the "high" LBD nogoods and promotes nogoods which have been updated to
    /// either the "low" LBD or "mid" LBD tier.
    fn promote_high_lbd_nogoods(&mut self) {
        self.learned_nogood_ids.high_lbd.retain(|id| {
            let info_index = self.nogood_predicates.get_nogood_index(id);
            if self.nogood_info[info_index].lbd >= self.parameters.lbd_threshold_high {
                // If the LBD is still high, the nogood stays in the high LBD category.
                true
            } else if self.nogood_info[info_index].lbd <= self.parameters.lbd_threshold_low {
                // If the LBD is low then the nogood is moved to the low LBD category
                self.learned_nogood_ids.low_lbd.push(*id);
                false
            } else {
                // Otherwise, if has neither high nor low LBD, the nogood is placed in the mid LBD
                // category
                self.learned_nogood_ids.mid_lbd.push(*id);
                false
            }
        })
    }

    /// Goes through all of the "high" LBD nogoods and promotes nogoods which have been updated to
    /// the "low" LBD tier.
    ///
    /// A "mid" LBD nogood cannot be moved to the high LBD tier.
    fn promote_mid_lbd_nogoods(&mut self) {
        self.learned_nogood_ids.mid_lbd.retain(|id| {
            let info_index = self.nogood_predicates.get_nogood_index(id);
            if self.nogood_info[info_index].lbd > self.parameters.lbd_threshold_low {
                // If the LBD is still mid, the nogood stays in the mid LBD category.
                //
                // Note that we do not move it to the high LBD tier.
                true
            } else {
                // If the LBD is low then the nogood is moved to the low LBD category
                self.learned_nogood_ids.low_lbd.push(*id);
                false
            }
        })
    }

    fn sort_nogoods_by_decreasing_activity(
        nogood_ids: &mut [NogoodId],
        nogood_info: &KeyedVec<NogoodIndex, NogoodInfo>,
        nogood_predicates: &ArenaAllocator,
    ) {
        nogood_ids.sort_unstable_by(|id1, id2| {
            let nogood1 = &nogood_info[nogood_predicates.get_nogood_index(id1)];
            let nogood2 = &nogood_info[nogood_predicates.get_nogood_index(id2)];
            // Notice that nogood2 goes first in the next line (and not nogood1) to ensure that it
            // is sorted decreasingly.
            nogood2.activity.partial_cmp(&nogood1.activity).unwrap()
        });
    }

    /// Sorts the provided nogoods non-decreasingly based on LBD and tie-breaks based on the size
    /// of the nogoods (giving preference to smaller nogoods).
    fn sort_nogoods_by_increasing_lbd_and_size(
        nogood_ids: &mut [NogoodId],
        nogoods: &ArenaAllocator,
        nogood_info: &KeyedVec<NogoodIndex, NogoodInfo>,
    ) {
        nogood_ids.sort_unstable_by(|&id1, &id2| {
            let lbd1 = nogood_info[nogoods.get_nogood_index(&id1)].lbd;
            let lbd2 = nogood_info[nogoods.get_nogood_index(&id2)].lbd;

            if lbd1 != lbd2 {
                // Recall that lower LBD is better.
                lbd1.cmp(&lbd2)
            } else {
                // As a tie-breaker, a smaller nogoods is better.
                //
                // TODO: currently we do not remove true predicates from
                // nogoods, so calling len() might not be accurate.
                let size1 = nogoods[id1].len();
                let size2 = nogoods[id2].len();
                size1.cmp(&size2)
            }
        });
    }

    /// Decays the activity bump increment by
    /// [`LearningOptions::self.parameters.activity_decay_factor`].
    pub(crate) fn decay_nogood_activities(&mut self) {
        self.parameters.activity_bump_increment /= self.parameters.activity_decay_factor;
        for &id in &self.bumped_nogoods {
            let info_id = self.nogood_predicates.get_nogood_index(&id);
            self.nogood_info[info_id].block_bumps = false;
        }
        self.bumped_nogoods.clear();
    }
}

impl NogoodPropagator {
    /// Does simple preprocessing, modifying the input nogood by:
    ///     1. Removing duplicate predicates.
    ///     2. Removing satisfied predicates at the root.
    ///     3. Detecting predicates falsified at the root. In that case, the nogood is preprocessed
    ///        to the empty nogood.
    ///     4. Conflicting predicates?
    fn preprocess_nogood(nogood: &mut Vec<Predicate>, context: &mut PropagationContextMut) {
        pumpkin_assert_simple!(context.get_checkpoint() == 0);
        // The code below is broken down into several parts

        // We opt for semantic minimisation upfront. This way we avoid the possibility of having
        // assigned predicates in the final nogood. This could happen since the root bound can
        // change since the initial time the semantic minimiser recorded it, so it would not know
        // that a previously nonroot bound is now actually a root bound.

<<<<<<< HEAD
        // We assume that duplicate predicates have been removed

=======
>>>>>>> 94dcdefa
        // Check if the nogood cannot be violated, i.e., it has a falsified predicate.
        if nogood.is_empty() || nogood.iter().any(|p| context.is_predicate_falsified(*p)) {
            *nogood = vec![Predicate::trivially_false()];
            return;
        }

        // Remove predicates that are satisfied at the root level.
        nogood.retain(|p| !context.is_predicate_satisfied(*p));

        // If the nogood is violating at the root, the previous retain would leave an empty nogood.
        // Return a violating nogood.
        if nogood.is_empty() {
            *nogood = vec![Predicate::trivially_true()];
        }

        // Done with preprocessing, the result is stored in the input nogood.
    }
}

/// Debug methods
impl NogoodPropagator {
    fn debug_propagate_nogood_from_scratch(
        &self,
        nogood_id: NogoodId,
        context: &mut PropagationContextMut,
    ) -> Result<(), Conflict> {
        // This is an inefficient implementation for testing purposes
        let nogood = &self.nogood_predicates[nogood_id];
        let info_id = self.nogood_predicates.get_nogood_index(&nogood_id);
        let inference_code = self.inference_codes[info_id];

        if self.nogood_info[info_id].is_deleted {
            // The nogood has already been deleted, meaning that it could be that the call to
            // `propagate` would not find any propagations using it due to the watchers being
            // deleted
            return Ok(());
        }

        // First we get the number of falsified predicates
        let has_falsified_predicate = nogood.iter().any(|predicate| {
            let predicate = context.get_predicate(*predicate);
            context.is_predicate_falsified(predicate)
        });

        // If at least one predicate is false, then the nogood can be skipped
        if has_falsified_predicate {
            return Ok(());
        }

        let num_satisfied_predicates = nogood
            .iter()
            .filter(|predicate| {
                let predicate = context.get_predicate(**predicate);
                context.is_predicate_satisfied(predicate)
            })
            .count();

        let nogood_len = nogood.len();

        // If all predicates in the nogood are satisfied, there is a conflict.
        if num_satisfied_predicates == nogood_len {
            return Err(PropagatorConflict {
                conjunction: nogood
                    .iter()
                    .map(|predicate_id| context.get_predicate(*predicate_id))
                    .collect::<PropositionalConjunction>(),
                inference_code,
            }
            .into());
        }
        // If all but one predicate are satisfied, then we can propagate.
        //
        // Note that this only makes sense since we know that there are no falsifying predicates at
        // this point.
        else if num_satisfied_predicates == nogood_len - 1 {
            // Note that we negate the remaining unassigned predicate!
            let propagated_predicate = nogood
                .iter()
                .find_map(|predicate_id| {
                    let predicate = context.get_predicate(*predicate_id);

                    context
                        .evaluate_predicate(predicate)
                        .is_none()
                        .then_some(predicate)
                })
                .unwrap()
                .not();

            assert!(
                nogood
                    .iter()
                    .any(|p| context.get_predicate(*p) == propagated_predicate.not())
            );

            // Cannot use lazy explanations when propagating from scratch
            // since the propagated predicate may not be at position zero.
            // but we cannot change the nogood since this function is with nonmutable self.
            //
            // So an eager reason is constructed
            let reason = nogood
                .iter()
                .map(|&p| context.get_predicate(p))
                .filter(|&p| p != !propagated_predicate)
                .collect::<PropositionalConjunction>();

            context.post(propagated_predicate, reason, inference_code)?;
        }
        Ok(())
    }

    /// Checks for each nogood whether the first two predicates in the nogood are being watched
    fn debug_is_properly_watched(&self) -> bool {
        let is_watching = |predicate_id: PredicateId, nogood_id: NogoodId| -> bool {
            self.watch_lists[predicate_id]
                .iter()
                .copied()
                .any(|watcher| watcher.nogood_id == nogood_id)
        };

        for nogood_id in self.nogood_predicates.nogoods_ids() {
            let nogood_predicates = &self.nogood_predicates[nogood_id];

            if self.nogood_info[self.nogood_predicates.get_nogood_index(&nogood_id)].is_deleted {
                // If the clause is deleted then it will have no watchers
                assert!(
                    !is_watching(nogood_predicates[0], nogood_id)
                        && !is_watching(nogood_predicates[1], nogood_id)
                );
                continue;
            }

            if !(is_watching(nogood_predicates[0], nogood_id)
                && is_watching(nogood_predicates[1], nogood_id))
            {
                eprintln!("Nogood id: {}", nogood_id.id);
                eprintln!("Nogood: {nogood_predicates:?}");
                eprintln!(
                    "watching 0: {}",
                    is_watching(nogood_predicates[0], nogood_id)
                );
                eprintln!(
                    "watching 1: {}",
                    is_watching(nogood_predicates[1], nogood_id)
                );
            }

            assert!(
                is_watching(nogood_predicates[0], nogood_id)
                    && is_watching(nogood_predicates[1], nogood_id)
            );
        }
        true
    }
}

#[cfg(test)]
mod tests {
    use super::NogoodPropagator;
    use crate::conjunction;
    use crate::engine::test_solver::TestSolver;
    use crate::predicate;

    #[test]
    fn ternary_nogood_propagate() {
        let mut solver = TestSolver::default();
        let inference_code = solver.new_inference_code();
        let dummy = solver.new_variable(0, 1);
        let a = solver.new_variable(1, 3);
        let b = solver.new_variable(-4, 4);
        let c = solver.new_variable(-10, 20);

        let id = solver.nogood_handle.propagator_id();

        let _ = solver.increase_lower_bound_and_notify(id, dummy.id(), dummy, 1);

        let nogood = conjunction!([a >= 2] & [b >= 1] & [c >= 10]);
        {
<<<<<<< HEAD
            let mut context = PropagationContextMut::new(
                &mut solver.trailed_values,
                &mut solver.assignments,
                &mut solver.reason_store,
                &mut solver.notification_engine,
                handle.propagator_id(),
            );
=======
            let (nogood_propagator, mut context) = solver
                .state
                .get_propagator_mut_with_context(solver.nogood_handle);
            let nogood_propagator: &mut NogoodPropagator = nogood_propagator.unwrap();
>>>>>>> 94dcdefa

            nogood_propagator
                .add_nogood(nogood.into(), inference_code, &mut context)
                .unwrap();
        }

        let _ = solver.increase_lower_bound_and_notify(id, a.id(), a, 3);
        let _ = solver.increase_lower_bound_and_notify(id, b.id(), b, 0);

        solver.propagate_until_fixed_point(id).expect("");

        let _ = solver.increase_lower_bound_and_notify(id, c.id(), c, 15);

        solver.propagate(id).expect("");

        assert_eq!(solver.upper_bound(b), 0);

        let reason_lb = solver.get_reason_int(predicate!(b <= 0));
        assert_eq!(conjunction!([a >= 2] & [c >= 10]), reason_lb);
    }

    #[test]
    fn unsat() {
        let mut solver = TestSolver::default();
        let inference_code = solver.new_inference_code();
        let a = solver.new_variable(1, 3);
        let b = solver.new_variable(-4, 4);
        let c = solver.new_variable(-10, 20);

        let id = solver.nogood_handle.propagator_id();

        let nogood = conjunction!([a >= 2] & [b >= 1] & [c >= 10]);
        {
<<<<<<< HEAD
            let mut context = PropagationContextMut::new(
                &mut solver.trailed_values,
                &mut solver.assignments,
                &mut solver.reason_store,
                &mut solver.notification_engine,
                handle.propagator_id(),
            );
=======
            let (nogood_propagator, mut context) = solver
                .state
                .get_propagator_mut_with_context(solver.nogood_handle);
            let nogood_propagator: &mut NogoodPropagator = nogood_propagator.unwrap();
>>>>>>> 94dcdefa

            nogood_propagator
                .add_nogood(nogood.into(), inference_code, &mut context)
                .unwrap();
        }

        let _ = solver.increase_lower_bound_and_notify(id, a.id(), a, 3);
        let _ = solver.increase_lower_bound_and_notify(id, b.id(), b, 1);
        let _ = solver.increase_lower_bound_and_notify(id, c.id(), c, 15);

        let result = solver.propagate_until_fixed_point(id);
        assert!(result.is_err());
    }
}<|MERGE_RESOLUTION|>--- conflicted
+++ resolved
@@ -16,10 +16,6 @@
 use crate::engine::Assignments;
 use crate::engine::Lbd;
 use crate::engine::SolverStatistics;
-<<<<<<< HEAD
-use crate::engine::TrailedValues;
-=======
->>>>>>> 94dcdefa
 use crate::engine::notifications::NotificationEngine;
 use crate::engine::predicates::predicate::Predicate;
 use crate::engine::propagation::EnqueueDecision;
@@ -1123,11 +1119,8 @@
         // change since the initial time the semantic minimiser recorded it, so it would not know
         // that a previously nonroot bound is now actually a root bound.
 
-<<<<<<< HEAD
         // We assume that duplicate predicates have been removed
 
-=======
->>>>>>> 94dcdefa
         // Check if the nogood cannot be violated, i.e., it has a falsified predicate.
         if nogood.is_empty() || nogood.iter().any(|p| context.is_predicate_falsified(*p)) {
             *nogood = vec![Predicate::trivially_false()];
@@ -1306,20 +1299,10 @@
 
         let nogood = conjunction!([a >= 2] & [b >= 1] & [c >= 10]);
         {
-<<<<<<< HEAD
-            let mut context = PropagationContextMut::new(
-                &mut solver.trailed_values,
-                &mut solver.assignments,
-                &mut solver.reason_store,
-                &mut solver.notification_engine,
-                handle.propagator_id(),
-            );
-=======
             let (nogood_propagator, mut context) = solver
                 .state
                 .get_propagator_mut_with_context(solver.nogood_handle);
             let nogood_propagator: &mut NogoodPropagator = nogood_propagator.unwrap();
->>>>>>> 94dcdefa
 
             nogood_propagator
                 .add_nogood(nogood.into(), inference_code, &mut context)
@@ -1353,20 +1336,10 @@
 
         let nogood = conjunction!([a >= 2] & [b >= 1] & [c >= 10]);
         {
-<<<<<<< HEAD
-            let mut context = PropagationContextMut::new(
-                &mut solver.trailed_values,
-                &mut solver.assignments,
-                &mut solver.reason_store,
-                &mut solver.notification_engine,
-                handle.propagator_id(),
-            );
-=======
             let (nogood_propagator, mut context) = solver
                 .state
                 .get_propagator_mut_with_context(solver.nogood_handle);
             let nogood_propagator: &mut NogoodPropagator = nogood_propagator.unwrap();
->>>>>>> 94dcdefa
 
             nogood_propagator
                 .add_nogood(nogood.into(), inference_code, &mut context)
