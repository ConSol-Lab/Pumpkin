--- conflicted
+++ resolved
@@ -44,14 +44,11 @@
 use crate::pumpkin_assert_extreme;
 use crate::pumpkin_assert_moderate;
 use crate::pumpkin_assert_simple;
-<<<<<<< HEAD
+use crate::state::Conflict;
+use crate::state::PropagatorHandle;
 use crate::statistics::Statistic;
 use crate::statistics::StatisticLogger;
 use crate::variables::DomainId;
-=======
-use crate::state::Conflict;
-use crate::state::PropagatorHandle;
->>>>>>> 29a60684
 
 /// A propagator which propagates nogoods (i.e. a list of [`Predicate`]s which cannot all be true
 /// at the same time).
@@ -96,13 +93,12 @@
     statistics: NogoodPropagatorStatistics,
 }
 
-<<<<<<< HEAD
 create_statistics_struct!(NogoodPropagatorStatistics {
     num_unit_propagations: usize,
     num_extended_propagations: usize,
     average_num_predicates_when_extended: CumulativeMovingAverage<usize>
 });
-=======
+
 /// [`PropagatorConstructor`] for constructing a new instance of the [`NogoodPropagator`] with the
 /// provided [`LearningOptions`] and `capacity`.
 pub(crate) struct NogoodPropagatorConstructor {
@@ -127,6 +123,7 @@
         context.will_not_register_any_events();
 
         NogoodPropagator {
+            statistics: NogoodPropagatorStatistics::default(),
             handle: PropagatorHandle::new(context.propagator_id),
             parameters: self.parameters,
             nogood_predicates: ArenaAllocator::new(self.capacity),
@@ -142,7 +139,6 @@
         }
     }
 }
->>>>>>> 29a60684
 
 /// Watcher for a single nogood.
 ///
@@ -181,38 +177,6 @@
 }
 
 impl NogoodPropagator {
-<<<<<<< HEAD
-    /// Creates a new instance of the [`NogoodPropagator`] with the provided [`LearningOptions`]
-    /// and `capacity`.
-    ///
-    /// The `handle` should be the handle of the propagator used in the solver.
-    ///
-    /// The `capacity` indicates how many [`PredicateId`]s to preallocate to the
-    /// [`ArenaAllocator`].
-    pub(crate) fn with_options(
-        handle: PropagatorHandle<NogoodPropagator>,
-        capacity: usize,
-        parameters: LearningOptions,
-    ) -> Self {
-        Self {
-            statistics: Default::default(),
-            handle,
-            parameters,
-            nogood_predicates: ArenaAllocator::new(capacity),
-            nogood_info: Default::default(),
-            inference_codes: Default::default(),
-            permanent_nogood_ids: Default::default(),
-            learned_nogood_ids: Default::default(),
-            watch_lists: Default::default(),
-            updated_predicate_ids: Default::default(),
-            lbd_helper: Default::default(),
-            bumped_nogoods: Default::default(),
-            temp_nogood_reason: Default::default(),
-        }
-    }
-
-=======
->>>>>>> 29a60684
     /// Determines whether the nogood (pointed to by `id`) is propagating using the following
     /// reasoning:
     ///
@@ -264,15 +228,11 @@
         EnqueueDecision::Enqueue
     }
 
-<<<<<<< HEAD
     fn log_statistics(&self, statistic_logger: StatisticLogger) {
         self.statistics.log(statistic_logger);
     }
 
-    fn propagate(&mut self, mut context: PropagationContextMut) -> Result<(), Inconsistency> {
-=======
     fn propagate(&mut self, mut context: PropagationContext) -> Result<(), Conflict> {
->>>>>>> 29a60684
         pumpkin_assert_advanced!(self.debug_is_properly_watched());
 
         // First we perform nogood management to ensure that the database does not grow excessively
@@ -357,6 +317,7 @@
                         break;
                     }
                 } // end iterating through the nogood
+
                 let mut is_falsified = false;
                 let mut num_unassigned = 0;
                 let unassigned_predicate_ids = nogood_predicates
@@ -536,7 +497,7 @@
     /// Based on this reasoning, we can remove the values {6, 7, 8, 9, 10, 11, 13, 14, 15} from the
     /// domain of `x`.
     fn propagate_extended_nogood(
-        context: &mut PropagationContextMut,
+        context: &mut PropagationContext,
         nogood: &[PredicateId],
         propagated_domain: DomainId,
         reason: PropositionalConjunction,
