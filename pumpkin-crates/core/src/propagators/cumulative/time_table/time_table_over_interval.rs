use std::rc::Rc;

use super::TimeTable;
use super::time_table_util::propagate_based_on_timetable;
use super::time_table_util::should_enqueue;
use crate::basic_types::Inconsistency;
use crate::basic_types::PropagationStatusCP;
use crate::basic_types::PropagatorConflict;
use crate::conjunction;
use crate::engine::notifications::OpaqueDomainEvent;
use crate::engine::propagation::EnqueueDecision;
use crate::engine::propagation::LocalId;
use crate::engine::propagation::PropagationContext;
use crate::engine::propagation::PropagationContextMut;
use crate::engine::propagation::Propagator;
use crate::engine::propagation::ReadDomains;
use crate::engine::propagation::constructor::PropagatorConstructor;
use crate::engine::propagation::constructor::PropagatorConstructorContext;
use crate::engine::propagation::contexts::PropagationContextWithTrailedValues;
use crate::engine::variables::IntegerVariable;
use crate::predicate;
use crate::proof::ConstraintTag;
use crate::proof::InferenceCode;
<<<<<<< HEAD
use crate::propagators::cumulative::time_table::propagation_handler::create_explanation_profile_height;
use crate::propagators::util::create_tasks;
use crate::propagators::util::register_tasks;
use crate::propagators::util::update_bounds_task;
=======
>>>>>>> 4aed33f6
use crate::propagators::ArgTask;
use crate::propagators::CumulativeParameters;
use crate::propagators::CumulativePropagatorOptions;
use crate::propagators::ResourceProfile;
use crate::propagators::Task;
#[cfg(doc)]
use crate::propagators::TimeTablePerPointPropagator;
use crate::propagators::UpdatableStructures;
use crate::propagators::cumulative::time_table::propagation_handler::create_conflict_explanation;
use crate::propagators::util::create_tasks;
use crate::propagators::util::register_tasks;
use crate::propagators::util::update_bounds_task;
use crate::pumpkin_assert_extreme;
use crate::pumpkin_assert_moderate;
use crate::pumpkin_assert_simple;

/// An event storing the start and end of mandatory parts used for creating the time-table
#[derive(Debug)]
pub(crate) struct Event<Var, PVar, RVar> {
    /// The time-point at which the [`Event`] took place
    time_stamp: i32,
    /// Change in resource usage at [time_stamp][Event::time_stamp], positive if it is the start of
    /// a mandatory part and negative otherwise
    change_in_resource_usage: i32,
    /// The [`Task`] which has caused the event to take place
    task: Rc<Task<Var, PVar, RVar>>,
}

/// [`Propagator`] responsible for using time-table reasoning to propagate the [Cumulative](https://sofdem.github.io/gccat/gccat/Ccumulative.html) constraint
/// where a time-table is a structure which stores the mandatory resource usage of the tasks at
/// different time-points - This method creates a resource profile over an interval rather than
/// creating one per time-point (as is done in [`TimeTablePerPointPropagator`]).
///
/// See [Sections 4.2.1, 4.5.2 and 4.6.1-4.6.3 of \[1\]](http://cp2013.a4cp.org/sites/default/files/andreas_schutt_-_improving_scheduling_by_learning.pdf)
///  for more information about time-table reasoning.
///
/// \[1\] A. Schutt, Improving scheduling by learning. University of Melbourne, Department of
/// Computer Science and Software Engineering, 2011.
#[derive(Debug)]
pub(crate) struct TimeTableOverIntervalPropagator<Var, PVar, RVar, CVar> {
    /// Stores whether the time-table is empty
    is_time_table_empty: bool,
    /// Stores the input parameters to the cumulative constraint
    parameters: CumulativeParameters<Var, PVar, RVar, CVar>,
    /// Stores structures which change during the search; used to store the bounds
    updatable_structures: UpdatableStructures<Var, PVar, RVar>,

    inference_code: InferenceCode,
}

pub(crate) struct TimeTableOverIntervalConstructor<Var, PVar, RVar, CVar> {
    tasks: Vec<ArgTask<Var, PVar, RVar>>,
    capacity: CVar,
    cumulative_options: CumulativePropagatorOptions,
    constraint_tag: ConstraintTag,
}

impl<Var, PVar, RVar, CVar> TimeTableOverIntervalConstructor<Var, PVar, RVar, CVar> {
    pub(crate) fn new(
        arg_tasks: Vec<ArgTask<Var, PVar, RVar>>,
        capacity: CVar,
        cumulative_options: CumulativePropagatorOptions,
        constraint_tag: ConstraintTag,
    ) -> Self {
        Self {
            tasks: arg_tasks,
            capacity,
            cumulative_options,
            constraint_tag,
        }
    }
}

impl<
        Var: IntegerVariable + 'static,
        PVar: IntegerVariable + 'static,
        RVar: IntegerVariable + 'static,
        CVar: IntegerVariable + 'static,
    > PropagatorConstructor for TimeTableOverIntervalConstructor<Var, PVar, RVar, CVar>
{
    type PropagatorImpl = TimeTableOverIntervalPropagator<Var, PVar, RVar, CVar>;

    fn create(self, mut context: PropagatorConstructorContext) -> Self::PropagatorImpl {
        let inference_code = context.create_inference_code(self.constraint_tag, TimeTable);

        TimeTableOverIntervalPropagator::new(
            context,
            &self.tasks,
            self.capacity,
            self.cumulative_options,
            inference_code,
        )
    }
}

/// The type of the time-table used by propagators which use time-table reasoning over intervals.
///
/// The [ResourceProfile]s are sorted based on start time and they are non-overlapping; each entry
/// in the [`Vec`] represents the mandatory resource usage across an interval.
pub(crate) type OverIntervalTimeTableType<Var, PVar, RVar> = Vec<ResourceProfile<Var, PVar, RVar>>;

impl<
        Var: IntegerVariable + 'static,
        PVar: IntegerVariable + 'static,
        RVar: IntegerVariable + 'static,
        CVar: IntegerVariable + 'static,
    > TimeTableOverIntervalPropagator<Var, PVar, RVar, CVar>
{
    fn new(
        mut context: PropagatorConstructorContext,
        arg_tasks: &[ArgTask<Var, PVar, RVar>],
        capacity: CVar,
        cumulative_options: CumulativePropagatorOptions,
        inference_code: InferenceCode,
    ) -> TimeTableOverIntervalPropagator<Var, PVar, RVar, CVar> {
        let tasks = create_tasks(context.as_readonly(), arg_tasks);

        let parameters =
            CumulativeParameters::new(context.as_readonly(), tasks, capacity, cumulative_options);
        register_tasks(
            &parameters.tasks,
            &parameters.capacity,
            context.reborrow(),
            false,
        );

        let mut updatable_structures = UpdatableStructures::new(&parameters);
        updatable_structures.initialise_bounds_and_remove_fixed(context.as_readonly(), &parameters);

        TimeTableOverIntervalPropagator {
            is_time_table_empty: true,
            parameters,
            updatable_structures,
            inference_code,
        }
    }
}

impl<
        Var: IntegerVariable + 'static,
        PVar: IntegerVariable + 'static,
        RVar: IntegerVariable + 'static,
        CVar: IntegerVariable + 'static,
    > Propagator for TimeTableOverIntervalPropagator<Var, PVar, RVar, CVar>
{
    fn propagate(&mut self, mut context: PropagationContextMut) -> PropagationStatusCP {
        if self.parameters.is_infeasible {
            return Err(Inconsistency::Conflict(PropagatorConflict {
                conjunction: conjunction!(),
                inference_code: self.inference_code,
            }));
        }

        let time_table = create_time_table_over_interval_from_scratch(
            &mut context,
            &self.parameters,
            self.inference_code,
        )?;
        self.is_time_table_empty = time_table.is_empty();
        // No error has been found -> Check for updates (i.e. go over all profiles and all tasks and
        // check whether an update can take place)
        propagate_based_on_timetable(
            &mut context,
            self.inference_code,
            time_table.iter(),
            &self.parameters,
            &mut self.updatable_structures,
        )
    }

    fn synchronise(&mut self, context: PropagationContext) {
        self.updatable_structures
            .reset_all_bounds_and_remove_fixed(context, &self.parameters);
    }

    fn notify(
        &mut self,
        context: PropagationContextWithTrailedValues,
        local_id: LocalId,
        _event: OpaqueDomainEvent,
    ) -> EnqueueDecision {
        if local_id.unpack() as usize >= self.parameters.tasks.len() {
            // The upper-bound of the capacity has been updated; we should enqueue
            return EnqueueDecision::Enqueue;
        }

        let updated_task = Rc::clone(&self.parameters.tasks[local_id.unpack() as usize]);
        // Note that it could be the case that `is_time_table_empty` is inaccurate here since it
        // wasn't updated in `synchronise`; however, `synchronise` will only remove profiles
        // meaning that `is_time_table_empty` will always return `false` when it is not
        // empty and it might return `false` even when the time-table is not empty *but* it
        // will never return `true` when the time-table is not empty.
        let result = should_enqueue(
            &self.parameters,
            &self.updatable_structures,
            &updated_task,
            context.as_readonly(),
            self.is_time_table_empty,
        );

        update_bounds_task(
            context.as_readonly(),
            self.updatable_structures.get_stored_bounds_mut(),
            &updated_task,
        );

        if context.is_fixed(&updated_task.start_variable)
            && context.is_fixed(&updated_task.processing_time)
            && context.is_fixed(&updated_task.resource_usage)
        {
            self.updatable_structures.fix_task(&updated_task)
        }

        result.decision
    }

    fn priority(&self) -> u32 {
        3
    }

    fn name(&self) -> &str {
        "CumulativeTimeTableOverInterval"
    }

    fn debug_propagate_from_scratch(
        &self,
        mut context: PropagationContextMut,
    ) -> PropagationStatusCP {
        debug_propagate_from_scratch_time_table_interval(
            &mut context,
            &self.parameters,
            &self.updatable_structures,
            self.inference_code,
        )
    }
}

/// Creates a time-table consisting of [`ResourceProfile`]s which represent rectangles with a
/// start and end (both inclusive) consisting of tasks with a cumulative height.
///
/// **Assumptions:**
/// The time-table is sorted based on start time and none of the profiles overlap - it is
/// assumed that the calculated [`ResourceProfile`]s are maximal
///
/// The result of this method is either the time-table of type
/// [`OverIntervalTimeTableType`] or the tasks responsible for the
/// conflict in the form of an [`Inconsistency`].
pub(crate) fn create_time_table_over_interval_from_scratch<
    Var: IntegerVariable + 'static,
    PVar: IntegerVariable + 'static,
    RVar: IntegerVariable + 'static,
    CVar: IntegerVariable + 'static,
>(
    context: &mut PropagationContextMut,
    parameters: &CumulativeParameters<Var, PVar, RVar, CVar>,
    inference_code: InferenceCode,
) -> Result<OverIntervalTimeTableType<Var, PVar, RVar>, Inconsistency> {
    // First we create a list of all the events (i.e. start and ends of mandatory parts)
    let events = create_events(context.as_readonly(), parameters);

    // Then we create a time-table using these events
    create_time_table_from_events(events, context, inference_code, parameters)
}

/// Creates a list of all the events (for the starts and ends of mandatory parts) of all the
/// tasks defined in `parameters`.
///
/// The events are returned in chonological order, if a tie between time points occurs then this
/// is resolved by placing the events which signify the ends of mandatory parts first (if the
/// tie is between events of the same type then the tie-breaking is done on the id in
/// non-decreasing order).
fn create_events<
    Var: IntegerVariable + 'static,
    PVar: IntegerVariable + 'static,
    RVar: IntegerVariable + 'static,
    CVar: IntegerVariable + 'static,
    Context: ReadDomains + Copy,
>(
    context: Context,
    parameters: &CumulativeParameters<Var, PVar, RVar, CVar>,
) -> Vec<Event<Var, PVar, RVar>> {
    // First we create a list of events with which we will create the time-table
    let mut events: Vec<Event<Var, PVar, RVar>> = Vec::new();
    // Then we go over every task
    for task in parameters.tasks.iter() {
        let upper_bound = context.upper_bound(&task.start_variable);
        let lower_bound = context.lower_bound(&task.start_variable);
        if upper_bound < lower_bound + context.lower_bound(&task.processing_time) {
            // The task has a mandatory part, we need to add the appropriate events to the
            // events list

            // Thus we first add an event for the start of a mandatory part (with positive
            // resource usage)
            events.push(Event {
                time_stamp: upper_bound,
                change_in_resource_usage: context.lower_bound(&task.resource_usage),
                task: Rc::clone(task),
            });

            // Then we create an event for the end of a mandatory part (with negative resource
            // usage)
            events.push(Event {
                time_stamp: lower_bound + context.lower_bound(&task.processing_time),
                change_in_resource_usage: -context.lower_bound(&task.resource_usage),
                task: Rc::clone(task),
            });
        }
    }
    // We will go over the events in chronological order (non-decreasing time_stamp);
    // this allows us to build the time-table in a single pass
    events.sort_by(|a, b| {
        match a.time_stamp.cmp(&b.time_stamp) {
            // If the time_stamps are equal then we first go through the ends of the mandatory
            // parts. This allows us to build smaller explanations by ensuring
            // that we report an error as soon as it can be found
            std::cmp::Ordering::Equal => {
                if a.change_in_resource_usage.signum() != b.change_in_resource_usage.signum() {
                    // If `a` is the start (end) of a mandatory part and `b` is the end (start)
                    // of a mandatory part then we need to ensure that
                    // we go through the end of the mandatory part first
                    a.change_in_resource_usage.cmp(&b.change_in_resource_usage)
                } else {
                    // If both events are starts or both events are ends then we sort on the
                    // task id for easier reproducibility
                    a.task.id.unpack().cmp(&b.task.id.unpack())
                }
            }
            other_ordering => other_ordering,
        }
    });

    events
}

/// Creates a time-table based on the provided `events` (which are assumed to be sorted
/// chronologically, with tie-breaking performed in such a way that the ends of mandatory parts
/// are before the starts of mandatory parts).
fn create_time_table_from_events<
    Var: IntegerVariable + 'static,
    PVar: IntegerVariable + 'static,
    RVar: IntegerVariable + 'static,
    CVar: IntegerVariable + 'static,
>(
    events: Vec<Event<Var, PVar, RVar>>,
    context: &mut PropagationContextMut,
    inference_code: InferenceCode,
    parameters: &CumulativeParameters<Var, PVar, RVar, CVar>,
) -> Result<OverIntervalTimeTableType<Var, PVar, RVar>, Inconsistency> {
    pumpkin_assert_extreme!(
        events.is_empty()
            || (0..events.len() - 1)
                .all(|index| events[index].time_stamp <= events[index + 1].time_stamp),
        "Events that were passed were not sorted chronologically"
    );
    pumpkin_assert_extreme!(
        events.is_empty()
            || (0..events.len() - 1).all(|index| events[index].time_stamp
                != events[index + 1].time_stamp
                || events[index].change_in_resource_usage.signum()
                    <= events[index + 1].change_in_resource_usage.signum()),
        "Events were not ordered in such a way that the ends of mandatory parts occurred first"
    );

    let mut time_table: OverIntervalTimeTableType<Var, PVar, RVar> = Default::default();
    // The tasks which are contributing to the current profile under consideration
    let mut current_profile_tasks: Vec<Rc<Task<Var, PVar, RVar>>> = Vec::new();
    // The cumulative resource usage of the tasks which are contributing to the current profile
    // under consideration
    let mut current_resource_usage: i32 = 0;
    // The beginning of the current interval under consideration
    let mut start_of_interval: i32 = -1;

    // We go over all the events and create the time-table
    for event in events {
        if start_of_interval == -1 {
            // A new profile needs to be started
            pumpkin_assert_moderate!(
                check_starting_new_profile_invariants(
                    &event,
                    current_resource_usage,
                    &current_profile_tasks
                ),
                "The invariants for creating a new profile did not hold"
            );

            // We thus assign the start of the interval to the time_stamp of the event, add its
            // resource usage and add it to the contributing tasks
            start_of_interval = event.time_stamp;
            current_resource_usage = event.change_in_resource_usage;
            current_profile_tasks.push(event.task);
        } else {
            // A profile is currently being created

            // Potentially we need to end the current profile and start a new one due to the
            // addition/removal of the current task
            if start_of_interval != event.time_stamp {
                let new_profile = ResourceProfile {
                    start: start_of_interval,
                    end: event.time_stamp - 1,
                    profile_tasks: current_profile_tasks.clone(),
                    height: current_resource_usage,
                };

                // Now we propagate the lower-bound of the capacity
                if new_profile.height > context.lower_bound(&parameters.capacity) {
                    context.post(
                        predicate!(parameters.capacity >= new_profile.height),
                        create_explanation_profile_height(
                            context.as_readonly(),
                            inference_code,
                            &new_profile,
                            parameters.options.explanation_type,
                        )
                        .conjunction,
                        inference_code,
                    )?;
                }
                // We end the current profile, creating a profile from [start_of_interval,
                // time_stamp)
                time_table.push(new_profile);
            }
            // Process the current event, note that `change_in_resource_usage` can be negative
            pumpkin_assert_simple!(
                event.change_in_resource_usage > 0
                    || current_resource_usage >= event.change_in_resource_usage,
                "Processing this task would have caused negative resource usage which should not be possible"
            );
            current_resource_usage += event.change_in_resource_usage;
            if current_resource_usage == 0 {
                // No tasks have an active mandatory at the current `time_stamp`
                // We can thus reset the start of the interval and remove all profile tasks
                start_of_interval = -1;
                current_profile_tasks.clear();
            } else {
                // There are still tasks which have a mandatory part at the current time-stamp
                // We thus need to start a new profile
                start_of_interval = event.time_stamp;
                if event.change_in_resource_usage < 0 {
                    // The mandatory part of a task has ended, we should thus remove it from the
                    // contributing tasks
                    let _ = current_profile_tasks.remove(
                        current_profile_tasks
                            .iter()
                            .position(|current_task| {
                                current_task.id.unpack() == event.task.id.unpack()
                            })
                            .expect("Task should have been found in `current_profile`"),
                    );
                } else {
                    // The mandatory part of a task has started, we should thus add it to the
                    // set of contributing tasks
                    pumpkin_assert_extreme!(
<<<<<<< HEAD
                            !current_profile_tasks.contains(&event.task),
                            "Task is being added to the profile while it is already part of the contributing tasks"
                        );
                    // If the profile is already conflicting then we shouldn't add more tasks.
                    // This could be changed in the future so that we can pick the tasks which
                    // are used for the conflict explanation
                    current_profile_tasks.push(event.task);
=======
                        !current_profile_tasks.contains(&event.task),
                        "Task is being added to the profile while it is already part of the contributing tasks"
                    );
                    if !is_conflicting {
                        // If the profile is already conflicting then we shouldn't add more tasks.
                        // This could be changed in the future so that we can pick the tasks which
                        // are used for the conflict explanation
                        current_profile_tasks.push(event.task);
                    }
>>>>>>> 4aed33f6
                }
            }
        }
    }
    Ok(time_table)
}

fn check_starting_new_profile_invariants<
    Var: IntegerVariable + 'static,
    PVar: IntegerVariable + 'static,
    RVar: IntegerVariable + 'static,
>(
    event: &Event<Var, PVar, RVar>,
    current_resource_usage: i32,
    current_profile_tasks: &[Rc<Task<Var, PVar, RVar>>],
) -> bool {
    if event.change_in_resource_usage <= 0 {
        eprintln!(
            "The resource usage of an event which causes a new profile to be started should never be negative"
        )
    }
    if current_resource_usage != 0 {
        eprintln!("The resource usage should be 0 when a new profile is started")
    }
    if !current_profile_tasks.is_empty() {
        eprintln!("There should be no contributing tasks when a new profile is started")
    }
    event.change_in_resource_usage > 0
        && current_resource_usage == 0
        && current_profile_tasks.is_empty()
}

pub(crate) fn debug_propagate_from_scratch_time_table_interval<
    Var: IntegerVariable + 'static,
    PVar: IntegerVariable + 'static,
    RVar: IntegerVariable + 'static,
    CVar: IntegerVariable + 'static,
>(
    context: &mut PropagationContextMut,
    parameters: &CumulativeParameters<Var, PVar, RVar, CVar>,
    updatable_structures: &UpdatableStructures<Var, PVar, RVar>,
    inference_code: InferenceCode,
) -> PropagationStatusCP {
    // We first create a time-table over interval and return an error if there was
    // an overflow of the resource capacity while building the time-table
    let time_table =
        create_time_table_over_interval_from_scratch(context, parameters, inference_code)?;
    // Then we check whether propagation can take place
    propagate_based_on_timetable(
        context,
        inference_code,
        time_table.iter(),
        parameters,
        &mut updatable_structures.recreate_from_context(context.as_readonly(), parameters),
    )
}

#[cfg(test)]
mod tests {
    use crate::conjunction;
    use crate::constraint_arguments::CumulativeExplanationType;
    use crate::engine::predicates::predicate::Predicate;
    use crate::engine::propagation::EnqueueDecision;
    use crate::engine::test_solver::TestSolver;
    use crate::predicate;
    use crate::propagators::ArgTask;
    use crate::propagators::CumulativePropagatorOptions;
    use crate::propagators::TimeTableOverIntervalConstructor;

    #[test]
    fn propagator_propagates_from_profile() {
        let mut solver = TestSolver::default();
        let s1 = solver.new_variable(1, 1);
        let s2 = solver.new_variable(1, 8);
        let constraint_tag = solver.new_constraint_tag();

        let _ = solver
            .new_propagator(TimeTableOverIntervalConstructor::new(
                [
                    ArgTask {
                        start_time: s1,
                        processing_time: 4,
                        resource_usage: 1,
                    },
                    ArgTask {
                        start_time: s2,
                        processing_time: 3,
                        resource_usage: 1,
                    },
                ]
                .into_iter()
                .collect::<Vec<_>>(),
                1,
                CumulativePropagatorOptions::default(),
                constraint_tag,
            ))
            .expect("No conflict");
        assert_eq!(solver.lower_bound(s2), 5);
        assert_eq!(solver.upper_bound(s2), 8);
        assert_eq!(solver.lower_bound(s1), 1);
        assert_eq!(solver.upper_bound(s1), 1);
    }

    #[test]
    fn propagator_detects_conflict() {
        let mut solver = TestSolver::default();
        let s1 = solver.new_variable(1, 1);
        let s2 = solver.new_variable(1, 1);
        let constraint_tag = solver.new_constraint_tag();

        let result = solver.new_propagator(TimeTableOverIntervalConstructor::new(
            [
                ArgTask {
                    start_time: s1,
                    processing_time: 4,
                    resource_usage: 1,
                },
                ArgTask {
                    start_time: s2,
                    processing_time: 4,
                    resource_usage: 1,
                },
            ]
            .into_iter()
            .collect::<Vec<_>>(),
            1,
            CumulativePropagatorOptions {
                explanation_type: CumulativeExplanationType::Naive,
                ..Default::default()
            },
            constraint_tag,
        ));

        assert!(result.is_err());
        let reason = solver.get_reason_int(Predicate::trivially_false());
        let expected = [
            predicate!(s1 <= 1),
            predicate!(s1 >= 1),
            predicate!(s2 >= 1),
            predicate!(s2 <= 1),
        ];
        assert!(
            expected
                .iter()
                .all(|y| { reason.iter().collect::<Vec<&Predicate>>().contains(&y) })
                && reason.iter().all(|y| expected.contains(y))
        );
    }

    #[test]
    fn propagator_propagates_nothing() {
        let mut solver = TestSolver::default();
        let s1 = solver.new_variable(0, 6);
        let s2 = solver.new_variable(0, 6);
        let constraint_tag = solver.new_constraint_tag();

        let _ = solver
            .new_propagator(TimeTableOverIntervalConstructor::new(
                [
                    ArgTask {
                        start_time: s1,
                        processing_time: 4,
                        resource_usage: 1,
                    },
                    ArgTask {
                        start_time: s2,
                        processing_time: 3,
                        resource_usage: 1,
                    },
                ]
                .into_iter()
                .collect::<Vec<_>>(),
                1,
                CumulativePropagatorOptions::default(),
                constraint_tag,
            ))
            .expect("No conflict");
        assert_eq!(solver.lower_bound(s2), 0);
        assert_eq!(solver.upper_bound(s2), 6);
        assert_eq!(solver.lower_bound(s1), 0);
        assert_eq!(solver.upper_bound(s1), 6);
    }

    #[test]
    fn propagator_propagates_example_4_3_schutt() {
        let mut solver = TestSolver::default();
        let f = solver.new_variable(0, 14);
        let e = solver.new_variable(2, 4);
        let d = solver.new_variable(0, 2);
        let c = solver.new_variable(8, 9);
        let b = solver.new_variable(2, 3);
        let a = solver.new_variable(0, 1);
        let constraint_tag = solver.new_constraint_tag();

        let _ = solver
            .new_propagator(TimeTableOverIntervalConstructor::new(
                [
                    ArgTask {
                        start_time: a,
                        processing_time: 2,
                        resource_usage: 1,
                    },
                    ArgTask {
                        start_time: b,
                        processing_time: 6,
                        resource_usage: 2,
                    },
                    ArgTask {
                        start_time: c,
                        processing_time: 2,
                        resource_usage: 4,
                    },
                    ArgTask {
                        start_time: d,
                        processing_time: 2,
                        resource_usage: 2,
                    },
                    ArgTask {
                        start_time: e,
                        processing_time: 5,
                        resource_usage: 2,
                    },
                    ArgTask {
                        start_time: f,
                        processing_time: 6,
                        resource_usage: 2,
                    },
                ]
                .into_iter()
                .collect::<Vec<_>>(),
                5,
                CumulativePropagatorOptions::default(),
                constraint_tag,
            ))
            .expect("No conflict");
        assert_eq!(solver.lower_bound(f), 10);
    }

    #[test]
    fn propagator_propagates_after_assignment() {
        let mut solver = TestSolver::default();
        let s1 = solver.new_variable(0, 6);
        let s2 = solver.new_variable(6, 10);
        let constraint_tag = solver.new_constraint_tag();

        let propagator = solver
            .new_propagator(TimeTableOverIntervalConstructor::new(
                [
                    ArgTask {
                        start_time: s1,
                        processing_time: 2,
                        resource_usage: 1,
                    },
                    ArgTask {
                        start_time: s2,
                        processing_time: 3,
                        resource_usage: 1,
                    },
                ]
                .into_iter()
                .collect::<Vec<_>>(),
                1,
                CumulativePropagatorOptions::default(),
                constraint_tag,
            ))
            .expect("No conflict");
        assert_eq!(solver.lower_bound(s2), 6);
        assert_eq!(solver.upper_bound(s2), 10);
        assert_eq!(solver.lower_bound(s1), 0);
        assert_eq!(solver.upper_bound(s1), 6);
        let notification_status = solver.increase_lower_bound_and_notify(propagator, 0, s1, 5);
        assert!(match notification_status {
            EnqueueDecision::Enqueue => true,
            EnqueueDecision::Skip => false,
        });

        let result = solver.propagate(propagator);
        assert!(result.is_ok());
        assert_eq!(solver.lower_bound(s2), 7);
        assert_eq!(solver.upper_bound(s2), 10);
        assert_eq!(solver.lower_bound(s1), 5);
        assert_eq!(solver.upper_bound(s1), 6);
    }

    #[test]
    fn propagator_propagates_end_time() {
        let mut solver = TestSolver::default();
        let s1 = solver.new_variable(6, 6);
        let s2 = solver.new_variable(1, 8);
        let constraint_tag = solver.new_constraint_tag();

        let _ = solver
            .new_propagator(TimeTableOverIntervalConstructor::new(
                [
                    ArgTask {
                        start_time: s1,
                        processing_time: 4,
                        resource_usage: 1,
                    },
                    ArgTask {
                        start_time: s2,
                        processing_time: 3,
                        resource_usage: 1,
                    },
                ]
                .into_iter()
                .collect::<Vec<_>>(),
                1,
                CumulativePropagatorOptions {
                    explanation_type: CumulativeExplanationType::Naive,
                    ..Default::default()
                },
                constraint_tag,
            ))
            .expect("No conflict");
        assert_eq!(solver.lower_bound(s2), 1);
        assert_eq!(solver.upper_bound(s2), 3);
        assert_eq!(solver.lower_bound(s1), 6);
        assert_eq!(solver.upper_bound(s1), 6);

        let reason = solver.get_reason_int(predicate!(s2 <= 3));
        assert_eq!(conjunction!([s2 <= 8] & [s1 >= 6] & [s1 <= 6]), reason);
    }

    #[test]
    fn propagator_propagates_example_4_3_schutt_after_update() {
        let mut solver = TestSolver::default();
        let f = solver.new_variable(0, 14);
        let e = solver.new_variable(0, 4);
        let d = solver.new_variable(0, 2);
        let c = solver.new_variable(8, 9);
        let b = solver.new_variable(2, 3);
        let a = solver.new_variable(0, 1);
        let constraint_tag = solver.new_constraint_tag();

        let propagator = solver
            .new_propagator(TimeTableOverIntervalConstructor::new(
                [
                    ArgTask {
                        start_time: a,
                        processing_time: 2,
                        resource_usage: 1,
                    },
                    ArgTask {
                        start_time: b,
                        processing_time: 6,
                        resource_usage: 2,
                    },
                    ArgTask {
                        start_time: c,
                        processing_time: 2,
                        resource_usage: 4,
                    },
                    ArgTask {
                        start_time: d,
                        processing_time: 2,
                        resource_usage: 2,
                    },
                    ArgTask {
                        start_time: e,
                        processing_time: 4,
                        resource_usage: 2,
                    },
                    ArgTask {
                        start_time: f,
                        processing_time: 6,
                        resource_usage: 2,
                    },
                ]
                .into_iter()
                .collect::<Vec<_>>(),
                5,
                CumulativePropagatorOptions::default(),
                constraint_tag,
            ))
            .expect("No conflict");
        assert_eq!(solver.lower_bound(a), 0);
        assert_eq!(solver.upper_bound(a), 1);
        assert_eq!(solver.lower_bound(b), 2);
        assert_eq!(solver.upper_bound(b), 3);
        assert_eq!(solver.lower_bound(c), 8);
        assert_eq!(solver.upper_bound(c), 9);
        assert_eq!(solver.lower_bound(d), 0);
        assert_eq!(solver.upper_bound(d), 2);
        assert_eq!(solver.lower_bound(e), 0);
        assert_eq!(solver.upper_bound(e), 4);
        assert_eq!(solver.lower_bound(f), 0);
        assert_eq!(solver.upper_bound(f), 14);

        let notification_status = solver.increase_lower_bound_and_notify(propagator, 3, e, 3);
        assert!(match notification_status {
            EnqueueDecision::Enqueue => true,
            EnqueueDecision::Skip => false,
        });
        let result = solver.propagate(propagator);
        assert!(result.is_ok());
        assert_eq!(solver.lower_bound(f), 10);
    }

    #[test]
    fn propagator_propagates_example_4_3_schutt_multiple_profiles() {
        let mut solver = TestSolver::default();
        let f = solver.new_variable(0, 14);
        let e = solver.new_variable(0, 4);
        let d = solver.new_variable(0, 2);
        let c = solver.new_variable(8, 9);
        let b2 = solver.new_variable(5, 5);
        let b1 = solver.new_variable(3, 3);
        let a = solver.new_variable(0, 1);

        let constraint_tag = solver.new_constraint_tag();

        let propagator = solver
            .new_propagator(TimeTableOverIntervalConstructor::new(
                [
                    ArgTask {
                        start_time: a,
                        processing_time: 2,
                        resource_usage: 1,
                    },
                    ArgTask {
                        start_time: b1,
                        processing_time: 2,
                        resource_usage: 2,
                    },
                    ArgTask {
                        start_time: b2,
                        processing_time: 3,
                        resource_usage: 2,
                    },
                    ArgTask {
                        start_time: c,
                        processing_time: 2,
                        resource_usage: 4,
                    },
                    ArgTask {
                        start_time: d,
                        processing_time: 2,
                        resource_usage: 2,
                    },
                    ArgTask {
                        start_time: e,
                        processing_time: 4,
                        resource_usage: 2,
                    },
                    ArgTask {
                        start_time: f,
                        processing_time: 6,
                        resource_usage: 2,
                    },
                ]
                .into_iter()
                .collect::<Vec<_>>(),
                5,
                CumulativePropagatorOptions::default(),
                constraint_tag,
            ))
            .expect("No conflict");
        assert_eq!(solver.lower_bound(a), 0);
        assert_eq!(solver.upper_bound(a), 1);
        assert_eq!(solver.lower_bound(c), 8);
        assert_eq!(solver.upper_bound(c), 9);
        assert_eq!(solver.lower_bound(d), 0);
        assert_eq!(solver.upper_bound(d), 2);
        assert_eq!(solver.lower_bound(e), 0);
        assert_eq!(solver.upper_bound(e), 4);
        assert_eq!(solver.lower_bound(f), 0);
        assert_eq!(solver.upper_bound(f), 14);

        let notification_status = solver.increase_lower_bound_and_notify(propagator, 4, e, 3);
        assert!(match notification_status {
            EnqueueDecision::Enqueue => true,
            EnqueueDecision::Skip => false,
        });
        let result = solver.propagate(propagator);
        assert!(result.is_ok());
        assert_eq!(solver.lower_bound(f), 10);
    }

    #[test]
    fn propagator_propagates_from_profile_reason() {
        let mut solver = TestSolver::default();
        let s1 = solver.new_variable(1, 1);
        let s2 = solver.new_variable(1, 8);
        let constraint_tag = solver.new_constraint_tag();

        let _ = solver
            .new_propagator(TimeTableOverIntervalConstructor::new(
                [
                    ArgTask {
                        start_time: s1,
                        processing_time: 4,
                        resource_usage: 1,
                    },
                    ArgTask {
                        start_time: s2,
                        processing_time: 3,
                        resource_usage: 1,
                    },
                ]
                .into_iter()
                .collect::<Vec<_>>(),
                1,
                CumulativePropagatorOptions {
                    explanation_type: CumulativeExplanationType::Naive,
                    ..Default::default()
                },
                constraint_tag,
            ))
            .expect("No conflict");
        assert_eq!(solver.lower_bound(s2), 5);
        assert_eq!(solver.upper_bound(s2), 8);
        assert_eq!(solver.lower_bound(s1), 1);
        assert_eq!(solver.upper_bound(s1), 1);

        let reason = solver.get_reason_int(predicate!(s2 >= 5));
        assert_eq!(conjunction!([s2 >= 1] & [s1 >= 1] & [s1 <= 1]), reason);
    }

    #[test]
    fn propagator_propagates_generic_bounds() {
        let mut solver = TestSolver::default();
        let s1 = solver.new_variable(3, 3);
        let s2 = solver.new_variable(5, 5);
        let s3 = solver.new_variable(1, 15);
        let constraint_tag = solver.new_constraint_tag();

        let _ = solver
            .new_propagator(TimeTableOverIntervalConstructor::new(
                [
                    ArgTask {
                        start_time: s1,
                        processing_time: 2,
                        resource_usage: 1,
                    },
                    ArgTask {
                        start_time: s2,
                        processing_time: 2,
                        resource_usage: 1,
                    },
                    ArgTask {
                        start_time: s3,
                        processing_time: 4,
                        resource_usage: 1,
                    },
                ]
                .into_iter()
                .collect::<Vec<_>>(),
                1,
                CumulativePropagatorOptions {
                    explanation_type: CumulativeExplanationType::Naive,
                    ..Default::default()
                },
                constraint_tag,
            ))
            .expect("No conflict");
        assert_eq!(solver.lower_bound(s3), 7);
        assert_eq!(solver.upper_bound(s3), 15);
        assert_eq!(solver.lower_bound(s2), 5);
        assert_eq!(solver.upper_bound(s2), 5);
        assert_eq!(solver.lower_bound(s1), 3);
        assert_eq!(solver.upper_bound(s1), 3);

        let reason = solver.get_reason_int(predicate!(s3 >= 7));
        assert_eq!(conjunction!([s2 <= 5] & [s2 >= 5] & [s3 >= 5]), reason);
    }

    #[test]
    fn propagator_propagates_with_holes() {
        let mut solver = TestSolver::default();
        let s1 = solver.new_variable(4, 4);
        let s2 = solver.new_variable(0, 8);
        let constraint_tag = solver.new_constraint_tag();

        let _ = solver
            .new_propagator(TimeTableOverIntervalConstructor::new(
                [
                    ArgTask {
                        start_time: s1,
                        processing_time: 4,
                        resource_usage: 1,
                    },
                    ArgTask {
                        start_time: s2,
                        processing_time: 3,
                        resource_usage: 1,
                    },
                ]
                .into_iter()
                .collect::<Vec<_>>(),
                1,
                CumulativePropagatorOptions {
                    explanation_type: CumulativeExplanationType::Naive,
                    allow_holes_in_domain: true,
                    ..Default::default()
                },
                constraint_tag,
            ))
            .expect("No conflict");
        assert_eq!(solver.lower_bound(s2), 0);
        assert_eq!(solver.upper_bound(s2), 8);
        assert_eq!(solver.lower_bound(s1), 4);
        assert_eq!(solver.upper_bound(s1), 4);

        for removed in 2..8 {
            assert!(!solver.contains(s2, removed));
            let reason = solver.get_reason_int(predicate!(s2 != removed));
            assert_eq!(conjunction!([s1 <= 4] & [s1 >= 4]), reason);
        }
    }
}<|MERGE_RESOLUTION|>--- conflicted
+++ resolved
@@ -21,13 +21,6 @@
 use crate::predicate;
 use crate::proof::ConstraintTag;
 use crate::proof::InferenceCode;
-<<<<<<< HEAD
-use crate::propagators::cumulative::time_table::propagation_handler::create_explanation_profile_height;
-use crate::propagators::util::create_tasks;
-use crate::propagators::util::register_tasks;
-use crate::propagators::util::update_bounds_task;
-=======
->>>>>>> 4aed33f6
 use crate::propagators::ArgTask;
 use crate::propagators::CumulativeParameters;
 use crate::propagators::CumulativePropagatorOptions;
@@ -36,7 +29,7 @@
 #[cfg(doc)]
 use crate::propagators::TimeTablePerPointPropagator;
 use crate::propagators::UpdatableStructures;
-use crate::propagators::cumulative::time_table::propagation_handler::create_conflict_explanation;
+use crate::propagators::cumulative::time_table::propagation_handler::create_explanation_profile_height;
 use crate::propagators::util::create_tasks;
 use crate::propagators::util::register_tasks;
 use crate::propagators::util::update_bounds_task;
@@ -102,11 +95,11 @@
 }
 
 impl<
-        Var: IntegerVariable + 'static,
-        PVar: IntegerVariable + 'static,
-        RVar: IntegerVariable + 'static,
-        CVar: IntegerVariable + 'static,
-    > PropagatorConstructor for TimeTableOverIntervalConstructor<Var, PVar, RVar, CVar>
+    Var: IntegerVariable + 'static,
+    PVar: IntegerVariable + 'static,
+    RVar: IntegerVariable + 'static,
+    CVar: IntegerVariable + 'static,
+> PropagatorConstructor for TimeTableOverIntervalConstructor<Var, PVar, RVar, CVar>
 {
     type PropagatorImpl = TimeTableOverIntervalPropagator<Var, PVar, RVar, CVar>;
 
@@ -130,11 +123,11 @@
 pub(crate) type OverIntervalTimeTableType<Var, PVar, RVar> = Vec<ResourceProfile<Var, PVar, RVar>>;
 
 impl<
-        Var: IntegerVariable + 'static,
-        PVar: IntegerVariable + 'static,
-        RVar: IntegerVariable + 'static,
-        CVar: IntegerVariable + 'static,
-    > TimeTableOverIntervalPropagator<Var, PVar, RVar, CVar>
+    Var: IntegerVariable + 'static,
+    PVar: IntegerVariable + 'static,
+    RVar: IntegerVariable + 'static,
+    CVar: IntegerVariable + 'static,
+> TimeTableOverIntervalPropagator<Var, PVar, RVar, CVar>
 {
     fn new(
         mut context: PropagatorConstructorContext,
@@ -167,11 +160,11 @@
 }
 
 impl<
-        Var: IntegerVariable + 'static,
-        PVar: IntegerVariable + 'static,
-        RVar: IntegerVariable + 'static,
-        CVar: IntegerVariable + 'static,
-    > Propagator for TimeTableOverIntervalPropagator<Var, PVar, RVar, CVar>
+    Var: IntegerVariable + 'static,
+    PVar: IntegerVariable + 'static,
+    RVar: IntegerVariable + 'static,
+    CVar: IntegerVariable + 'static,
+> Propagator for TimeTableOverIntervalPropagator<Var, PVar, RVar, CVar>
 {
     fn propagate(&mut self, mut context: PropagationContextMut) -> PropagationStatusCP {
         if self.parameters.is_infeasible {
@@ -480,25 +473,13 @@
                     // The mandatory part of a task has started, we should thus add it to the
                     // set of contributing tasks
                     pumpkin_assert_extreme!(
-<<<<<<< HEAD
-                            !current_profile_tasks.contains(&event.task),
-                            "Task is being added to the profile while it is already part of the contributing tasks"
-                        );
+                        !current_profile_tasks.contains(&event.task),
+                        "Task is being added to the profile while it is already part of the contributing tasks"
+                    );
                     // If the profile is already conflicting then we shouldn't add more tasks.
                     // This could be changed in the future so that we can pick the tasks which
                     // are used for the conflict explanation
                     current_profile_tasks.push(event.task);
-=======
-                        !current_profile_tasks.contains(&event.task),
-                        "Task is being added to the profile while it is already part of the contributing tasks"
-                    );
-                    if !is_conflicting {
-                        // If the profile is already conflicting then we shouldn't add more tasks.
-                        // This could be changed in the future so that we can pick the tasks which
-                        // are used for the conflict explanation
-                        current_profile_tasks.push(event.task);
-                    }
->>>>>>> 4aed33f6
                 }
             }
         }
