use std::collections::BTreeMap;
use std::collections::btree_map::Entry;
use std::fmt::Debug;
use std::rc::Rc;

use crate::basic_types::Inconsistency;
use crate::basic_types::PropagationStatusCP;
use crate::basic_types::PropagatorConflict;
use crate::conjunction;
use crate::engine::cp::propagation::contexts::propagation_context::ReadDomains;
use crate::engine::notifications::DomainEvent;
use crate::engine::notifications::OpaqueDomainEvent;
use crate::engine::propagation::EnqueueDecision;
use crate::engine::propagation::LocalId;
use crate::engine::propagation::PropagationContext;
use crate::engine::propagation::PropagationContextMut;
use crate::engine::propagation::Propagator;
use crate::engine::propagation::constructor::PropagatorConstructor;
use crate::engine::propagation::constructor::PropagatorConstructorContext;
use crate::engine::propagation::contexts::PropagationContextWithTrailedValues;
use crate::engine::variables::IntegerVariable;
use crate::proof::ConstraintTag;
use crate::proof::InferenceCode;
use crate::propagators::ArgTask;
use crate::propagators::CumulativeParameters;
use crate::propagators::CumulativePropagatorOptions;
use crate::propagators::MandatoryPartAdjustments;
use crate::propagators::PerPointTimeTableType;
use crate::propagators::ResourceProfile;
use crate::propagators::Task;
#[cfg(doc)]
use crate::propagators::TimeTablePerPointPropagator;
use crate::propagators::UpdatableStructures;
use crate::propagators::create_time_table_per_point_from_scratch;
<<<<<<< HEAD
=======
use crate::propagators::cumulative::time_table::TimeTable;
use crate::propagators::cumulative::time_table::per_point_incremental_propagator::synchronisation::check_synchronisation_conflict_explanation_per_point;
>>>>>>> 4aed33f6
use crate::propagators::cumulative::time_table::per_point_incremental_propagator::synchronisation::create_synchronised_conflict_explanation;
use crate::propagators::cumulative::time_table::per_point_incremental_propagator::synchronisation::find_synchronised_conflict;
use crate::propagators::cumulative::time_table::per_point_incremental_propagator::synchronisation::synchronise_time_table;
use crate::propagators::cumulative::time_table::propagation_handler::create_explanation_profile_height;
use crate::propagators::cumulative::time_table::time_table_util::backtrack_update;
use crate::propagators::cumulative::time_table::time_table_util::insert_update;
use crate::propagators::cumulative::time_table::time_table_util::propagate_based_on_timetable;
use crate::propagators::cumulative::time_table::time_table_util::should_enqueue;
use crate::propagators::debug_propagate_from_scratch_time_table_point;
use crate::propagators::util::check_bounds_equal_at_propagation;
use crate::propagators::util::create_tasks;
use crate::propagators::util::register_tasks;
use crate::propagators::util::update_bounds_task;
use crate::pumpkin_assert_advanced;
use crate::pumpkin_assert_extreme;

/// [`Propagator`] responsible for using time-table reasoning to propagate the [Cumulative](https://sofdem.github.io/gccat/gccat/Ccumulative.html) constraint
/// where a time-table is a structure which stores the mandatory resource usage of the tasks at
/// different time-points - This method creates a resource profile per time point rather than
/// creating one over an interval (hence the name). Furthermore, the [`TimeTablePerPointPropagator`]
/// has a generic argument which represents the type of variable used for modelling the start
/// variables, this will be an implementation of [`IntegerVariable`].
///
/// The difference between the [`TimeTablePerPointIncrementalPropagator`] and
/// [`TimeTablePerPointPropagator`] is that the [`TimeTablePerPointIncrementalPropagator`] does not
/// recalculate the time-table from scratch whenever the
/// [`Propagator::propagate`] method is called but it utilises the
/// [`Propagator::notify`] method to determine when a mandatory part is added
/// and only updates the structure based on these updated mandatory parts.
///
/// See [Sections 4.2.1, 4.5.2 and 4.6.1-4.6.3 of \[1\]](http://cp2013.a4cp.org/sites/default/files/andreas_schutt_-_improving_scheduling_by_learning.pdf)
///  for more information about time-table reasoning.
///
/// \[1\] A. Schutt, Improving scheduling by learning. University of Melbourne, Department of
/// Computer Science and Software Engineering, 2011.
#[derive(Debug)]

pub(crate) struct TimeTablePerPointIncrementalPropagator<
    Var,
    PVar,
    RVar,
    CVar,
    const SYNCHRONISE: bool,
> {
    /// The key `t` (representing a time-point) holds the mandatory resource consumption of
    /// [`Task`]s at that time (stored in a [`ResourceProfile`]); the [`ResourceProfile`]s are
    /// sorted based on start time and they are assumed to be non-overlapping
    time_table: PerPointTimeTableType<Var, PVar, RVar>,
    /// Stores the input parameters to the cumulative constraint
    parameters: CumulativeParameters<Var, PVar, RVar, CVar>,
    /// Stores structures which change during the search; either to store bounds or when applying
    /// incrementality
    updatable_structures: UpdatableStructures<Var, PVar, RVar>,
    /// Stores whether the propagator found a conflict in the previous call
    ///
    /// This is stored to deal with the case where the same conflict can be created via two
    /// distinct propagation chains; to the propagator it appears that nothing has changed (since
    /// the bounds on the variables remain the same) but there is still a conflicting profile in
    /// the time-table
    found_previous_conflict: bool,
    /// Indicates whether the current time-table is outdated and should be recalculated from
    /// scratch or not; note that this variable is only used if
    /// [`CumulativePropagatorOptions::incremental_backtracking`] is set to false.
    is_time_table_outdated: bool,

    inference_code: InferenceCode,
}

pub(crate) struct TimeTablePerPointIncrementalConstructor<
    Var,
    PVar,
    RVar,
    CVar,
    const SYNCHRONISE: bool,
> {
    tasks: Vec<ArgTask<Var, PVar, RVar>>,
    capacity: CVar,
    cumulative_options: CumulativePropagatorOptions,
    constraint_tag: ConstraintTag,
}

impl<Var, PVar, RVar, CVar, const SYNCHRONISE: bool>
    TimeTablePerPointIncrementalConstructor<Var, PVar, RVar, CVar, SYNCHRONISE>
{
    pub(crate) fn new(
        arg_tasks: Vec<ArgTask<Var, PVar, RVar>>,
        capacity: CVar,
        cumulative_options: CumulativePropagatorOptions,
        constraint_tag: ConstraintTag,
    ) -> Self {
        Self {
            tasks: arg_tasks,
            capacity,
            cumulative_options,
            constraint_tag,
        }
    }
}

impl<
        Var: IntegerVariable + 'static,
        PVar: IntegerVariable + 'static,
        RVar: IntegerVariable + 'static,
        CVar: IntegerVariable + 'static,
        const SYNCHRONISE: bool,
    > PropagatorConstructor
    for TimeTablePerPointIncrementalConstructor<Var, PVar, RVar, CVar, SYNCHRONISE>
{
    type PropagatorImpl =
        TimeTablePerPointIncrementalPropagator<Var, PVar, RVar, CVar, SYNCHRONISE>;

    fn create(self, mut context: PropagatorConstructorContext) -> Self::PropagatorImpl {
        let inference_code = context.create_inference_code(self.constraint_tag, TimeTable);

        TimeTablePerPointIncrementalPropagator::new(
            context,
            &self.tasks,
            self.capacity,
            self.cumulative_options,
            inference_code,
        )
    }
}

impl<
        Var: IntegerVariable + 'static,
        PVar: IntegerVariable + 'static,
        RVar: IntegerVariable + 'static,
        CVar: IntegerVariable + 'static,
        const SYNCHRONISE: bool,
    > TimeTablePerPointIncrementalPropagator<Var, PVar, RVar, CVar, SYNCHRONISE>
{
    fn new(
        mut context: PropagatorConstructorContext,
        arg_tasks: &[ArgTask<Var, PVar, RVar>],
        capacity: CVar,
        cumulative_options: CumulativePropagatorOptions,
        inference_code: InferenceCode,
    ) -> TimeTablePerPointIncrementalPropagator<Var, PVar, RVar, CVar, SYNCHRONISE> {
        let tasks = create_tasks(context.as_readonly(), arg_tasks);

        let parameters =
            CumulativeParameters::new(context.as_readonly(), tasks, capacity, cumulative_options);
        register_tasks(
            &parameters.tasks,
            &parameters.capacity,
            context.reborrow(),
            cumulative_options.incremental_backtracking,
        );

        let mut updatable_structures = UpdatableStructures::new(&parameters);
        updatable_structures.initialise_bounds_and_remove_fixed(context.as_readonly(), &parameters);

        TimeTablePerPointIncrementalPropagator {
            time_table: BTreeMap::new(),
            parameters,
            updatable_structures,
            found_previous_conflict: false,
            is_time_table_outdated: true,
            inference_code,
        }
    }

    /// Adds the added parts in the provided [`MandatoryPartAdjustments`] to the time-table; note
    /// that all of the adjustments are applied even if a conflict is found.
    fn add_to_time_table(
        &mut self,
        context: PropagationContext,
        mandatory_part_adjustments: &MandatoryPartAdjustments,
        task: &Rc<Task<Var, PVar, RVar>>,
    ) -> PropagationStatusCP {
        // Go over all of the updated tasks and calculate the added mandatory part (we know
        // that for each of these tasks, a mandatory part exists, otherwise it would not
        // have been added (see [`should_propagate`]))
        let mut conflict = None;

        for time_point in mandatory_part_adjustments.get_added_parts().flatten() {
            pumpkin_assert_extreme!(
                !self.time_table.contains_key(&(time_point as u32))
                    || !self
                        .time_table
                        .get(&(time_point as u32))
                        .unwrap()
                        .profile_tasks
                        .iter()
                        .any(|profile_task| profile_task.id.unpack() as usize
                            == task.id.unpack() as usize),
                "Attempted to insert mandatory part where it already exists at time point {time_point} for task {} in time-table per time-point propagator\n",
                task.id.unpack() as usize
            );

            // Add the updated profile to the ResourceProfile at time t
            let current_profile: &mut ResourceProfile<Var, PVar, RVar> = self
                .time_table
                .entry(time_point as u32)
                .or_insert(ResourceProfile::default(time_point));

            current_profile.height += context.lower_bound(&task.resource_usage);
            current_profile.profile_tasks.push(Rc::clone(task));

            if current_profile.height > context.upper_bound(&self.parameters.capacity)
                && conflict.is_none()
            {
                // The newly introduced mandatory part(s) caused an overflow of the resource
                conflict = Some(Err(create_explanation_profile_height(
                    context,
                    self.inference_code,
                    current_profile,
                    self.parameters.options.explanation_type,
                )
                .into()));
            }
        }

        // If we have found a conflict then we report it
        if let Some(conflict) = conflict {
            conflict
        } else {
            Ok(())
        }
    }

    /// Removes the removed parts in the provided [`MandatoryPartAdjustments`] from the time-table
    fn remove_from_time_table(
        &mut self,
        context: PropagationContext,
        mandatory_part_adjustments: &MandatoryPartAdjustments,
        task: &Rc<Task<Var, PVar, RVar>>,
    ) {
        for time_point in mandatory_part_adjustments.get_removed_parts().flatten() {
            pumpkin_assert_extreme!(
                self.time_table.contains_key(&(time_point as u32))
                    && self
                        .time_table
                        .get(&(time_point as u32))
                        .unwrap()
                        .profile_tasks
                        .iter()
                        .any(|profile_task| profile_task.id.unpack() as usize
                            == task.id.unpack() as usize),
                "Attempted to remove mandatory part where it didn't exist at time point {time_point} for task {} in time-table per time-point propagator",
                task.id.unpack() as usize
            );

            // Then we update the time-table
            if let Entry::Occupied(entry) =
                self.time_table
                    .entry(time_point as u32)
                    .and_modify(|profile| {
                        // We remove the resource usage of the task from the height of the profile
                        profile.height -= context.lower_bound(&task.resource_usage);

                        // If the height of the profile is not equal to 0 then we remove the task
                        // from the profile tasks
                        if profile.height != 0 {
                            let _ = profile.profile_tasks.remove(
                                profile
                                    .profile_tasks
                                    .iter()
                                    .position(|profile_task| profile_task.id == task.id)
                                    .expect("Task should be present"),
                            );
                        }
                    })
            {
                if entry.get().height == 0 {
                    // If the height of the profile is now 0 then we remove the entry
                    let _ = entry.remove();
                }
            } else {
                panic!("Entry for time-point did not exist when removing from time-table")
            }
        }
    }

    /// Updates the stored time-table based on the updates stored in
    /// [`DynamicStructures::updated`].
    ///
    /// An error is returned if an overflow of the resource occurs while updating the time-table.
    fn update_time_table(&mut self, context: &mut PropagationContextMut) -> PropagationStatusCP {
        if self.is_time_table_outdated {
            // We create the time-table from scratch (and return an error if it overflows)
            self.time_table = create_time_table_per_point_from_scratch(
                context,
                self.inference_code,
                &self.parameters,
            )?;

            // Then we note that the time-table is not outdated anymore
            self.is_time_table_outdated = false;

            // And we clear all of the updates since they have now necessarily been processed
            self.updatable_structures
                .reset_all_bounds_and_remove_fixed(context.as_readonly(), &self.parameters);

            return Ok(());
        }

        // We keep track whether a conflict was found
        let mut found_conflict = false;

        // Then we go over all of the updated tasks
        while let Some(updated_task) = self.updatable_structures.pop_next_updated_task() {
            let element = self.updatable_structures.get_update_for_task(&updated_task);

            // We get the adjustments based on the stored updated
            let mandatory_part_adjustments =
                element.get_mandatory_part_adjustments(context.as_readonly());

            // Then we first remove from the time-table (if necessary)
            //
            // This order ensures that there is less of a chance of incorrect overflows being
            // reported
            self.remove_from_time_table(
                context.as_readonly(),
                &mandatory_part_adjustments,
                &updated_task,
            );

            // Then we add to the time-table (if necessary)
            //
            // Note that the inconsistency returned here does not necessarily hold since other
            // updates could remove from the profile
            let result = self.add_to_time_table(
                context.as_readonly(),
                &mandatory_part_adjustments,
                &updated_task,
            );

            // If we have found an overflow then we mark that we need to check the profile
            found_conflict |= result.is_err();

            // Then we reset the update for the task since it has been processed
            self.updatable_structures
                .reset_update_for_task(&updated_task);
        }

        // After all the updates have been processed, we need to check whether there is still a
        // conflict in the time-table (if any calls have reported an overflow)
        if found_conflict || self.found_previous_conflict {
            if SYNCHRONISE {
                // If we are synchronising then we need to search for the conflict which would have
                // been found by the non-incremental propagator
                let synchronised_conflict = find_synchronised_conflict(
                    context.as_readonly(),
                    &mut self.time_table,
                    &self.parameters,
                );

                // After finding the profile which would have been found by the non-incremental
                // propagator, we also need to find the profile explanation which would have been
                // found by the non-incremental propagator
                if let Some(conflicting_time_point) = synchronised_conflict {
                    let conflicting_profile = self
                        .time_table
                        .get_mut(&conflicting_time_point)
                        .expect("Expected to find a conflicting profile");
                    let synchronised_conflict_explanation =
                        create_synchronised_conflict_explanation(
                            context.as_readonly(),
                            self.inference_code,
                            conflicting_profile,
                            &self.parameters,
                        );

                    // We have found the previous conflict
                    self.found_previous_conflict = true;

                    return synchronised_conflict_explanation;
                }

                // Otherwise we mark that we have not found the previous conflict and continue
                self.found_previous_conflict = false;
            } else {
                // We linearly scan the profiles and find the first one which exceeds the capacity
                let conflicting_profile = self.time_table.values_mut().find(|profile| {
                    profile.height > context.upper_bound(&self.parameters.capacity)
                });

                // If we have found such a conflict then we return it
                if let Some(conflicting_profile) = conflicting_profile {
                    pumpkin_assert_extreme!(
                        create_time_table_per_point_from_scratch(
                            context,
                            self.inference_code,
                            &self.parameters
                        )
                        .is_err(),
                        "Time-table from scratch could not find conflict"
                    );
                    // We have found the previous conflict
                    self.found_previous_conflict = true;

                    return Err(create_explanation_profile_height(
                        context.as_readonly(),
                        self.inference_code,
                        conflicting_profile,
                        self.parameters.options.explanation_type,
                    )
                    .into());
                }

                // Otherwise we mark that we have not found the previous conflict and continue
                self.found_previous_conflict = false;
            }
        }

        if SYNCHRONISE {
            // We have not found a conflict; we need to ensure that the time-tables are the same by
            // ensuring that the profile tasks are sorted in the same order
            synchronise_time_table(self.time_table.values_mut());
        }

        // We check whether there are no non-conflicting profiles in the time-table if we do not
        // report any conflicts
<<<<<<< HEAD
        pumpkin_assert_extreme!(self
            .time_table
            .values()
            .all(|profile| profile.height <= context.upper_bound(&self.parameters.capacity)));
=======
        pumpkin_assert_extreme!(
            self.time_table
                .values()
                .all(|profile| profile.height <= self.parameters.capacity)
        );
>>>>>>> 4aed33f6
        Ok(())
    }
}

impl<
        Var: IntegerVariable + 'static,
        PVar: IntegerVariable + 'static,
        RVar: IntegerVariable + 'static,
        CVar: IntegerVariable + 'static,
        const SYNCHRONISE: bool,
    > Propagator for TimeTablePerPointIncrementalPropagator<Var, PVar, RVar, CVar, SYNCHRONISE>
{
    fn propagate(&mut self, mut context: PropagationContextMut) -> PropagationStatusCP {
        pumpkin_assert_advanced!(
            check_bounds_equal_at_propagation(
                context.as_readonly(),
                &self.parameters.tasks,
                self.updatable_structures.get_stored_bounds(),
            ),
            "Bound were not equal when propagating"
        );

        if self.parameters.is_infeasible {
            return Err(Inconsistency::Conflict(PropagatorConflict {
                conjunction: conjunction!(),
                inference_code: self.inference_code,
            }));
        }

        // We update the time-table based on the stored updates
        self.update_time_table(&mut context)?;

        pumpkin_assert_extreme!(debug::time_tables_are_the_same_point::<
            Var,
            PVar,
            RVar,
            CVar,
            SYNCHRONISE,
        >(
            &mut context,
            self.inference_code,
            &self.time_table,
            &self.parameters
        ));

        // We pass the entirety of the table to check due to the fact that the propagation of the
        // current profile could lead to the propagation across multiple profiles
        // For example, if we have updated 1 ResourceProfile which caused a propagation then this
        // could cause another propagation by a profile which has not been updated
        propagate_based_on_timetable(
            &mut context,
            self.inference_code,
            self.time_table.values(),
            &self.parameters,
            &mut self.updatable_structures,
        )
    }

    fn notify(
        &mut self,
        context: PropagationContextWithTrailedValues,
        local_id: LocalId,
        _event: OpaqueDomainEvent,
    ) -> EnqueueDecision {
        let updated_task = Rc::clone(&self.parameters.tasks[local_id.unpack() as usize]);
        // Note that we do not take into account the fact that the time-table could be outdated
        // here; the time-table can only become outdated due to backtracking which means that if the
        // time-table is empty before backtracking then it will necessarily be so after
        // backtracking.
        //
        // However, this could mean that we potentially enqueue even though the time-table is empty
        // after backtracking but has not been recalculated yet.
        let result = should_enqueue(
            &self.parameters,
            &self.updatable_structures,
            &updated_task,
            context.as_readonly(),
            self.time_table.is_empty(),
        );

        // If there is a task which now has a mandatory part then we store it and process it when
        // the `propagate` method is called
        insert_update(&updated_task, &mut self.updatable_structures, result.update);

        update_bounds_task(
            context.as_readonly(),
            self.updatable_structures.get_stored_bounds_mut(),
            &updated_task,
        );

        if context.is_fixed(&updated_task.start_variable)
            && context.is_fixed(&updated_task.processing_time)
            && context.is_fixed(&updated_task.resource_usage)
        {
            self.updatable_structures.fix_task(&updated_task)
        }

        result.decision
    }

    fn notify_backtrack(
        &mut self,
        context: PropagationContext,
        local_id: LocalId,
        event: OpaqueDomainEvent,
    ) {
        let updated_task = Rc::clone(&self.parameters.tasks[local_id.unpack() as usize]);

        backtrack_update(context, &mut self.updatable_structures, &updated_task);

        update_bounds_task(
            context,
            self.updatable_structures.get_stored_bounds_mut(),
            &updated_task,
        );

        if matches!(
            updated_task.start_variable.unpack_event(event),
            DomainEvent::Assign
        ) {
            // The start variable of the task has been unassigned, we should restore it to unfixed
            self.updatable_structures.unfix_task(updated_task)
        }
    }

    fn synchronise(&mut self, context: PropagationContext) {
        // We now recalculate the time-table from scratch if necessary and reset all of the bounds
        // *if* incremental backtracking is disabled
        if !self.parameters.options.incremental_backtracking {
            self.updatable_structures
                .reset_all_bounds_and_remove_fixed(context, &self.parameters);
            // If the time-table is already empty then backtracking will not cause it to become
            // outdated
            if !self.time_table.is_empty() {
                self.is_time_table_outdated = true;
            }
        } else if SYNCHRONISE {
            self.updatable_structures
                .remove_fixed(context, &self.parameters);
        }
    }

    fn priority(&self) -> u32 {
        3
    }

    fn name(&self) -> &str {
        "CumulativeTimeTablePerPointIncremental"
    }

    fn debug_propagate_from_scratch(
        &self,
        mut context: PropagationContextMut,
    ) -> PropagationStatusCP {
        // Use the same debug propagator from `TimeTablePerPoint`
        debug_propagate_from_scratch_time_table_point(
            &mut context,
            self.inference_code,
            &self.parameters,
            &self.updatable_structures,
        )
    }
}

/// Contains functions related to debugging
mod debug {

    use crate::engine::propagation::PropagationContextMut;
    use crate::proof::InferenceCode;
    use crate::propagators::CumulativeParameters;
    use crate::propagators::PerPointTimeTableType;
    use crate::propagators::create_time_table_per_point_from_scratch;
    use crate::variables::IntegerVariable;

    /// Determines whether the provided `time_table` is the same as the one creatd from scratch
    /// using the following checks:
    /// - The time-tables should contain the same number of profiles
    /// - For each profile it should hold that
    ///      - The start times are the same
    ///      - The end times are the same
    ///      - The heights are the same
    ///      - The profile tasks should be the same; note that we do not check whether the order is
    ///        the same!
    pub(crate) fn time_tables_are_the_same_point<
        Var: IntegerVariable + 'static,
        PVar: IntegerVariable + 'static,
        RVar: IntegerVariable + 'static,
        CVar: IntegerVariable + 'static,
        const SYNCHRONISE: bool,
    >(
        context: &mut PropagationContextMut,
        inference_code: InferenceCode,
        time_table: &PerPointTimeTableType<Var, PVar, RVar>,
        parameters: &CumulativeParameters<Var, PVar, RVar, CVar>,
    ) -> bool {
        let time_table_scratch =
            create_time_table_per_point_from_scratch(context, inference_code, parameters)
                .expect("Expected no error");

        if time_table.is_empty() {
            return time_table_scratch.is_empty();
        }

        // First we merge all of the split profiles to ensure that it is the same as the
        // non-incremental time-table
        let time_table = time_table.clone();

        // Then we compare whether the time-tables are the same with the following checks:
        // - The time-tables should contain the same number of profiles
        // - For each profile it should hold that
        //      - The starts are the same
        //      - The ends are the same
        //      - The heights are the same
        //      - The profile tasks of the profiles should be the same; note that we do not check
        //        whether the order is the same!
        time_table.len() == time_table_scratch.len()
            && time_table
                .values()
                .zip(time_table_scratch.values())
                .all(|(actual, expected)| {
                    actual.height == expected.height
                        && actual.start == expected.start
                        && actual.end == expected.end
                        && actual.profile_tasks.len() == expected.profile_tasks.len()
                        && if SYNCHRONISE {
                            actual.profile_tasks == expected.profile_tasks
                        } else {
                            actual
                                .profile_tasks
                                .iter()
                                .all(|task| expected.profile_tasks.contains(task))
                        }
                })
    }
}

#[cfg(test)]
mod tests {
    use crate::basic_types::Inconsistency;
    use crate::basic_types::PropagatorConflict;
    use crate::conjunction;
    use crate::constraint_arguments::CumulativeExplanationType;
    use crate::engine::predicates::predicate::Predicate;
    use crate::engine::propagation::EnqueueDecision;
    use crate::engine::test_solver::TestSolver;
    use crate::predicate;
    use crate::predicates::PredicateConstructor;
    use crate::propagators::ArgTask;
    use crate::propagators::CumulativePropagatorOptions;
    use crate::propagators::TimeTablePerPointConstructor;
    use crate::propagators::TimeTablePerPointIncrementalConstructor;
    use crate::variables::DomainId;

    #[test]
    fn propagator_propagates_from_profile() {
        let mut solver = TestSolver::default();
        let s1 = solver.new_variable(1, 1);
        let s2 = solver.new_variable(1, 8);
        let constraint_tag = solver.new_constraint_tag();

        let _ = solver
            .new_propagator(TimeTablePerPointIncrementalConstructor::<
                DomainId,
                i32,
                i32,
                i32,
                false,
            >::new(
                [
                    ArgTask {
                        start_time: s1,
                        processing_time: 4,
                        resource_usage: 1,
                    },
                    ArgTask {
                        start_time: s2,
                        processing_time: 3,
                        resource_usage: 1,
                    },
                ]
                .into_iter()
                .collect::<Vec<_>>(),
                1,
                CumulativePropagatorOptions::default(),
                constraint_tag,
            ))
            .expect("No conflict");
        assert_eq!(solver.lower_bound(s2), 5);
        assert_eq!(solver.upper_bound(s2), 8);
        assert_eq!(solver.lower_bound(s1), 1);
        assert_eq!(solver.upper_bound(s1), 1);
    }

    #[test]
    fn propagator_detects_conflict() {
        let mut solver = TestSolver::default();
        let s1 = solver.new_variable(1, 1);
        let s2 = solver.new_variable(1, 1);
        let constraint_tag = solver.new_constraint_tag();

        let result = solver.new_propagator(TimeTablePerPointIncrementalConstructor::<
            DomainId,
            i32,
            i32,
            i32,
            false,
        >::new(
            [
                ArgTask {
                    start_time: s1,
                    processing_time: 4,
                    resource_usage: 1,
                },
                ArgTask {
                    start_time: s2,
                    processing_time: 4,
                    resource_usage: 1,
                },
            ]
            .into_iter()
            .collect::<Vec<_>>(),
            1,
            CumulativePropagatorOptions {
                explanation_type: CumulativeExplanationType::Naive,
                ..Default::default()
            },
            constraint_tag,
        ));

        assert!(result.is_err());
        let reason = solver.get_reason_int(Predicate::trivially_false());
        let expected = [
            predicate!(s1 <= 1),
            predicate!(s1 >= 1),
            predicate!(s2 >= 1),
            predicate!(s2 <= 1),
        ];
        assert!(
            expected
                .iter()
                .all(|y| { reason.iter().collect::<Vec<&Predicate>>().contains(&y) })
                && reason.iter().all(|y| expected.contains(y))
        );
    }

    #[test]
    fn propagator_propagates_nothing() {
        let mut solver = TestSolver::default();
        let s1 = solver.new_variable(0, 6);
        let s2 = solver.new_variable(0, 6);
        let constraint_tag = solver.new_constraint_tag();

        let _ = solver
            .new_propagator(TimeTablePerPointIncrementalConstructor::<
                DomainId,
                i32,
                i32,
                i32,
                false,
            >::new(
                [
                    ArgTask {
                        start_time: s1,
                        processing_time: 4,
                        resource_usage: 1,
                    },
                    ArgTask {
                        start_time: s2,
                        processing_time: 3,
                        resource_usage: 1,
                    },
                ]
                .into_iter()
                .collect::<Vec<_>>(),
                1,
                CumulativePropagatorOptions::default(),
                constraint_tag,
            ))
            .expect("No conflict");
        assert_eq!(solver.lower_bound(s2), 0);
        assert_eq!(solver.upper_bound(s2), 6);
        assert_eq!(solver.lower_bound(s1), 0);
        assert_eq!(solver.upper_bound(s1), 6);
    }

    #[test]
    fn propagator_propagates_example_4_3_schutt() {
        let mut solver = TestSolver::default();
        let f = solver.new_variable(0, 14);
        let e = solver.new_variable(2, 4);
        let d = solver.new_variable(0, 2);
        let c = solver.new_variable(8, 9);
        let b = solver.new_variable(2, 3);
        let a = solver.new_variable(0, 1);
        let constraint_tag = solver.new_constraint_tag();

        let _ = solver
            .new_propagator(TimeTablePerPointIncrementalConstructor::<
                DomainId,
                i32,
                i32,
                i32,
                false,
            >::new(
                [
                    ArgTask {
                        start_time: a,
                        processing_time: 2,
                        resource_usage: 1,
                    },
                    ArgTask {
                        start_time: b,
                        processing_time: 6,
                        resource_usage: 2,
                    },
                    ArgTask {
                        start_time: c,
                        processing_time: 2,
                        resource_usage: 4,
                    },
                    ArgTask {
                        start_time: d,
                        processing_time: 2,
                        resource_usage: 2,
                    },
                    ArgTask {
                        start_time: e,
                        processing_time: 5,
                        resource_usage: 2,
                    },
                    ArgTask {
                        start_time: f,
                        processing_time: 6,
                        resource_usage: 2,
                    },
                ]
                .into_iter()
                .collect::<Vec<_>>(),
                5,
                CumulativePropagatorOptions::default(),
                constraint_tag,
            ))
            .expect("No conflict");
        assert_eq!(solver.lower_bound(f), 10);
    }

    #[test]
    fn propagator_propagates_after_assignment() {
        let mut solver = TestSolver::default();
        let s1 = solver.new_variable(0, 6);
        let s2 = solver.new_variable(6, 10);
        let constraint_tag = solver.new_constraint_tag();

        let propagator = solver
            .new_propagator(TimeTablePerPointIncrementalConstructor::<
                DomainId,
                i32,
                i32,
                i32,
                false,
            >::new(
                [
                    ArgTask {
                        start_time: s1,
                        processing_time: 2,
                        resource_usage: 1,
                    },
                    ArgTask {
                        start_time: s2,
                        processing_time: 3,
                        resource_usage: 1,
                    },
                ]
                .into_iter()
                .collect::<Vec<_>>(),
                1,
                CumulativePropagatorOptions::default(),
                constraint_tag,
            ))
            .expect("No conflict");
        assert_eq!(solver.lower_bound(s2), 6);
        assert_eq!(solver.upper_bound(s2), 10);
        assert_eq!(solver.lower_bound(s1), 0);
        assert_eq!(solver.upper_bound(s1), 6);
        let notification_status = solver.increase_lower_bound_and_notify(propagator, 0, s1, 5);
        assert!(match notification_status {
            EnqueueDecision::Enqueue => true,
            EnqueueDecision::Skip => false,
        });

        let result = solver.propagate(propagator);
        assert!(result.is_ok());
        assert_eq!(solver.lower_bound(s2), 7);
        assert_eq!(solver.upper_bound(s2), 10);
        assert_eq!(solver.lower_bound(s1), 5);
        assert_eq!(solver.upper_bound(s1), 6);
    }

    #[test]
    fn propagator_propagates_end_time() {
        let mut solver = TestSolver::default();
        let s1 = solver.new_variable(6, 6);
        let s2 = solver.new_variable(1, 8);
        let constraint_tag = solver.new_constraint_tag();

        let propagator = solver
            .new_propagator(TimeTablePerPointIncrementalConstructor::<
                DomainId,
                i32,
                i32,
                i32,
                false,
            >::new(
                [
                    ArgTask {
                        start_time: s1,
                        processing_time: 4,
                        resource_usage: 1,
                    },
                    ArgTask {
                        start_time: s2,
                        processing_time: 3,
                        resource_usage: 1,
                    },
                ]
                .into_iter()
                .collect::<Vec<_>>(),
                1,
                CumulativePropagatorOptions {
                    explanation_type: CumulativeExplanationType::Naive,
                    ..Default::default()
                },
                constraint_tag,
            ))
            .expect("No conflict");
        let result = solver.propagate_until_fixed_point(propagator);
        assert!(result.is_ok());
        assert_eq!(solver.lower_bound(s2), 1);
        assert_eq!(solver.upper_bound(s2), 3);
        assert_eq!(solver.lower_bound(s1), 6);
        assert_eq!(solver.upper_bound(s1), 6);

        let reason = solver.get_reason_int(predicate!(s2 <= 3));
        assert_eq!(conjunction!([s2 <= 5] & [s1 >= 6] & [s1 <= 6]), reason);
    }

    #[test]
    fn propagator_propagates_example_4_3_schutt_after_update() {
        let mut solver = TestSolver::default();
        let f = solver.new_variable(0, 14);
        let e = solver.new_variable(0, 4);
        let d = solver.new_variable(0, 2);
        let c = solver.new_variable(8, 9);
        let b = solver.new_variable(2, 3);
        let a = solver.new_variable(0, 1);
        let constraint_tag = solver.new_constraint_tag();

        let propagator = solver
            .new_propagator(TimeTablePerPointIncrementalConstructor::<
                DomainId,
                i32,
                i32,
                i32,
                false,
            >::new(
                [
                    ArgTask {
                        start_time: a,
                        processing_time: 2,
                        resource_usage: 1,
                    },
                    ArgTask {
                        start_time: b,
                        processing_time: 6,
                        resource_usage: 2,
                    },
                    ArgTask {
                        start_time: c,
                        processing_time: 2,
                        resource_usage: 4,
                    },
                    ArgTask {
                        start_time: d,
                        processing_time: 2,
                        resource_usage: 2,
                    },
                    ArgTask {
                        start_time: e,
                        processing_time: 4,
                        resource_usage: 2,
                    },
                    ArgTask {
                        start_time: f,
                        processing_time: 6,
                        resource_usage: 2,
                    },
                ]
                .into_iter()
                .collect::<Vec<_>>(),
                5,
                CumulativePropagatorOptions::default(),
                constraint_tag,
            ))
            .expect("No conflict");
        assert_eq!(solver.lower_bound(a), 0);
        assert_eq!(solver.upper_bound(a), 1);
        assert_eq!(solver.lower_bound(b), 2);
        assert_eq!(solver.upper_bound(b), 3);
        assert_eq!(solver.lower_bound(c), 8);
        assert_eq!(solver.upper_bound(c), 9);
        assert_eq!(solver.lower_bound(d), 0);
        assert_eq!(solver.upper_bound(d), 2);
        assert_eq!(solver.lower_bound(e), 0);
        assert_eq!(solver.upper_bound(e), 4);
        assert_eq!(solver.lower_bound(f), 0);
        assert_eq!(solver.upper_bound(f), 14);

        let notification_status = solver.increase_lower_bound_and_notify(propagator, 3, e, 3);
        assert!(match notification_status {
            EnqueueDecision::Enqueue => true,
            EnqueueDecision::Skip => false,
        });
        let result = solver.propagate(propagator);
        assert!(result.is_ok());
        assert_eq!(solver.lower_bound(f), 10);
    }

    #[test]
    fn propagator_propagates_example_4_3_schutt_multiple_profiles() {
        let mut solver = TestSolver::default();
        let f = solver.new_variable(0, 14);
        let e = solver.new_variable(0, 4);
        let d = solver.new_variable(0, 2);
        let c = solver.new_variable(8, 9);
        let b2 = solver.new_variable(5, 5);
        let b1 = solver.new_variable(3, 3);
        let a = solver.new_variable(0, 1);
        let constraint_tag = solver.new_constraint_tag();

        let propagator = solver
            .new_propagator(TimeTablePerPointIncrementalConstructor::<
                DomainId,
                i32,
                i32,
                i32,
                false,
            >::new(
                [
                    ArgTask {
                        start_time: a,
                        processing_time: 2,
                        resource_usage: 1,
                    },
                    ArgTask {
                        start_time: b1,
                        processing_time: 2,
                        resource_usage: 2,
                    },
                    ArgTask {
                        start_time: b2,
                        processing_time: 3,
                        resource_usage: 2,
                    },
                    ArgTask {
                        start_time: c,
                        processing_time: 2,
                        resource_usage: 4,
                    },
                    ArgTask {
                        start_time: d,
                        processing_time: 2,
                        resource_usage: 2,
                    },
                    ArgTask {
                        start_time: e,
                        processing_time: 4,
                        resource_usage: 2,
                    },
                    ArgTask {
                        start_time: f,
                        processing_time: 6,
                        resource_usage: 2,
                    },
                ]
                .into_iter()
                .collect::<Vec<_>>(),
                5,
                CumulativePropagatorOptions::default(),
                constraint_tag,
            ))
            .expect("No conflict");
        assert_eq!(solver.lower_bound(a), 0);
        assert_eq!(solver.upper_bound(a), 1);
        assert_eq!(solver.lower_bound(c), 8);
        assert_eq!(solver.upper_bound(c), 9);
        assert_eq!(solver.lower_bound(d), 0);
        assert_eq!(solver.upper_bound(d), 2);
        assert_eq!(solver.lower_bound(e), 0);
        assert_eq!(solver.upper_bound(e), 4);
        assert_eq!(solver.lower_bound(f), 0);
        assert_eq!(solver.upper_bound(f), 14);

        let notification_status = solver.increase_lower_bound_and_notify(propagator, 4, e, 3);
        assert!(match notification_status {
            EnqueueDecision::Enqueue => true,
            EnqueueDecision::Skip => false,
        });
        let result = solver.propagate(propagator);
        assert!(result.is_ok());
        assert_eq!(solver.lower_bound(f), 10);
    }

    #[test]
    fn propagator_propagates_from_profile_reason() {
        let mut solver = TestSolver::default();
        let s1 = solver.new_variable(1, 1);
        let s2 = solver.new_variable(1, 8);
        let constraint_tag = solver.new_constraint_tag();

        let _ = solver
            .new_propagator(TimeTablePerPointIncrementalConstructor::<
                DomainId,
                i32,
                i32,
                i32,
                false,
            >::new(
                [
                    ArgTask {
                        start_time: s1,
                        processing_time: 4,
                        resource_usage: 1,
                    },
                    ArgTask {
                        start_time: s2,
                        processing_time: 3,
                        resource_usage: 1,
                    },
                ]
                .into_iter()
                .collect::<Vec<_>>(),
                1,
                CumulativePropagatorOptions {
                    explanation_type: CumulativeExplanationType::Naive,
                    ..Default::default()
                },
                constraint_tag,
            ))
            .expect("No conflict");
        assert_eq!(solver.lower_bound(s2), 5);
        assert_eq!(solver.upper_bound(s2), 8);
        assert_eq!(solver.lower_bound(s1), 1);
        assert_eq!(solver.upper_bound(s1), 1);

        let reason = solver.get_reason_int(predicate!(s2 >= 5));
        assert_eq!(
            conjunction!([s2 >= 4] & [s1 >= 1] & [s1 <= 1]), /* Note that this not
                                                              * the most general
                                                              * explanation, if s2
                                                              * could have started at
                                                              * 0 then it would still
                                                              * have
                                                              * overlapped with the
                                                              * current interval */
            reason
        );
    }

    #[test]
    fn propagator_propagates_generic_bounds() {
        let mut solver = TestSolver::default();
        let s1 = solver.new_variable(3, 3);
        let s2 = solver.new_variable(5, 5);
        let s3 = solver.new_variable(1, 15);
        let constraint_tag = solver.new_constraint_tag();

        let _ = solver
            .new_propagator(TimeTablePerPointIncrementalConstructor::<
                DomainId,
                i32,
                i32,
                i32,
                false,
            >::new(
                [
                    ArgTask {
                        start_time: s1,
                        processing_time: 2,
                        resource_usage: 1,
                    },
                    ArgTask {
                        start_time: s2,
                        processing_time: 2,
                        resource_usage: 1,
                    },
                    ArgTask {
                        start_time: s3,
                        processing_time: 4,
                        resource_usage: 1,
                    },
                ]
                .into_iter()
                .collect::<Vec<_>>(),
                1,
                CumulativePropagatorOptions {
                    explanation_type: CumulativeExplanationType::Naive,
                    ..Default::default()
                },
                constraint_tag,
            ))
            .expect("No conflict");
        assert_eq!(solver.lower_bound(s3), 7);
        assert_eq!(solver.upper_bound(s3), 15);
        assert_eq!(solver.lower_bound(s2), 5);
        assert_eq!(solver.upper_bound(s2), 5);
        assert_eq!(solver.lower_bound(s1), 3);
        assert_eq!(solver.upper_bound(s1), 3);

        let reason = solver.get_reason_int(predicate!(s3 >= 7));
        assert_eq!(
            conjunction!([s2 <= 5] & [s2 >= 5] & [s3 >= 6]), /* Note that s3 would
                                                              * have been able to
                                                              * propagate
                                                              * this bound even if it
                                                              * started at time 0 */
            reason
        );
    }

    #[test]
    fn propagator_propagates_with_holes() {
        let mut solver = TestSolver::default();
        let s1 = solver.new_variable(4, 4);
        let s2 = solver.new_variable(0, 8);
        let constraint_tag = solver.new_constraint_tag();

        let _ = solver
            .new_propagator(TimeTablePerPointIncrementalConstructor::<
                DomainId,
                i32,
                i32,
                i32,
                false,
            >::new(
                [
                    ArgTask {
                        start_time: s1,
                        processing_time: 4,
                        resource_usage: 1,
                    },
                    ArgTask {
                        start_time: s2,
                        processing_time: 3,
                        resource_usage: 1,
                    },
                ]
                .into_iter()
                .collect::<Vec<_>>(),
                1,
                CumulativePropagatorOptions {
                    explanation_type: CumulativeExplanationType::Naive,
                    allow_holes_in_domain: true,
                    ..Default::default()
                },
                constraint_tag,
            ))
            .expect("No conflict");
        assert_eq!(solver.lower_bound(s2), 0);
        assert_eq!(solver.upper_bound(s2), 8);
        assert_eq!(solver.lower_bound(s1), 4);
        assert_eq!(solver.upper_bound(s1), 4);

        for removed in 2..8 {
            assert!(!solver.contains(s2, removed));
            let reason = solver.get_reason_int(predicate!(s2 != removed));
            assert_eq!(conjunction!([s1 <= 4] & [s1 >= 4]), reason);
        }
    }

    #[test]
    fn synchronisation_leads_to_same_conflict_explanation() {
        let mut solver_scratch = TestSolver::default();
        let s1_scratch = solver_scratch.new_variable(5, 5);
        let s2_scratch = solver_scratch.new_variable(1, 10);
        let s3_scratch = solver_scratch.new_variable(1, 10);
        let constraint_tag = solver_scratch.new_constraint_tag();
        let propagator_scratch = solver_scratch
            .new_propagator(TimeTablePerPointConstructor::new(
                [
                    ArgTask {
                        start_time: s1_scratch,
                        processing_time: 2,
                        resource_usage: 1,
                    },
                    ArgTask {
                        start_time: s2_scratch,
                        processing_time: 4,
                        resource_usage: 1,
                    },
                    ArgTask {
                        start_time: s3_scratch,
                        processing_time: 4,
                        resource_usage: 1,
                    },
                ]
                .into_iter()
                .collect::<Vec<_>>(),
                1,
                CumulativePropagatorOptions {
                    explanation_type: CumulativeExplanationType::Naive,
                    ..Default::default()
                },
                constraint_tag,
            ))
            .expect("No conflict");
        let _ =
            solver_scratch.increase_lower_bound_and_notify(propagator_scratch, 1, s2_scratch, 7);
        let _ =
            solver_scratch.increase_lower_bound_and_notify(propagator_scratch, 2, s3_scratch, 7);
        let result_scratch = solver_scratch.propagate(propagator_scratch);

        let mut solver = TestSolver::default();
        let s1 = solver.new_variable(5, 5);
        let s2 = solver.new_variable(1, 10);
        let s3 = solver.new_variable(1, 10);
        let constraint_tag = solver.new_constraint_tag();
        let propagator = solver
            .new_propagator(TimeTablePerPointIncrementalConstructor::<
                DomainId,
                i32,
                i32,
                i32,
                true,
            >::new(
                [
                    ArgTask {
                        start_time: s1,
                        processing_time: 2,
                        resource_usage: 1,
                    },
                    ArgTask {
                        start_time: s2,
                        processing_time: 4,
                        resource_usage: 1,
                    },
                    ArgTask {
                        start_time: s3,
                        processing_time: 4,
                        resource_usage: 1,
                    },
                ]
                .into_iter()
                .collect::<Vec<_>>(),
                1,
                CumulativePropagatorOptions {
                    explanation_type: CumulativeExplanationType::Naive,
                    ..Default::default()
                },
                constraint_tag,
            ))
            .expect("No conflict");
        let _ = solver.increase_lower_bound_and_notify(propagator, 2, s3, 7);
        let _ = solver.increase_lower_bound_and_notify(propagator, 1, s2, 7);
        let result = solver.propagate(propagator);
<<<<<<< HEAD

        assert!(result.is_err());
        assert!(result_scratch.is_err());

        let reason_scratch = solver_scratch.get_reason_int(Predicate::trivially_false());
        if let Err(Inconsistency::Conflict(conflict)) = &result {
            assert_eq!(conflict.conjunction, reason_scratch)
        } else {
            panic!()
        }
=======
        assert!(
            {
                if let Err(Inconsistency::Conflict(conflict)) = &result {
                    if let Err(Inconsistency::Conflict(explanation_scratch)) = &result_scratch {
                        conflict.conjunction.iter().collect::<Vec<_>>()
                            == explanation_scratch.conjunction.iter().collect::<Vec<_>>()
                    } else {
                        false
                    }
                } else {
                    false
                }
            },
            "The results are different than expected - Expected: {result_scratch:?} but was: {result:?}"
        );
>>>>>>> 4aed33f6
    }

    #[test]
    fn synchronisation_leads_to_same_conflict_after_propagating() {
        let mut solver_scratch = TestSolver::default();
        let s1_scratch = solver_scratch.new_variable(5, 5);
        let s2_scratch = solver_scratch.new_variable(1, 10);
        let s3_scratch = solver_scratch.new_variable(1, 10);
        let constraint_tag = solver_scratch.new_constraint_tag();
        let propagator_scratch = solver_scratch
            .new_propagator(TimeTablePerPointConstructor::new(
                [
                    ArgTask {
                        start_time: s1_scratch,
                        processing_time: 2,
                        resource_usage: 1,
                    },
                    ArgTask {
                        start_time: s2_scratch,
                        processing_time: 4,
                        resource_usage: 1,
                    },
                    ArgTask {
                        start_time: s3_scratch,
                        processing_time: 4,
                        resource_usage: 1,
                    },
                ]
                .into_iter()
                .collect::<Vec<_>>(),
                1,
                CumulativePropagatorOptions {
                    explanation_type: CumulativeExplanationType::Naive,
                    ..Default::default()
                },
                constraint_tag,
            ))
            .expect("No conflict");
        let _ =
            solver_scratch.increase_lower_bound_and_notify(propagator_scratch, 2, s3_scratch, 7);
        let _ =
            solver_scratch.increase_lower_bound_and_notify(propagator_scratch, 1, s2_scratch, 7);

        let mut solver = TestSolver::default();
        let s1 = solver.new_variable(5, 5);
        let s2 = solver.new_variable(1, 10);
        let s3 = solver.new_variable(1, 10);
        let constraint_tag = solver.new_constraint_tag();
        let propagator = solver
            .new_propagator(TimeTablePerPointIncrementalConstructor::<
                DomainId,
                i32,
                i32,
                i32,
                true,
            >::new(
                [
                    ArgTask {
                        start_time: s1,
                        processing_time: 2,
                        resource_usage: 1,
                    },
                    ArgTask {
                        start_time: s2,
                        processing_time: 4,
                        resource_usage: 1,
                    },
                    ArgTask {
                        start_time: s3,
                        processing_time: 4,
                        resource_usage: 1,
                    },
                ]
                .into_iter()
                .collect::<Vec<_>>(),
                1,
                CumulativePropagatorOptions {
                    explanation_type: CumulativeExplanationType::Naive,
                    ..Default::default()
                },
                constraint_tag,
            ))
            .expect("No conflict");
        let _ = solver.increase_lower_bound_and_notify(propagator, 2, s3, 7);
        let _ = solver.increase_lower_bound_and_notify(propagator, 1, s2, 7);
        let result = solver.propagate(propagator);
        assert!(result.is_err());
        let result_scratch = solver_scratch.propagate(propagator_scratch);
        assert!(result_scratch.is_err());
<<<<<<< HEAD

        let reason_scratch = solver_scratch.get_reason_int(Predicate::trivially_false());

        if let Err(Inconsistency::Conflict(explanation)) = &result {
            assert_eq!(explanation.conjunction, reason_scratch)
        } else {
            panic!("Synchronised version did not find a conflict");
        }
=======
        assert!({
            if let Err(Inconsistency::Conflict(explanation)) = &result {
                if let Err(Inconsistency::Conflict(explanation_scratch)) = &result_scratch {
                    explanation.conjunction.iter().collect::<Vec<_>>()
                        == explanation_scratch.conjunction.iter().collect::<Vec<_>>()
                } else {
                    false
                }
            } else {
                false
            }
        });
>>>>>>> 4aed33f6
    }

    #[test]
    fn no_synchronisation_leads_to_different_conflict_explanation() {
        let mut solver_scratch = TestSolver::default();
        let s1_scratch = solver_scratch.new_variable(5, 5);
        let s2_scratch = solver_scratch.new_variable(1, 10);
        let s3_scratch = solver_scratch.new_variable(1, 10);
        let constraint_tag = solver_scratch.new_constraint_tag();
        let propagator_scratch = solver_scratch
            .new_propagator(TimeTablePerPointConstructor::new(
                [
                    ArgTask {
                        start_time: s1_scratch,
                        processing_time: 2,
                        resource_usage: 1,
                    },
                    ArgTask {
                        start_time: s2_scratch,
                        processing_time: 4,
                        resource_usage: 1,
                    },
                    ArgTask {
                        start_time: s3_scratch,
                        processing_time: 4,
                        resource_usage: 1,
                    },
                ]
                .into_iter()
                .collect::<Vec<_>>(),
                1,
                CumulativePropagatorOptions {
                    explanation_type: CumulativeExplanationType::Naive,
                    ..Default::default()
                },
                constraint_tag,
            ))
            .expect("No conflict");
        let _ =
            solver_scratch.increase_lower_bound_and_notify(propagator_scratch, 2, s3_scratch, 7);
        let _ =
            solver_scratch.increase_lower_bound_and_notify(propagator_scratch, 1, s2_scratch, 7);

        let mut solver = TestSolver::default();
        let s1 = solver.new_variable(5, 5);
        let s2 = solver.new_variable(1, 10);
        let s3 = solver.new_variable(1, 10);
        let constraint_tag = solver.new_constraint_tag();
        let propagator = solver
            .new_propagator(TimeTablePerPointIncrementalConstructor::<
                DomainId,
                i32,
                i32,
                i32,
                false,
            >::new(
                [
                    ArgTask {
                        start_time: s1,
                        processing_time: 2,
                        resource_usage: 1,
                    },
                    ArgTask {
                        start_time: s2,
                        processing_time: 4,
                        resource_usage: 1,
                    },
                    ArgTask {
                        start_time: s3,
                        processing_time: 4,
                        resource_usage: 1,
                    },
                ]
                .into_iter()
                .collect::<Vec<_>>(),
                1,
                CumulativePropagatorOptions {
                    explanation_type: CumulativeExplanationType::Naive,
                    ..Default::default()
                },
                constraint_tag,
            ))
            .expect("No conflict");
        let _ = solver.increase_lower_bound_and_notify(propagator, 2, s3, 7);
        let _ = solver.increase_lower_bound_and_notify(propagator, 1, s2, 7);
        let result = solver.propagate(propagator);
        let result_scratch = solver_scratch.propagate(propagator_scratch);
<<<<<<< HEAD

        assert!(result.is_err());
        assert!(result_scratch.is_err());

        let reason_scratch = solver_scratch.get_reason_int(Predicate::trivially_false());

        if let Err(Inconsistency::Conflict(conflict)) = result {
            assert_ne!(
                conflict.conjunction.iter().collect::<Vec<_>>(),
                reason_scratch.iter().collect::<Vec<_>>()
            );
        } else {
            panic!()
        }
=======
        assert!({
            if let Err(Inconsistency::Conflict(explanation)) = &result {
                if let Err(Inconsistency::Conflict(explanation_scratch)) = &result_scratch {
                    explanation.conjunction.iter().collect::<Vec<_>>()
                        != explanation_scratch.conjunction.iter().collect::<Vec<_>>()
                } else {
                    false
                }
            } else {
                false
            }
        });
>>>>>>> 4aed33f6
    }

    #[test]
    fn synchronisation_leads_to_same_explanation() {
        let mut solver_scratch = TestSolver::default();
        let s1_scratch = solver_scratch.new_variable(1, 6);
        let s2_scratch = solver_scratch.new_variable(1, 6);
        let s3_scratch = solver_scratch.new_variable(5, 11);
        let constraint_tag = solver_scratch.new_constraint_tag();
        let propagator_scratch = solver_scratch
            .new_propagator(TimeTablePerPointConstructor::new(
                [
                    ArgTask {
                        start_time: s1_scratch,
                        processing_time: 2,
                        resource_usage: 1,
                    },
                    ArgTask {
                        start_time: s2_scratch,
                        processing_time: 4,
                        resource_usage: 1,
                    },
                    ArgTask {
                        start_time: s3_scratch,
                        processing_time: 4,
                        resource_usage: 1,
                    },
                ]
                .into_iter()
                .collect::<Vec<_>>(),
                2,
                CumulativePropagatorOptions {
                    explanation_type: CumulativeExplanationType::Naive,
                    ..Default::default()
                },
                constraint_tag,
            ))
            .expect("No conflict");
        let _ =
            solver_scratch.increase_lower_bound_and_notify(propagator_scratch, 1, s2_scratch, 5);
        let _ =
            solver_scratch.increase_lower_bound_and_notify(propagator_scratch, 0, s1_scratch, 5);

        let mut solver = TestSolver::default();
        let s1 = solver.new_variable(1, 6);
        let s2 = solver.new_variable(1, 6);
        let s3 = solver.new_variable(5, 11);
        let constraint_tag = solver.new_constraint_tag();
        let propagator = solver
            .new_propagator(TimeTablePerPointIncrementalConstructor::<
                DomainId,
                i32,
                i32,
                i32,
                true,
            >::new(
                [
                    ArgTask {
                        start_time: s1,
                        processing_time: 2,
                        resource_usage: 1,
                    },
                    ArgTask {
                        start_time: s2,
                        processing_time: 4,
                        resource_usage: 1,
                    },
                    ArgTask {
                        start_time: s3,
                        processing_time: 4,
                        resource_usage: 1,
                    },
                ]
                .into_iter()
                .collect::<Vec<_>>(),
                2,
                CumulativePropagatorOptions {
                    explanation_type: CumulativeExplanationType::Naive,
                    ..Default::default()
                },
                constraint_tag,
            ))
            .expect("No conflict");
        let _ = solver.increase_lower_bound_and_notify(propagator, 1, s2, 5);
        let result = solver.propagate(propagator);
        assert!(result.is_ok());
        let _ = solver.increase_lower_bound_and_notify(propagator, 0, s1, 5);
        let result_scratch = solver_scratch.propagate(propagator_scratch);
        assert!(result_scratch.is_ok());
        assert_eq!(solver_scratch.lower_bound(s3_scratch), 7);
        let result = solver.propagate(propagator);
        assert!(result.is_ok());
        assert_eq!(solver.lower_bound(s3), 7);
        let reason_scratch = solver_scratch.get_reason_int(s3_scratch.lower_bound_predicate(7));
        let reason = solver.get_reason_int(s3.lower_bound_predicate(7));
        assert_eq!(
            reason_scratch.iter().collect::<Vec<_>>(),
            reason.iter().collect::<Vec<_>>()
        );
    }
    #[test]
    fn no_synchronisation_leads_to_different_explanation() {
        let mut solver_scratch = TestSolver::default();
        let s1_scratch = solver_scratch.new_variable(1, 6);
        let s2_scratch = solver_scratch.new_variable(1, 6);
        let s3_scratch = solver_scratch.new_variable(5, 11);
        let constraint_tag = solver_scratch.new_constraint_tag();
        let propagator_scratch = solver_scratch
            .new_propagator(TimeTablePerPointConstructor::new(
                [
                    ArgTask {
                        start_time: s1_scratch,
                        processing_time: 2,
                        resource_usage: 1,
                    },
                    ArgTask {
                        start_time: s2_scratch,
                        processing_time: 4,
                        resource_usage: 1,
                    },
                    ArgTask {
                        start_time: s3_scratch,
                        processing_time: 4,
                        resource_usage: 1,
                    },
                ]
                .into_iter()
                .collect::<Vec<_>>(),
                2,
                CumulativePropagatorOptions {
                    explanation_type: CumulativeExplanationType::Naive,
                    ..Default::default()
                },
                constraint_tag,
            ))
            .expect("No conflict");
        let _ =
            solver_scratch.increase_lower_bound_and_notify(propagator_scratch, 1, s2_scratch, 5);
        let _ =
            solver_scratch.increase_lower_bound_and_notify(propagator_scratch, 0, s1_scratch, 5);
        let mut solver = TestSolver::default();
        let s1 = solver.new_variable(1, 6);
        let s2 = solver.new_variable(1, 6);
        let s3 = solver.new_variable(5, 11);
        let constraint_tag = solver.new_constraint_tag();
        let propagator = solver
            .new_propagator(TimeTablePerPointIncrementalConstructor::<
                DomainId,
                i32,
                i32,
                i32,
                false,
            >::new(
                [
                    ArgTask {
                        start_time: s1,
                        processing_time: 2,
                        resource_usage: 1,
                    },
                    ArgTask {
                        start_time: s2,
                        processing_time: 4,
                        resource_usage: 1,
                    },
                    ArgTask {
                        start_time: s3,
                        processing_time: 4,
                        resource_usage: 1,
                    },
                ]
                .into_iter()
                .collect::<Vec<_>>(),
                2,
                CumulativePropagatorOptions {
                    explanation_type: CumulativeExplanationType::Naive,
                    ..Default::default()
                },
                constraint_tag,
            ))
            .expect("No conflict");
        let _ = solver.increase_lower_bound_and_notify(propagator, 1, s2, 5);
        let result = solver.propagate(propagator);
        assert!(result.is_ok());
        let _ = solver.increase_lower_bound_and_notify(propagator, 0, s1, 5);

        let result_scratch = solver_scratch.propagate(propagator_scratch);
        assert!(result_scratch.is_ok());
        assert_eq!(solver_scratch.lower_bound(s3_scratch), 7);

        let result = solver.propagate(propagator);
        assert!(result.is_ok());
        assert_eq!(solver.lower_bound(s3), 7);

        let reason_scratch = solver_scratch.get_reason_int(s3_scratch.lower_bound_predicate(7));
        let reason = solver.get_reason_int(s3.lower_bound_predicate(7));
        assert_ne!(
            reason_scratch.iter().collect::<Vec<_>>(),
            reason.iter().collect::<Vec<_>>()
        );
    }

    #[test]
    fn no_synchronisation_leads_to_different_conflict() {
        let mut solver_scratch = TestSolver::default();
        let s0_scratch = solver_scratch.new_variable(1, 11);
        let s1_scratch = solver_scratch.new_variable(1, 5);
        let s2_scratch = solver_scratch.new_variable(1, 5);
        let constraint_tag = solver_scratch.new_constraint_tag();

        let propagator_scratch = solver_scratch
            .new_propagator(TimeTablePerPointConstructor::new(
                [
                    ArgTask {
                        start_time: s0_scratch,
                        processing_time: 4,
                        resource_usage: 1,
                    },
                    ArgTask {
                        start_time: s1_scratch,
                        processing_time: 1,
                        resource_usage: 1,
                    },
                    ArgTask {
                        start_time: s2_scratch,
                        processing_time: 1,
                        resource_usage: 1,
                    },
                ]
                .into_iter()
                .collect::<Vec<_>>(),
                1,
                CumulativePropagatorOptions {
                    explanation_type: CumulativeExplanationType::Naive,
                    ..Default::default()
                },
                constraint_tag,
            ))
            .expect("No conflict");
        let _ =
            solver_scratch.increase_lower_bound_and_notify(propagator_scratch, 2, s2_scratch, 5);
        let _ =
            solver_scratch.increase_lower_bound_and_notify(propagator_scratch, 1, s1_scratch, 5);
        let _ =
            solver_scratch.increase_lower_bound_and_notify(propagator_scratch, 0, s0_scratch, 5);
        let _ =
            solver_scratch.decrease_upper_bound_and_notify(propagator_scratch, 0, s0_scratch, 5);

        let mut solver = TestSolver::default();
        let s0 = solver.new_variable(1, 11);
        let s1 = solver.new_variable(1, 5);
        let s2 = solver.new_variable(1, 5);
        let constraint_tag = solver.new_constraint_tag();

        let propagator = solver
            .new_propagator(TimeTablePerPointIncrementalConstructor::<
                DomainId,
                i32,
                i32,
                i32,
                false,
            >::new(
                [
                    ArgTask {
                        start_time: s0,
                        processing_time: 4,
                        resource_usage: 1,
                    },
                    ArgTask {
                        start_time: s1,
                        processing_time: 1,
                        resource_usage: 1,
                    },
                    ArgTask {
                        start_time: s2,
                        processing_time: 1,
                        resource_usage: 1,
                    },
                ]
                .into_iter()
                .collect::<Vec<_>>(),
                1,
                CumulativePropagatorOptions {
                    explanation_type: CumulativeExplanationType::Naive,
                    ..Default::default()
                },
                constraint_tag,
            ))
            .expect("No conflict");
        let _ = solver.increase_lower_bound_and_notify(propagator, 2, s2, 5);
        let _ = solver.increase_lower_bound_and_notify(propagator, 1, s1, 5);
        let _ = solver.increase_lower_bound_and_notify(propagator, 0, s0, 5);
        let _ = solver.decrease_upper_bound_and_notify(propagator, 0, s0, 5);

        let result_scratch = solver_scratch.propagate(propagator_scratch);
        assert!(result_scratch.is_err());
        let result = solver.propagate(propagator);
        assert!(result.is_err());

        let reason_scratch = solver_scratch.get_reason_int(Predicate::trivially_false());

        if let Err(Inconsistency::Conflict(PropagatorConflict {
            conjunction,
            inference_code: _,
        })) = result
        {
            assert_ne!(conjunction, reason_scratch);

            assert!(conjunction.contains(s2.lower_bound_predicate(5)));
            assert!(!reason_scratch.contains(s2.lower_bound_predicate(5)));
        } else {
            panic!()
        }
    }

    #[test]
    fn synchronisation_leads_to_same_conflict() {
        let mut solver_scratch = TestSolver::default();
        let s0_scratch = solver_scratch.new_variable(1, 11);
        let s1_scratch = solver_scratch.new_variable(1, 5);
        let s2_scratch = solver_scratch.new_variable(1, 5);
        let constraint_tag = solver_scratch.new_constraint_tag();

        let propagator_scratch = solver_scratch
            .new_propagator(TimeTablePerPointConstructor::new(
                [
                    ArgTask {
                        start_time: s0_scratch,
                        processing_time: 4,
                        resource_usage: 1,
                    },
                    ArgTask {
                        start_time: s1_scratch,
                        processing_time: 1,
                        resource_usage: 1,
                    },
                    ArgTask {
                        start_time: s2_scratch,
                        processing_time: 1,
                        resource_usage: 1,
                    },
                ]
                .into_iter()
                .collect::<Vec<_>>(),
                1,
                CumulativePropagatorOptions {
                    explanation_type: CumulativeExplanationType::Naive,
                    ..Default::default()
                },
                constraint_tag,
            ))
            .expect("No conflict");
        let _ =
            solver_scratch.increase_lower_bound_and_notify(propagator_scratch, 2, s2_scratch, 5);
        let _ =
            solver_scratch.increase_lower_bound_and_notify(propagator_scratch, 1, s1_scratch, 5);
        let _ =
            solver_scratch.increase_lower_bound_and_notify(propagator_scratch, 0, s0_scratch, 5);
        let _ =
            solver_scratch.decrease_upper_bound_and_notify(propagator_scratch, 0, s0_scratch, 5);

        let mut solver = TestSolver::default();
        let s0 = solver.new_variable(1, 11);
        let s1 = solver.new_variable(1, 5);
        let s2 = solver.new_variable(1, 5);

        let propagator = solver
            .new_propagator(TimeTablePerPointIncrementalConstructor::<
                DomainId,
                i32,
                i32,
                i32,
                true,
            >::new(
                [
                    ArgTask {
                        start_time: s0,
                        processing_time: 4,
                        resource_usage: 1,
                    },
                    ArgTask {
                        start_time: s1,
                        processing_time: 1,
                        resource_usage: 1,
                    },
                    ArgTask {
                        start_time: s2,
                        processing_time: 1,
                        resource_usage: 1,
                    },
                ]
                .into_iter()
                .collect::<Vec<_>>(),
                1,
                CumulativePropagatorOptions {
                    explanation_type: CumulativeExplanationType::Naive,
                    ..Default::default()
                },
                constraint_tag,
            ))
            .expect("No conflict");
        let _ = solver.increase_lower_bound_and_notify(propagator, 2, s2, 5);
        let _ = solver.increase_lower_bound_and_notify(propagator, 1, s1, 5);
        let _ = solver.increase_lower_bound_and_notify(propagator, 0, s0, 5);
        let _ = solver.decrease_upper_bound_and_notify(propagator, 0, s0, 5);

        let result_scratch = solver_scratch.propagate(propagator_scratch);
        assert!(result_scratch.is_err());
        let result = solver.propagate(propagator);
        assert!(result.is_err());

        let reason_scratch = solver_scratch.get_reason_int(Predicate::trivially_false());

        if let Err(Inconsistency::Conflict(explanation)) = result {
            assert_eq!(explanation.conjunction, reason_scratch);
        } else {
            panic!("Incorrect result")
        }
    }
}<|MERGE_RESOLUTION|>--- conflicted
+++ resolved
@@ -32,11 +32,7 @@
 use crate::propagators::TimeTablePerPointPropagator;
 use crate::propagators::UpdatableStructures;
 use crate::propagators::create_time_table_per_point_from_scratch;
-<<<<<<< HEAD
-=======
 use crate::propagators::cumulative::time_table::TimeTable;
-use crate::propagators::cumulative::time_table::per_point_incremental_propagator::synchronisation::check_synchronisation_conflict_explanation_per_point;
->>>>>>> 4aed33f6
 use crate::propagators::cumulative::time_table::per_point_incremental_propagator::synchronisation::create_synchronised_conflict_explanation;
 use crate::propagators::cumulative::time_table::per_point_incremental_propagator::synchronisation::find_synchronised_conflict;
 use crate::propagators::cumulative::time_table::per_point_incremental_propagator::synchronisation::synchronise_time_table;
@@ -137,12 +133,12 @@
 }
 
 impl<
-        Var: IntegerVariable + 'static,
-        PVar: IntegerVariable + 'static,
-        RVar: IntegerVariable + 'static,
-        CVar: IntegerVariable + 'static,
-        const SYNCHRONISE: bool,
-    > PropagatorConstructor
+    Var: IntegerVariable + 'static,
+    PVar: IntegerVariable + 'static,
+    RVar: IntegerVariable + 'static,
+    CVar: IntegerVariable + 'static,
+    const SYNCHRONISE: bool,
+> PropagatorConstructor
     for TimeTablePerPointIncrementalConstructor<Var, PVar, RVar, CVar, SYNCHRONISE>
 {
     type PropagatorImpl =
@@ -162,12 +158,12 @@
 }
 
 impl<
-        Var: IntegerVariable + 'static,
-        PVar: IntegerVariable + 'static,
-        RVar: IntegerVariable + 'static,
-        CVar: IntegerVariable + 'static,
-        const SYNCHRONISE: bool,
-    > TimeTablePerPointIncrementalPropagator<Var, PVar, RVar, CVar, SYNCHRONISE>
+    Var: IntegerVariable + 'static,
+    PVar: IntegerVariable + 'static,
+    RVar: IntegerVariable + 'static,
+    CVar: IntegerVariable + 'static,
+    const SYNCHRONISE: bool,
+> TimeTablePerPointIncrementalPropagator<Var, PVar, RVar, CVar, SYNCHRONISE>
 {
     fn new(
         mut context: PropagatorConstructorContext,
@@ -452,29 +448,22 @@
 
         // We check whether there are no non-conflicting profiles in the time-table if we do not
         // report any conflicts
-<<<<<<< HEAD
-        pumpkin_assert_extreme!(self
-            .time_table
-            .values()
-            .all(|profile| profile.height <= context.upper_bound(&self.parameters.capacity)));
-=======
         pumpkin_assert_extreme!(
             self.time_table
                 .values()
-                .all(|profile| profile.height <= self.parameters.capacity)
+                .all(|profile| profile.height <= context.upper_bound(&self.parameters.capacity))
         );
->>>>>>> 4aed33f6
         Ok(())
     }
 }
 
 impl<
-        Var: IntegerVariable + 'static,
-        PVar: IntegerVariable + 'static,
-        RVar: IntegerVariable + 'static,
-        CVar: IntegerVariable + 'static,
-        const SYNCHRONISE: bool,
-    > Propagator for TimeTablePerPointIncrementalPropagator<Var, PVar, RVar, CVar, SYNCHRONISE>
+    Var: IntegerVariable + 'static,
+    PVar: IntegerVariable + 'static,
+    RVar: IntegerVariable + 'static,
+    CVar: IntegerVariable + 'static,
+    const SYNCHRONISE: bool,
+> Propagator for TimeTablePerPointIncrementalPropagator<Var, PVar, RVar, CVar, SYNCHRONISE>
 {
     fn propagate(&mut self, mut context: PropagationContextMut) -> PropagationStatusCP {
         pumpkin_assert_advanced!(
@@ -1428,18 +1417,6 @@
         let _ = solver.increase_lower_bound_and_notify(propagator, 2, s3, 7);
         let _ = solver.increase_lower_bound_and_notify(propagator, 1, s2, 7);
         let result = solver.propagate(propagator);
-<<<<<<< HEAD
-
-        assert!(result.is_err());
-        assert!(result_scratch.is_err());
-
-        let reason_scratch = solver_scratch.get_reason_int(Predicate::trivially_false());
-        if let Err(Inconsistency::Conflict(conflict)) = &result {
-            assert_eq!(conflict.conjunction, reason_scratch)
-        } else {
-            panic!()
-        }
-=======
         assert!(
             {
                 if let Err(Inconsistency::Conflict(conflict)) = &result {
@@ -1455,7 +1432,6 @@
             },
             "The results are different than expected - Expected: {result_scratch:?} but was: {result:?}"
         );
->>>>>>> 4aed33f6
     }
 
     #[test]
@@ -1545,16 +1521,6 @@
         assert!(result.is_err());
         let result_scratch = solver_scratch.propagate(propagator_scratch);
         assert!(result_scratch.is_err());
-<<<<<<< HEAD
-
-        let reason_scratch = solver_scratch.get_reason_int(Predicate::trivially_false());
-
-        if let Err(Inconsistency::Conflict(explanation)) = &result {
-            assert_eq!(explanation.conjunction, reason_scratch)
-        } else {
-            panic!("Synchronised version did not find a conflict");
-        }
-=======
         assert!({
             if let Err(Inconsistency::Conflict(explanation)) = &result {
                 if let Err(Inconsistency::Conflict(explanation_scratch)) = &result_scratch {
@@ -1567,7 +1533,6 @@
                 false
             }
         });
->>>>>>> 4aed33f6
     }
 
     #[test]
@@ -1655,22 +1620,6 @@
         let _ = solver.increase_lower_bound_and_notify(propagator, 1, s2, 7);
         let result = solver.propagate(propagator);
         let result_scratch = solver_scratch.propagate(propagator_scratch);
-<<<<<<< HEAD
-
-        assert!(result.is_err());
-        assert!(result_scratch.is_err());
-
-        let reason_scratch = solver_scratch.get_reason_int(Predicate::trivially_false());
-
-        if let Err(Inconsistency::Conflict(conflict)) = result {
-            assert_ne!(
-                conflict.conjunction.iter().collect::<Vec<_>>(),
-                reason_scratch.iter().collect::<Vec<_>>()
-            );
-        } else {
-            panic!()
-        }
-=======
         assert!({
             if let Err(Inconsistency::Conflict(explanation)) = &result {
                 if let Err(Inconsistency::Conflict(explanation_scratch)) = &result_scratch {
@@ -1683,7 +1632,6 @@
                 false
             }
         });
->>>>>>> 4aed33f6
     }
 
     #[test]
