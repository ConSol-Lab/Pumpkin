--- conflicted
+++ resolved
@@ -138,12 +138,12 @@
 }
 
 impl<
-        Var: IntegerVariable + 'static,
-        PVar: IntegerVariable + 'static,
-        RVar: IntegerVariable + 'static,
-        CVar: IntegerVariable + 'static,
-        const SYNCHRONISE: bool,
-    > PropagatorConstructor
+    Var: IntegerVariable + 'static,
+    PVar: IntegerVariable + 'static,
+    RVar: IntegerVariable + 'static,
+    CVar: IntegerVariable + 'static,
+    const SYNCHRONISE: bool,
+> PropagatorConstructor
     for TimeTableOverIntervalIncrementalConstructor<Var, PVar, RVar, CVar, SYNCHRONISE>
 {
     type PropagatorImpl =
@@ -163,12 +163,12 @@
 }
 
 impl<
-        Var: IntegerVariable + 'static,
-        PVar: IntegerVariable + 'static,
-        RVar: IntegerVariable + 'static,
-        CVar: IntegerVariable + 'static,
-        const SYNCHRONISE: bool,
-    > TimeTableOverIntervalIncrementalPropagator<Var, PVar, RVar, CVar, SYNCHRONISE>
+    Var: IntegerVariable + 'static,
+    PVar: IntegerVariable + 'static,
+    RVar: IntegerVariable + 'static,
+    CVar: IntegerVariable + 'static,
+    const SYNCHRONISE: bool,
+> TimeTableOverIntervalIncrementalPropagator<Var, PVar, RVar, CVar, SYNCHRONISE>
 {
     fn new(
         mut context: PropagatorConstructorContext,
@@ -226,29 +226,16 @@
                         task,
                         self.parameters.capacity.clone(),
                     );
-<<<<<<< HEAD
-                    if let Err(conflict_tasks) = result {
-                        if conflict.is_none() {
-                            conflict = Some(Err(create_explanation_profile_height(
-                                context,
-                                self.inference_code,
-                                &conflict_tasks,
-                                self.parameters.options.explanation_type,
-                            )
-                            .into()));
-                        }
-=======
                     if let Err(conflict_tasks) = result
                         && conflict.is_none()
                     {
-                        conflict = Some(Err(create_conflict_explanation(
+                        conflict = Some(Err(create_explanation_profile_height(
                             context,
-                            self.inference_code.unwrap(),
+                            self.inference_code,
                             &conflict_tasks,
                             self.parameters.options.explanation_type,
                         )
                         .into()));
->>>>>>> 4aed33f6
                     }
                 }
                 Err(index_to_insert) => insertion::insert_profile_new_mandatory_part(
@@ -437,30 +424,22 @@
 
         // We check whether there are no non-conflicting profiles in the time-table if we do not
         // report any conflicts
-<<<<<<< HEAD
-        pumpkin_assert_extreme!(self
-            .time_table
-            .iter()
-            .all(|profile| profile.height <= context.upper_bound(&self.parameters.capacity)));
-=======
         pumpkin_assert_extreme!(
             self.time_table
                 .iter()
-                .all(|profile| profile.height <= self.parameters.capacity)
+                .all(|profile| profile.height <= context.upper_bound(&self.parameters.capacity))
         );
->>>>>>> 4aed33f6
         Ok(())
     }
 }
 
 impl<
-        Var: IntegerVariable + 'static,
-        PVar: IntegerVariable + 'static,
-        RVar: IntegerVariable + 'static,
-        CVar: IntegerVariable + 'static,
-        const SYNCHRONISE: bool,
-    > Propagator
-    for TimeTableOverIntervalIncrementalPropagator<Var, PVar, RVar, CVar, SYNCHRONISE>
+    Var: IntegerVariable + 'static,
+    PVar: IntegerVariable + 'static,
+    RVar: IntegerVariable + 'static,
+    CVar: IntegerVariable + 'static,
+    const SYNCHRONISE: bool,
+> Propagator for TimeTableOverIntervalIncrementalPropagator<Var, PVar, RVar, CVar, SYNCHRONISE>
 {
     fn propagate(&mut self, mut context: PropagationContextMut) -> PropagationStatusCP {
         pumpkin_assert_advanced!(
