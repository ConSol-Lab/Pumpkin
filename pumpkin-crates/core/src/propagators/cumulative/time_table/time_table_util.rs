//! Defines common methods for [`Propagator`]s which make use of time-table
//! reasoning (see [`crate::propagators::cumulative::time_table`] for more information) such as
//! [`should_enqueue`] or [`propagate_based_on_timetable`].

use std::cmp::min;
use std::rc::Rc;

use crate::basic_types::PropagationStatusCP;
use crate::engine::propagation::EnqueueDecision;
use crate::engine::propagation::PropagationContext;
use crate::engine::propagation::PropagationContextMut;
#[cfg(doc)]
use crate::engine::propagation::Propagator;
use crate::engine::propagation::ReadDomains;
use crate::engine::variables::IntegerVariable;
use crate::proof::InferenceCode;
use crate::propagators::cumulative::time_table::propagation_handler::CumulativePropagationHandler;
use crate::propagators::CumulativeParameters;
use crate::propagators::ResourceProfile;
use crate::propagators::Task;
use crate::propagators::UpdatableStructures;
use crate::propagators::UpdatedTaskInfo;
use crate::pumpkin_assert_extreme;

/// The result of [`should_enqueue`], contains the [`EnqueueDecision`] whether the propagator should
/// currently be enqueued and potentially the updated [`Task`] (in the form of a
/// [`UpdatedTaskInfo`]) if the mandatory part of this [`Task`] has changed.
pub(crate) struct ShouldEnqueueResult<Var, PVar, RVar> {
    /// Whether the propagator which called this method should be enqueued
    pub(crate) decision: EnqueueDecision,
    /// If the mandatory part of the task passed to [`should_enqueue`] has changed then this field
    /// will contain the corresponding [`UpdatedTaskInfo`] otherwise it will be [`None`].
    ///
    /// In general, non-incremental propagators will not make use of this field since they will
    /// propagate from scratch anyways.
    pub(crate) update: Option<UpdatedTaskInfo<Var, PVar, RVar>>,
}

/// Determines whether a time-table propagator should enqueue and returns a structure containing the
/// [`EnqueueDecision`] and the info of the task with the extended mandatory part (or [`None`] if no
/// such task exists). This method should be called in the
/// [`ConstraintProgrammingPropagator::notify`] method.
pub(crate) fn should_enqueue<
    Var: IntegerVariable + 'static,
    PVar: IntegerVariable + 'static,
    RVar: IntegerVariable + 'static,
    CVar: IntegerVariable + 'static,
>(
    parameters: &CumulativeParameters<Var, PVar, RVar, CVar>,
    updatable_structures: &UpdatableStructures<Var, PVar, RVar>,
    updated_task: &Rc<Task<Var, PVar, RVar>>,
    context: PropagationContext,
    empty_time_table: bool,
) -> ShouldEnqueueResult<Var, PVar, RVar> {
    let mut result = ShouldEnqueueResult {
        decision: EnqueueDecision::Skip,
        update: None,
    };

    let old_lower_bound = updatable_structures.get_stored_lower_bound(updated_task);
    let old_upper_bound = updatable_structures.get_stored_upper_bound(updated_task);

    // We check whether a mandatory part was extended/introduced
    if has_mandatory_part(context, updated_task) {
        result.update = Some(UpdatedTaskInfo {
            task: Rc::clone(updated_task),
            old_lower_bound,
            old_upper_bound,
            new_lower_bound: context.lower_bound(&updated_task.start_variable),
            new_upper_bound: context.upper_bound(&updated_task.start_variable),
        });
    }

    result.decision = if parameters.options.allow_holes_in_domain {
        // If there are updates then propagations might occur due to new mandatory parts being
        // added. However, if there are no updates then because we allow holes in the domain, no
        // updates can occur so we can skip propagation!
        if updatable_structures.has_updates() || result.update.is_some() {
            EnqueueDecision::Enqueue
        } else {
            EnqueueDecision::Skip
        }
    } else {
        // If the time-table is empty and we have not received any updates (e.g. no mandatory parts
        // have been introduced since the last propagation) then we can determine that no
        // propagation will take place. It is not sufficient to check whether there have
        // been no updates since it could be the case that a task which has been updated can
        // now propagate due to an existing profile (this is due to the fact that we only
        // propagate bounds and (currently) do not create holes in the domain!).
        if !empty_time_table || updatable_structures.has_updates() || result.update.is_some() {
            EnqueueDecision::Enqueue
        } else {
            EnqueueDecision::Skip
        }
    };
    result
}

pub(crate) fn has_mandatory_part<
    Var: IntegerVariable + 'static,
    PVar: IntegerVariable + 'static,
    RVar: IntegerVariable + 'static,
>(
    context: PropagationContext,
    task: &Rc<Task<Var, PVar, RVar>>,
) -> bool {
    context.upper_bound(&task.start_variable)
        < context.lower_bound(&task.start_variable) + context.lower_bound(&task.processing_time)
}

/// Checks whether a specific task (indicated by id) has a mandatory part which overlaps with the
/// interval [start, end]
pub(crate) fn has_mandatory_part_in_interval<
    Var: IntegerVariable + 'static,
    PVar: IntegerVariable + 'static,
    RVar: IntegerVariable + 'static,
>(
    context: PropagationContext,
    task: &Rc<Task<Var, PVar, RVar>>,
    start: i32,
    end: i32,
) -> bool {
    let (lower_bound, upper_bound) = (
        context.lower_bound(&task.start_variable),
        context.upper_bound(&task.start_variable),
    );
    // There exists a mandatory part
    (upper_bound < (lower_bound + context.lower_bound(&task.processing_time)))
        && has_overlap_with_interval(
            upper_bound,
            lower_bound + context.lower_bound(&task.processing_time),
            start,
            end,
        )
    // Determine whether the mandatory part overlaps with the provided bounds
}

/// Checks whether the lower and upper bound of a task overlap with the provided interval
pub(crate) fn task_has_overlap_with_interval<
    Var: IntegerVariable + 'static,
    PVar: IntegerVariable + 'static,
    RVar: IntegerVariable + 'static,
>(
    context: PropagationContext,
    task: &Rc<Task<Var, PVar, RVar>>,
    start: i32,
    end: i32,
) -> bool {
    let (lower_bound, upper_bound) = (
        context.lower_bound(&task.start_variable),
        context.upper_bound(&task.start_variable) + context.lower_bound(&task.processing_time),
    ); // The release time of the task and the deadline
    has_overlap_with_interval(lower_bound, upper_bound, start, end)
}

/// Determines whether the interval \[lower_bound, upper_bound\) overlaps with the interval \[start,
/// end\]
pub(crate) fn has_overlap_with_interval(
    lower_bound: i32,
    upper_bound: i32,
    start: i32,
    end: i32,
) -> bool {
    start < upper_bound && lower_bound <= end
}

/// A method which checks whether the time-table (provided in the form of an iterator) is sorted
/// based on start time and that the profiles are maximal (i.e. the [`ResourceProfile::start`] and
/// [`ResourceProfile::end`] cannot be increased or decreased, respectively). It returns true if
/// both of these invariants hold and false otherwise.
fn debug_check_whether_profiles_are_maximal_and_sorted<
    'a,
    Var: IntegerVariable + 'static,
    PVar: IntegerVariable + 'static,
    RVar: IntegerVariable + 'static,
>(
    time_table: impl Iterator<Item = &'a ResourceProfile<Var, PVar, RVar>> + Clone,
) -> bool {
    let collected_time_table = time_table.clone().collect::<Vec<_>>();
    let sorted_profiles = collected_time_table.is_empty()
        || (0..collected_time_table.len() - 1).all(|profile_index| {
            collected_time_table[profile_index].end < collected_time_table[profile_index + 1].start
        });
    if !sorted_profiles {
        eprintln!("The provided time-table was not ordered according to start/end times");
    }

    let non_overlapping_profiles = collected_time_table.is_empty()
        || (0..collected_time_table.len()).all(|profile_index| {
            (0..collected_time_table.len()).all(|other_profile_index| {
                let current_profile = collected_time_table[profile_index];
                let other_profile = collected_time_table[other_profile_index];
                profile_index == other_profile_index
                    || !has_overlap_with_interval(
                        current_profile.start,
                        current_profile.end + 1,
                        other_profile.start,
                        other_profile.end,
                    )
            })
        });
    if !non_overlapping_profiles {
        eprintln!("There was overlap between profiles in the provided time-table");
    }
    sorted_profiles && non_overlapping_profiles
}

/// Checks whether propagations should occur based on the current state of the time-table.
///
/// It goes over all profiles and all tasks and determines which ones should be propagated;
/// Note that this method is not idempotent and that it assumes that the [`ResourceProfile`]s are
/// sorted in increasing order in terms of [`ResourceProfile::start`] and that the
/// [`ResourceProfile`] is maximal (i.e. the [`ResourceProfile::start`] and [`ResourceProfile::end`]
/// cannot be increased or decreased, respectively).
pub(crate) fn propagate_based_on_timetable<
    'a,
    Var: IntegerVariable + 'static,
    PVar: IntegerVariable + 'static,
    RVar: IntegerVariable + 'static,
    CVar: IntegerVariable + 'static,
>(
    context: &mut PropagationContextMut,
    inference_code: InferenceCode,
    time_table: impl Iterator<Item = &'a ResourceProfile<Var, PVar, RVar>> + Clone,
    parameters: &CumulativeParameters<Var, PVar, RVar, CVar>,
    updatable_structures: &mut UpdatableStructures<Var, PVar, RVar>,
) -> PropagationStatusCP {
    pumpkin_assert_extreme!(
        debug_check_whether_profiles_are_maximal_and_sorted(time_table.clone()),
        "The provided time-table did not adhere to the invariants"
    );

    pumpkin_assert_extreme!(
        updatable_structures
            .get_unfixed_tasks()
            .all(
                |unfixed_task| !context.is_fixed(&unfixed_task.start_variable)
                    || !context.is_fixed(&unfixed_task.processing_time)
                    || !context.is_fixed(&unfixed_task.resource_usage)
            ),
        "All of the unfixed tasks should not be fixed at this point"
    );
    pumpkin_assert_extreme!(
        updatable_structures
            .get_fixed_tasks()
            .all(|fixed_task| context.is_fixed(&fixed_task.start_variable)
                && context.is_fixed(&fixed_task.processing_time)
                && context.is_fixed(&fixed_task.resource_usage)),
        "All of the fixed tasks should be fixed at this point"
    );

    if parameters.options.generate_sequence {
        propagate_sequence_of_profiles(
            context,
            inference_code,
            time_table,
            updatable_structures,
            parameters,
        )?;
    } else {
        propagate_single_profiles(
            context,
            inference_code,
            time_table,
            updatable_structures,
            parameters,
        )?;
    }

    Ok(())
}

/// For each profile in chronological order, this method goes through the tasks and checks whether
/// the profile can propagate the domain of the task.
///
/// If it can then it will immediately propagate it even if this propagation would cause subsequent
/// propagations by the next profile. For a method which propagates based on a sequence of profiles
/// see [`propagate_sequence_of_profiles`].
///
/// This type of propagation is likely to be less beneficial for the explanation
/// [`CumulativeExplanationType::Pointwise`].
fn propagate_single_profiles<
    'a,
    Var: IntegerVariable + 'static,
    PVar: IntegerVariable + 'static,
    RVar: IntegerVariable + 'static,
    CVar: IntegerVariable + 'static,
>(
    context: &mut PropagationContextMut,
    inference_code: InferenceCode,
    time_table: impl Iterator<Item = &'a ResourceProfile<Var, PVar, RVar>> + Clone,
    updatable_structures: &mut UpdatableStructures<Var, PVar, RVar>,
    parameters: &CumulativeParameters<Var, PVar, RVar, CVar>,
) -> PropagationStatusCP {
    // We create the structure responsible for propagations and explanations
    let mut propagation_handler =
        CumulativePropagationHandler::new(parameters.options.explanation_type, inference_code);

    // Then we go over all of the profiles in the time-table
    'profile_loop: for profile in time_table {
        // We indicate to the propagation handler that we cannot re-use an existing profile
        // explanation
        propagation_handler.next_profile();

        // Then we go over all the different tasks
        let mut task_index = 0;
        while task_index < updatable_structures.number_of_unfixed_tasks() {
            let task = updatable_structures.get_unfixed_task_at_index(task_index);
            if context.is_fixed(&task.start_variable)
                && context.is_fixed(&task.resource_usage)
                && context.is_fixed(&task.processing_time)
            {
                // The task is currently fixed after propagating
                //
                // Note that we fix this task temporarily and then wait for the notification to
                // come in before properly fixing it - this is to avoid fixing a task without ever
                // receiving the notification for it (which would result in a task never becoming
                // unfixed since no backtrack notification would occur)
                updatable_structures.temporarily_remove_task_from_unfixed(&task);
                if updatable_structures.has_no_unfixed_tasks() {
                    // There are no tasks left to consider, we can exit the loop
                    break 'profile_loop;
                }
                continue;
            }
            if profile.start
                > context.upper_bound(&task.start_variable)
                    + context.lower_bound(&task.processing_time)
            {
                // The start of the current profile is necessarily after the latest
                // completion time of the task under consideration The profiles are
                // sorted by start time (and non-overlapping) so we can remove the task from
                // consideration
                updatable_structures.temporarily_remove_task_from_unfixed(&task);
                if updatable_structures.has_no_unfixed_tasks() {
                    // There are no tasks left to consider, we can exit the loop
                    break 'profile_loop;
                }
                continue;
            }

            task_index += 1;

            // We get the updates which are possible (i.e. a lower-bound update, an upper-bound
            // update or a hole in the domain)
<<<<<<< HEAD
            let possible_updates = find_possible_updates(context, &task, profile, parameters);
            for possible_update in possible_updates {
                // For every possible update we let the propagation handler propagate
                let result = match possible_update {
                    CanUpdate::LowerBound => propagation_handler
                        .propagate_lower_bound_with_explanations(
                            context,
                            profile,
                            &task,
                            parameters.capacity.clone(),
                        ),
                    CanUpdate::UpperBound => propagation_handler
                        .propagate_upper_bound_with_explanations(
                            context,
                            profile,
                            &task,
                            parameters.capacity.clone(),
                        ),
                    CanUpdate::Holes => propagation_handler.propagate_holes_in_domain(
                        context,
                        profile,
                        &task,
                        parameters.capacity.clone(),
                    ),
                };
=======
            if lower_bound_can_be_propagated_by_profile(
                context.as_readonly(),
                &task,
                profile,
                parameters.capacity,
            ) {
                let result = propagation_handler
                    .propagate_lower_bound_with_explanations(context, profile, &task);
                if result.is_err() {
                    updatable_structures.restore_temporarily_removed();
                    result?;
                }
            }
            if upper_bound_can_be_propagated_by_profile(
                context.as_readonly(),
                &task,
                profile,
                parameters.capacity,
            ) {
                let result = propagation_handler
                    .propagate_upper_bound_with_explanations(context, profile, &task);
                if result.is_err() {
                    updatable_structures.restore_temporarily_removed();
                    result?;
                }
            }
            if parameters.options.allow_holes_in_domain
                && can_be_updated_by_profile(
                    context.as_readonly(),
                    &task,
                    profile,
                    parameters.capacity,
                )
            {
                let result = propagation_handler.propagate_holes_in_domain(context, profile, &task);

>>>>>>> 44357e85
                if result.is_err() {
                    updatable_structures.restore_temporarily_removed();
                    result?;
                }
            }
        }
    }
    updatable_structures.restore_temporarily_removed();
    Ok(())
}

/// For each task this method goes through the profiles in chronological order to find one which can
/// update the task's bounds.
///
/// If it can find such a profile then it proceeds to generate a sequence of profiles
/// which can propagate the bound of the task and uses these to explain the propagation rather than
/// the individual profiles (for propagating individual profiles see [`propagate_single_profiles`]).
///
/// Especially in the case of [`CumulativeExplanationType::Pointwise`] this is likely to be
/// beneficial.
fn propagate_sequence_of_profiles<
    'a,
    Var: IntegerVariable + 'static,
    PVar: IntegerVariable + 'static,
    RVar: IntegerVariable + 'static,
    CVar: IntegerVariable + 'static,
>(
    context: &mut PropagationContextMut,
    inference_code: InferenceCode,
<<<<<<< HEAD
    time_table: impl Iterator<Item = &'a ResourceProfile<Var, PVar, RVar>> + Clone,
    updatable_structures: &UpdatableStructures<Var, PVar, RVar>,
    parameters: &CumulativeParameters<Var, PVar, RVar, CVar>,
=======
    time_table: impl Iterator<Item = &'a ResourceProfile<Var>> + Clone,
    updatable_structures: &mut UpdatableStructures<Var>,
    parameters: &CumulativeParameters<Var>,
>>>>>>> 44357e85
) -> PropagationStatusCP {
    let mut profile_buffer = Vec::default();

    // We collect the time-table since we will need to index into it
    let time_table = time_table.collect::<Vec<_>>();

    if time_table.is_empty() {
        return Ok(());
    }

    // We create the structure responsible for propagations and explanations
    let mut propagation_handler =
        CumulativePropagationHandler::new(parameters.options.explanation_type, inference_code);

    // Then we go over all the possible tasks
    for task in updatable_structures.get_unfixed_tasks() {
        if context.is_fixed(&task.start_variable)
            && context.is_fixed(&task.resource_usage)
            && context.is_fixed(&task.processing_time)
        {
            // If the task is fixed then we are not able to propagate it further
            continue;
        }

<<<<<<< HEAD
        // Then we go over all the different profiles
        let mut profile_index = 0;
        'profile_loop: while profile_index < time_table.len() {
            let profile = time_table[profile_index];

            if profile.start
                > context.upper_bound(&task.start_variable)
                    + context.lower_bound(&task.processing_time)
            {
                // The profiles are sorted, if we cannot update using this one then we cannot update
                // using the subsequent profiles, we can break from the loop
                break 'profile_loop;
            }

            let possible_upates = find_possible_updates(context, task, profile, parameters);
=======
        // First we perform lower-bound propagation
        sweep_forward(
            task,
            &mut propagation_handler,
            context,
            &time_table,
            parameters,
            &mut profile_buffer,
        )?;
        // Then we perform upper-bound propagation
        sweep_backward(
            task,
            &mut propagation_handler,
            context,
            &time_table,
            parameters,
            &mut profile_buffer,
        )?;
>>>>>>> 44357e85

        if parameters.options.allow_holes_in_domain {
            // Then we propagate holes in the domain if it is possible
            //
            // We first get the lowest index which could have propagated
            let lower_bound_index = time_table.partition_point(|profile| {
                profile.start < context.lower_bound(&task.start_variable)
            });
            // Then we get largest index which could have propagated; note that this method will
            // overshoot this index by 1 (thus meaning that we can go from
            // `lower_bound_index..upper_bound_index` instead of
            // `lower_bound_index..=upper_bound_index`)
            let upper_bound_index = time_table.partition_point(|profile| {
                profile.start < context.upper_bound(&task.start_variable) + task.processing_time
            });
            for profile in &time_table[lower_bound_index..upper_bound_index] {
                // Check whether this profile can cause an update
                if can_be_updated_by_profile(
                    context.as_readonly(),
                    task,
                    profile,
                    parameters.capacity,
                ) {
                    // If we allow the propagation of holes in the domain then we simply let the
                    // propagation handler handle it
                    propagation_handler.propagate_holes_in_domain(context, profile, task)?;
                }
            }
        }
    }
    Ok(())
}

/// Propagates the lower-bound of the provided `task`.
///
/// This method makes use of the fact that the provided `time_table` is sorted chronologically.
fn sweep_forward<'a, Var: IntegerVariable + 'static>(
    task: &Rc<Task<Var>>,
    propagation_handler: &mut CumulativePropagationHandler,
    context: &mut PropagationContextMut,
    time_table: &[&'a ResourceProfile<Var>],
    parameters: &CumulativeParameters<Var>,
    profile_buffer: &mut Vec<&'a ResourceProfile<Var>>,
) -> PropagationStatusCP {
    // First we find the lowest index such that there is some overlap with a profile if a task is
    // started at its earliest possible start time
    let mut profile_index = time_table
        .partition_point(|profile| profile.end < context.lower_bound(&task.start_variable));

    // Now we loop over the profiles starting from the previously found index
    'lower_bound_profile_loop: while profile_index < time_table.len() {
        let profile = time_table[profile_index];

        if profile.start > context.lower_bound(&task.start_variable) + task.processing_time {
            // There is no way that the lower-bound can be updated by any subsequent profile
            // since starting the task at its earliest start time does not overlap with any further
            // profiles.
            break 'lower_bound_profile_loop;
        }

        propagation_handler.next_profile();

        // We check whether a lower-bound propagation can be performed using this profile
        if lower_bound_can_be_propagated_by_profile(
            context.as_readonly(),
            task,
            profile,
            parameters.capacity,
        ) {
            // Now we find the profiles which will propagate the lower-bound to its maximu value and
            // store them in the profile buffer
            find_profiles_which_propagate_lower_bound(
                profile_index,
                time_table,
                context.as_readonly(),
                task,
<<<<<<< HEAD
                profile,
                context.upper_bound(&parameters.capacity),
            ) {
                // We find the index (non-inclusive) of the last profile in the chain of lower-bound
                // propagations
                let last_index = find_index_last_profile_which_propagates_lower_bound(
                    profile_index,
                    &time_table,
                    context.as_readonly(),
                    task,
                    context.upper_bound(&parameters.capacity),
                );

                // Then we provide the propagation handler with the chain of profiles and propagate
                // all of them
                propagation_handler.propagate_chain_of_lower_bounds_with_explanations(
                    context,
                    &time_table[profile_index..last_index],
                    task,
                    parameters.capacity.clone(),
                )?;
=======
                parameters.capacity,
                profile_buffer,
            );

            // Then we provide the propagation handler with the chain of profiles and create an
            // explanation based on this sequence
            propagation_handler.propagate_chain_of_lower_bounds_with_explanations(
                context,
                profile_buffer,
                task,
            )?;
>>>>>>> 44357e85

            // We have found an update and pushed the lower-bound to its maximum value, we can stop
            // looking for lower-bound updates as we know that there are no more to be performed
            break 'lower_bound_profile_loop;
        }

        // Finally, we increment the profile index by 1
        profile_index += 1;
    }

    Ok(())
}

fn sweep_backward<'a, Var: IntegerVariable + 'static>(
    task: &Rc<Task<Var>>,
    propagation_handler: &mut CumulativePropagationHandler,
    context: &mut PropagationContextMut,
    time_table: &[&'a ResourceProfile<Var>],
    parameters: &CumulativeParameters<Var>,
    profile_buffer: &mut Vec<&'a ResourceProfile<Var>>,
) -> PropagationStatusCP {
    // First we find the smallest index such that the profile starts after the latest completion
    // time of the provided task
    let mut profile_index = min(
        time_table.partition_point(|profile| {
            profile.start < context.upper_bound(&task.start_variable) + task.processing_time
        }),
        time_table.len() - 1,
    );

    // Now we loop over the profiles in reverse order starting from the previously found index
    'upper_bound_profile_loop: loop {
        let profile = time_table[profile_index];

        if profile.end < context.upper_bound(&task.start_variable) {
            // There is no way that the upper-bound can be updated by any previous profile
            // since starting the task at its latest start time does not overlap with any further
            // profiles.
            break 'upper_bound_profile_loop;
        }

        propagation_handler.next_profile();

        // We check whether an upper-bound propagation can be performed using this profile
        if upper_bound_can_be_propagated_by_profile(
            context.as_readonly(),
            task,
            profile,
            parameters.capacity,
        ) {
            // Now we find the profiles which will propagate the upper-bound to its minimum value
            // and store them in the profile buffer
            find_profiles_which_propagate_upper_bound(
                profile_index,
                time_table,
                context.as_readonly(),
                task,
<<<<<<< HEAD
                profile,
                context.upper_bound(&parameters.capacity),
            ) {
                // We find the index (inclusive) of the last profile in the chain of upper-bound
                // propagations (note that the index of this last profile in the chain is `<=
                // profile_index`)
                let first_index = find_index_last_profile_which_propagates_upper_bound(
                    profile_index,
                    &time_table,
                    context.as_readonly(),
                    task,
                    context.upper_bound(&parameters.capacity),
                );
                // Then we provide the propagation handler with the chain of profiles and propagate
                // all of them
                propagation_handler.propagate_chain_of_upper_bounds_with_explanations(
                    context,
                    &time_table[first_index..=profile_index],
                    task,
                    parameters.capacity.clone(),
                )?;

                // Then we set the new profile index to maximum of the previous value of the new
                // profile index and the next profile index
                new_profile_index = max(new_profile_index, profile_index + 1);
            }

            if parameters.options.allow_holes_in_domain {
                // If we allow the propagation of holes in the domain then we simply let the
                // propagation handler handle it
                propagation_handler.propagate_holes_in_domain(
                    context,
                    profile,
                    task,
                    parameters.capacity.clone(),
                )?;
=======
                parameters.capacity,
                profile_buffer,
            );
            // Then we provide the propagation handler with the chain of profiles and propagate
            // all of them
            propagation_handler.propagate_chain_of_upper_bounds_with_explanations(
                context,
                profile_buffer,
                task,
            )?;
>>>>>>> 44357e85

            // We have found an update and pushed the upper-bound to its minimum value, we can stop
            // looking for upper-bound updates as we know that there are no more to be performed
            break 'upper_bound_profile_loop;
        }

        if profile_index == 0 {
            // We cannot move to a previous profile
            break 'upper_bound_profile_loop;
        }

        // Finally, we decrement the profile index by 1
        profile_index -= 1;
    }
    Ok(())
}

<<<<<<< HEAD
/// Returns the index of the profile which cannot propagate the lower-bound of the provided task any
/// further based on the propagation of the upper-bound due to `time_table[profile_index]`.
fn find_index_last_profile_which_propagates_lower_bound<
    Var: IntegerVariable + 'static,
    PVar: IntegerVariable + 'static,
    RVar: IntegerVariable + 'static,
>(
    profile_index: usize,
    time_table: &[&ResourceProfile<Var, PVar, RVar>],
=======
/// Stores the sequence of profiles which can propagate the lower-bound of `task` to its maximum
/// value in `profile_buffer`.
///
/// Note: this can include non-consecutive profiles.
fn find_profiles_which_propagate_lower_bound<'a, Var: IntegerVariable + 'static>(
    profile_index: usize,
    time_table: &[&'a ResourceProfile<Var>],
>>>>>>> 44357e85
    context: PropagationContext,
    task: &Rc<Task<Var, PVar, RVar>>,
    capacity: i32,
<<<<<<< HEAD
) -> usize {
    let mut last_index = profile_index + 1;
    while last_index < time_table.len() {
        let next_profile = time_table[last_index];
        if next_profile.start - time_table[last_index - 1].end
            >= context.lower_bound(&task.processing_time)
            || !overflows_capacity_and_is_not_part_of_profile(context, task, next_profile, capacity)
        {
=======
    profile_buffer: &mut Vec<&'a ResourceProfile<Var>>,
) {
    profile_buffer.clear();
    profile_buffer.push(time_table[profile_index]);

    let mut last_propagating_index = profile_index;
    let mut current_index = profile_index + 1;

    while current_index < time_table.len() {
        let next_profile = time_table[current_index];

        if next_profile.start - time_table[last_propagating_index].end >= task.processing_time {
>>>>>>> 44357e85
            break;
        }

        if overflows_capacity_and_is_not_part_of_profile(context, task, next_profile, capacity) {
            last_propagating_index = current_index;
            profile_buffer.push(time_table[current_index])
        }
        current_index += 1;
    }
}

<<<<<<< HEAD
/// Returns the index of the last profile which could propagate the upper-bound of the task based on
/// the propagation of the upper-bound due to `time_table[profile_index]`.
fn find_index_last_profile_which_propagates_upper_bound<
    Var: IntegerVariable + 'static,
    PVar: IntegerVariable + 'static,
    RVar: IntegerVariable + 'static,
>(
    profile_index: usize,
    time_table: &[&ResourceProfile<Var, PVar, RVar>],
=======
/// Stores the sequence of profiles which can propagate the upper-bound of `task` to its minimum
/// value in `profile_buffer`.
///
/// Note: this can include non-consecutive profiles.
fn find_profiles_which_propagate_upper_bound<'a, Var: IntegerVariable + 'static>(
    profile_index: usize,
    time_table: &[&'a ResourceProfile<Var>],
>>>>>>> 44357e85
    context: PropagationContext,
    task: &Rc<Task<Var, PVar, RVar>>,
    capacity: i32,
    profile_buffer: &mut Vec<&'a ResourceProfile<Var>>,
) {
    profile_buffer.clear();
    profile_buffer.push(time_table[profile_index]);

    if profile_index == 0 {
        return;
    }

    let mut last_propagating = profile_index;
    let mut current_index = profile_index - 1;
    loop {
<<<<<<< HEAD
        let previous_profile = time_table[first_index];
        if time_table[first_index + 1].start - previous_profile.end
            >= context.lower_bound(&task.processing_time)
            || !overflows_capacity_and_is_not_part_of_profile(
                context,
                task,
                previous_profile,
                capacity,
            )
        {
            first_index += 1;
=======
        let previous_profile = time_table[current_index];
        if time_table[last_propagating].start - previous_profile.end >= task.processing_time {
>>>>>>> 44357e85
            break;
        }

        if overflows_capacity_and_is_not_part_of_profile(context, task, previous_profile, capacity)
        {
            last_propagating = current_index;
            profile_buffer.push(time_table[current_index]);
        }

        if current_index == 0 {
            break;
        } else {
            current_index -= 1;
        }
    }

    profile_buffer.reverse();
}

/// Determines whether the lower bound of a task can be propagated by a [`ResourceProfile`] with the
/// provided start time and end time; This method checks the following conditions:
///     * lb(s) + p > start, i.e. the earliest completion time of the task is after the start of the
///       [`ResourceProfile`]
///     * lb(s) <= end, i.e. the earliest start time is before the end of the [`ResourceProfile`]
///
/// Note: It is assumed that task.resource_usage + height > capacity (i.e. the task has the
/// potential to overflow the capacity in combination with the profile)
fn lower_bound_can_be_propagated_by_profile<
    Var: IntegerVariable + 'static,
    PVar: IntegerVariable + 'static,
    RVar: IntegerVariable + 'static,
>(
    context: PropagationContext,
    task: &Rc<Task<Var, PVar, RVar>>,
    profile: &ResourceProfile<Var, PVar, RVar>,
    capacity: i32,
) -> bool {
<<<<<<< HEAD
    pumpkin_assert_moderate!(
        profile.height + context.lower_bound(&task.resource_usage) > capacity
            && task_has_overlap_with_interval(context, task, profile.start, profile.end)
    , "It is checked whether a task can be propagated while the invariants do not hold - The task should overflow the capacity with the profile");
    (context.lower_bound(&task.start_variable) + context.lower_bound(&task.processing_time))
        > profile.start
=======
    can_be_updated_by_profile(context, task, profile, capacity)
        && (context.lower_bound(&task.start_variable) + task.processing_time) > profile.start
>>>>>>> 44357e85
        && context.lower_bound(&task.start_variable) <= profile.end
}

/// Determines whether the upper bound of a task can be propagated by a [`ResourceProfile`] with the
/// provided start time and end time This method checks the following conditions:
///     * ub(s) + p > start, i.e. the latest completion time is after the start of the
///       [`ResourceProfile`]
///     * ub(s) <= end, i.e. the latest start time is before the end of the [`ResourceProfile`]
/// Note: It is assumed that the task is known to overflow the [`ResourceProfile`]
fn upper_bound_can_be_propagated_by_profile<
    Var: IntegerVariable + 'static,
    PVar: IntegerVariable + 'static,
    RVar: IntegerVariable + 'static,
>(
    context: PropagationContext,
    task: &Rc<Task<Var, PVar, RVar>>,
    profile: &ResourceProfile<Var, PVar, RVar>,
    capacity: i32,
) -> bool {
<<<<<<< HEAD
    pumpkin_assert_moderate!(
        profile.height + context.lower_bound(&task.resource_usage) > capacity
    , "It is checked whether a task can be propagated while the invariants do not hold - The task should overflow the capacity with the profile");
    (context.upper_bound(&task.start_variable) + context.lower_bound(&task.processing_time))
        > profile.start
=======
    can_be_updated_by_profile(context, task, profile, capacity)
        && (context.upper_bound(&task.start_variable) + task.processing_time) > profile.start
>>>>>>> 44357e85
        && context.upper_bound(&task.start_variable) <= profile.end
}

/// Returns whether the provided `task` can be updated by the profile by checking the following:
/// 1. Whether the task and the profile together would overflow the resource capacity
/// 2. Whether the task has a mandatory part in the profile
/// 3. Whether the bounds of the task overlap with the profile
///
/// If the first condition is true, the second false and the third true then this method returns
/// true (otherwise it returns false)
fn can_be_updated_by_profile<
    Var: IntegerVariable + 'static,
    PVar: IntegerVariable + 'static,
    RVar: IntegerVariable + 'static,
>(
    context: PropagationContext,
    task: &Rc<Task<Var, PVar, RVar>>,
    profile: &ResourceProfile<Var, PVar, RVar>,
    capacity: i32,
) -> bool {
    overflows_capacity_and_is_not_part_of_profile(context, task, profile, capacity)
        && task_has_overlap_with_interval(context, task, profile.start, profile.end)
}

/// Returns whether the provided `task` passes the following checks:
/// 1. Whether the task and the profile together would overflow the resource capacity
/// 2. Whether the task has a mandatory part in the profile
///
/// If the first condition is true, and the second false then this method returns
/// true (otherwise it returns false)
fn overflows_capacity_and_is_not_part_of_profile<
    Var: IntegerVariable + 'static,
    PVar: IntegerVariable + 'static,
    RVar: IntegerVariable + 'static,
>(
    context: PropagationContext,
    task: &Rc<Task<Var, PVar, RVar>>,
    profile: &ResourceProfile<Var, PVar, RVar>,
    capacity: i32,
) -> bool {
    profile.height + context.lower_bound(&task.resource_usage) > capacity
        && !has_mandatory_part_in_interval(context, task, profile.start, profile.end)
}

<<<<<<< HEAD
/// An enum which represents which values can be updated by a profile
enum CanUpdate {
    LowerBound,
    UpperBound,
    Holes,
}

/// The method checks whether the current task can be propagated by the provided profile and (if
/// appropriate) performs the propagation. It then returns whether any of the propagations led to a
/// conflict or whether all propagations were succesful.
///
/// Note that this method can only find [`Inconsistency::EmptyDomain`] conflicts which means that we
/// handle that error in the parent function
fn find_possible_updates<
    Var: IntegerVariable + 'static,
    PVar: IntegerVariable + 'static,
    RVar: IntegerVariable + 'static,
    CVar: IntegerVariable + 'static,
>(
    context: &mut PropagationContextMut,
    task: &Rc<Task<Var, PVar, RVar>>,
    profile: &ResourceProfile<Var, PVar, RVar>,
    parameters: &CumulativeParameters<Var, PVar, RVar, CVar>,
) -> Vec<CanUpdate> {
    if !can_be_updated_by_profile(
        context.as_readonly(),
        task,
        profile,
        context.upper_bound(&parameters.capacity),
    ) {
        // If the task cannot be updated by the profile then we simply return the empty list
        vec![]
    } else {
        // The task could be updated by the profile!
        let mut result = vec![];

        if lower_bound_can_be_propagated_by_profile(
            context.as_readonly(),
            task,
            profile,
            context.upper_bound(&parameters.capacity),
        ) {
            // The lower-bound of the task can be updated by the profile
            result.push(CanUpdate::LowerBound)
        }
        if upper_bound_can_be_propagated_by_profile(
            context.as_readonly(),
            task,
            profile,
            context.upper_bound(&parameters.capacity),
        ) {
            // The upper-bound of the task can be updated by the profile
            result.push(CanUpdate::UpperBound)
        }
        if parameters.options.allow_holes_in_domain {
            // Holes can be created in the domain of the task by the profile
            result.push(CanUpdate::Holes)
        }
        result
    }
}

pub(crate) fn insert_update<
    Var: IntegerVariable + 'static,
    PVar: IntegerVariable + 'static,
    RVar: IntegerVariable + 'static,
>(
    updated_task: &Rc<Task<Var, PVar, RVar>>,
    updatable_structures: &mut UpdatableStructures<Var, PVar, RVar>,
    potential_update: Option<UpdatedTaskInfo<Var, PVar, RVar>>,
=======
pub(crate) fn insert_update<Var: IntegerVariable + 'static>(
    updated_task: &Rc<Task<Var>>,
    updatable_structures: &mut UpdatableStructures<Var>,
    potential_update: Option<UpdatedTaskInfo<Var>>,
>>>>>>> 44357e85
) {
    if let Some(update) = potential_update {
        updatable_structures.task_has_been_updated(updated_task);
        updatable_structures.insert_update_for_task(updated_task, update);
    }
}

pub(crate) fn backtrack_update<
    Var: IntegerVariable + 'static,
    PVar: IntegerVariable + 'static,
    RVar: IntegerVariable + 'static,
>(
    context: PropagationContext,
    updatable_structures: &mut UpdatableStructures<Var, PVar, RVar>,
    updated_task: &Rc<Task<Var, PVar, RVar>>,
) {
    // Stores whether the stored lower-bound is equal to the current lower-bound
    let lower_bound_equal_to_stored = updatable_structures.get_stored_lower_bound(updated_task)
        == context.lower_bound(&updated_task.start_variable);

    // Stores whether the stored upper-bound is equal to the current upper-bound
    let upper_bound_equal_to_stored = updatable_structures.get_stored_upper_bound(updated_task)
        == context.upper_bound(&updated_task.start_variable);

    // Stores whether the stored bounds did not include a mandatory part
    let previously_did_not_have_mandatory_part = updatable_structures
        .get_stored_upper_bound(updated_task)
        >= updatable_structures.get_stored_lower_bound(updated_task)
            + context.lower_bound(&updated_task.processing_time);

    // If the stored bounds are already the same or the previous stored bounds did not include a
    // mandatory part (which means that this task will also not have mandatory part after
    // backtracking)
    if (lower_bound_equal_to_stored && upper_bound_equal_to_stored)
        || previously_did_not_have_mandatory_part
    {
        return;
    }

    // We insert this task into the updated category
    updatable_structures.task_has_been_updated(updated_task);
    // And we add the type of update
    updatable_structures.insert_update_for_task(
        updated_task,
        UpdatedTaskInfo {
            task: Rc::clone(updated_task),
            old_lower_bound: updatable_structures.get_stored_lower_bound(updated_task),
            old_upper_bound: updatable_structures.get_stored_upper_bound(updated_task),
            new_lower_bound: context.lower_bound(&updated_task.start_variable),
            new_upper_bound: context.upper_bound(&updated_task.start_variable),
        },
    );
}

#[cfg(test)]
mod tests {
    use std::rc::Rc;

    use super::find_profiles_which_propagate_lower_bound;
    use crate::engine::propagation::LocalId;
    use crate::engine::propagation::PropagationContext;
    use crate::engine::Assignments;
    use crate::propagators::cumulative::time_table::time_table_util::find_profiles_which_propagate_upper_bound;
    use crate::propagators::ResourceProfile;
    use crate::propagators::Task;

    #[test]
    fn test_finding_last_index_lower_bound() {
        let mut assignments = Assignments::default();

        let x = assignments.grow(0, 10);
        let y = assignments.grow(5, 5);
        let z = assignments.grow(8, 8);

        let time_table = [
            &ResourceProfile {
                start: 5,
                end: 6,
                profile_tasks: vec![Rc::new(Task {
                    start_variable: y,
                    processing_time: 2,
                    resource_usage: 1,
                    id: LocalId::from(1),
                })],
                height: 1,
            },
            &ResourceProfile {
                start: 8,
                end: 8,
                profile_tasks: vec![Rc::new(Task {
                    start_variable: z,
                    processing_time: 1,
                    resource_usage: 1,
                    id: LocalId::from(2),
                })],
                height: 1,
            },
        ];

        let mut profile_buffer = vec![];
        find_profiles_which_propagate_lower_bound(
            0,
            &time_table,
            PropagationContext::new(&assignments),
            &Rc::new(Task {
                start_variable: x,
                processing_time: 6,
                resource_usage: 1,
                id: LocalId::from(0),
            }),
            1,
            &mut profile_buffer,
        );
        assert_eq!(profile_buffer.len(), 2);
    }

    #[test]
    fn test_finding_last_index_upper_bound() {
        let mut assignments = Assignments::default();

        let x = assignments.grow(7, 7);
        let y = assignments.grow(5, 5);
        let z = assignments.grow(8, 8);

        let time_table = [
            &ResourceProfile {
                start: 5,
                end: 6,
                profile_tasks: vec![Rc::new(Task {
                    start_variable: y,
                    processing_time: 2,
                    resource_usage: 1,
                    id: LocalId::from(1),
                })],
                height: 1,
            },
            &ResourceProfile {
                start: 8,
                end: 8,
                profile_tasks: vec![Rc::new(Task {
                    start_variable: z,
                    processing_time: 1,
                    resource_usage: 1,
                    id: LocalId::from(2),
                })],
                height: 1,
            },
        ];

        let mut profile_buffer = vec![];
        find_profiles_which_propagate_upper_bound(
            1,
            &time_table,
            PropagationContext::new(&assignments),
            &Rc::new(Task {
                start_variable: x,
                processing_time: 6,
                resource_usage: 1,
                id: LocalId::from(0),
            }),
            1,
            &mut profile_buffer,
        );
        assert_eq!(profile_buffer.len(), 2);
    }
}<|MERGE_RESOLUTION|>--- conflicted
+++ resolved
@@ -343,41 +343,18 @@
 
             // We get the updates which are possible (i.e. a lower-bound update, an upper-bound
             // update or a hole in the domain)
-<<<<<<< HEAD
-            let possible_updates = find_possible_updates(context, &task, profile, parameters);
-            for possible_update in possible_updates {
-                // For every possible update we let the propagation handler propagate
-                let result = match possible_update {
-                    CanUpdate::LowerBound => propagation_handler
-                        .propagate_lower_bound_with_explanations(
-                            context,
-                            profile,
-                            &task,
-                            parameters.capacity.clone(),
-                        ),
-                    CanUpdate::UpperBound => propagation_handler
-                        .propagate_upper_bound_with_explanations(
-                            context,
-                            profile,
-                            &task,
-                            parameters.capacity.clone(),
-                        ),
-                    CanUpdate::Holes => propagation_handler.propagate_holes_in_domain(
-                        context,
-                        profile,
-                        &task,
-                        parameters.capacity.clone(),
-                    ),
-                };
-=======
             if lower_bound_can_be_propagated_by_profile(
                 context.as_readonly(),
                 &task,
                 profile,
-                parameters.capacity,
+                parameters.capacity.clone(),
             ) {
-                let result = propagation_handler
-                    .propagate_lower_bound_with_explanations(context, profile, &task);
+                let result = propagation_handler.propagate_lower_bound_with_explanations(
+                    context,
+                    profile,
+                    &task,
+                    parameters.capacity.clone(),
+                );
                 if result.is_err() {
                     updatable_structures.restore_temporarily_removed();
                     result?;
@@ -387,10 +364,14 @@
                 context.as_readonly(),
                 &task,
                 profile,
-                parameters.capacity,
+                parameters.capacity.clone(),
             ) {
-                let result = propagation_handler
-                    .propagate_upper_bound_with_explanations(context, profile, &task);
+                let result = propagation_handler.propagate_upper_bound_with_explanations(
+                    context,
+                    profile,
+                    &task,
+                    parameters.capacity.clone(),
+                );
                 if result.is_err() {
                     updatable_structures.restore_temporarily_removed();
                     result?;
@@ -401,12 +382,16 @@
                     context.as_readonly(),
                     &task,
                     profile,
-                    parameters.capacity,
+                    parameters.capacity.clone(),
                 )
             {
-                let result = propagation_handler.propagate_holes_in_domain(context, profile, &task);
-
->>>>>>> 44357e85
+                let result = propagation_handler.propagate_holes_in_domain(
+                    context,
+                    profile,
+                    &task,
+                    parameters.capacity.clone(),
+                );
+
                 if result.is_err() {
                     updatable_structures.restore_temporarily_removed();
                     result?;
@@ -436,15 +421,9 @@
 >(
     context: &mut PropagationContextMut,
     inference_code: InferenceCode,
-<<<<<<< HEAD
     time_table: impl Iterator<Item = &'a ResourceProfile<Var, PVar, RVar>> + Clone,
     updatable_structures: &UpdatableStructures<Var, PVar, RVar>,
     parameters: &CumulativeParameters<Var, PVar, RVar, CVar>,
-=======
-    time_table: impl Iterator<Item = &'a ResourceProfile<Var>> + Clone,
-    updatable_structures: &mut UpdatableStructures<Var>,
-    parameters: &CumulativeParameters<Var>,
->>>>>>> 44357e85
 ) -> PropagationStatusCP {
     let mut profile_buffer = Vec::default();
 
@@ -469,23 +448,6 @@
             continue;
         }
 
-<<<<<<< HEAD
-        // Then we go over all the different profiles
-        let mut profile_index = 0;
-        'profile_loop: while profile_index < time_table.len() {
-            let profile = time_table[profile_index];
-
-            if profile.start
-                > context.upper_bound(&task.start_variable)
-                    + context.lower_bound(&task.processing_time)
-            {
-                // The profiles are sorted, if we cannot update using this one then we cannot update
-                // using the subsequent profiles, we can break from the loop
-                break 'profile_loop;
-            }
-
-            let possible_upates = find_possible_updates(context, task, profile, parameters);
-=======
         // First we perform lower-bound propagation
         sweep_forward(
             task,
@@ -504,7 +466,6 @@
             parameters,
             &mut profile_buffer,
         )?;
->>>>>>> 44357e85
 
         if parameters.options.allow_holes_in_domain {
             // Then we propagate holes in the domain if it is possible
@@ -518,7 +479,9 @@
             // `lower_bound_index..upper_bound_index` instead of
             // `lower_bound_index..=upper_bound_index`)
             let upper_bound_index = time_table.partition_point(|profile| {
-                profile.start < context.upper_bound(&task.start_variable) + task.processing_time
+                profile.start
+                    < context.upper_bound(&task.start_variable)
+                        + context.lower_bound(&task.processing_time)
             });
             for profile in &time_table[lower_bound_index..upper_bound_index] {
                 // Check whether this profile can cause an update
@@ -526,11 +489,16 @@
                     context.as_readonly(),
                     task,
                     profile,
-                    parameters.capacity,
+                    parameters.capacity.clone(),
                 ) {
                     // If we allow the propagation of holes in the domain then we simply let the
                     // propagation handler handle it
-                    propagation_handler.propagate_holes_in_domain(context, profile, task)?;
+                    propagation_handler.propagate_holes_in_domain(
+                        context,
+                        profile,
+                        task,
+                        parameters.capacity.clone(),
+                    )?;
                 }
             }
         }
@@ -541,13 +509,19 @@
 /// Propagates the lower-bound of the provided `task`.
 ///
 /// This method makes use of the fact that the provided `time_table` is sorted chronologically.
-fn sweep_forward<'a, Var: IntegerVariable + 'static>(
-    task: &Rc<Task<Var>>,
+fn sweep_forward<
+    'a,
+    Var: IntegerVariable + 'static,
+    PVar: IntegerVariable + 'static,
+    RVar: IntegerVariable + 'static,
+    CVar: IntegerVariable + 'static,
+>(
+    task: &Rc<Task<Var, PVar, RVar>>,
     propagation_handler: &mut CumulativePropagationHandler,
     context: &mut PropagationContextMut,
-    time_table: &[&'a ResourceProfile<Var>],
-    parameters: &CumulativeParameters<Var>,
-    profile_buffer: &mut Vec<&'a ResourceProfile<Var>>,
+    time_table: &[&'a ResourceProfile<Var, PVar, RVar>],
+    parameters: &CumulativeParameters<Var, PVar, RVar, CVar>,
+    profile_buffer: &mut Vec<&'a ResourceProfile<Var, PVar, RVar>>,
 ) -> PropagationStatusCP {
     // First we find the lowest index such that there is some overlap with a profile if a task is
     // started at its earliest possible start time
@@ -558,7 +532,9 @@
     'lower_bound_profile_loop: while profile_index < time_table.len() {
         let profile = time_table[profile_index];
 
-        if profile.start > context.lower_bound(&task.start_variable) + task.processing_time {
+        if profile.start
+            > context.lower_bound(&task.start_variable) + context.lower_bound(&task.processing_time)
+        {
             // There is no way that the lower-bound can be updated by any subsequent profile
             // since starting the task at its earliest start time does not overlap with any further
             // profiles.
@@ -572,7 +548,7 @@
             context.as_readonly(),
             task,
             profile,
-            parameters.capacity,
+            parameters.capacity.clone(),
         ) {
             // Now we find the profiles which will propagate the lower-bound to its maximu value and
             // store them in the profile buffer
@@ -581,30 +557,7 @@
                 time_table,
                 context.as_readonly(),
                 task,
-<<<<<<< HEAD
-                profile,
-                context.upper_bound(&parameters.capacity),
-            ) {
-                // We find the index (non-inclusive) of the last profile in the chain of lower-bound
-                // propagations
-                let last_index = find_index_last_profile_which_propagates_lower_bound(
-                    profile_index,
-                    &time_table,
-                    context.as_readonly(),
-                    task,
-                    context.upper_bound(&parameters.capacity),
-                );
-
-                // Then we provide the propagation handler with the chain of profiles and propagate
-                // all of them
-                propagation_handler.propagate_chain_of_lower_bounds_with_explanations(
-                    context,
-                    &time_table[profile_index..last_index],
-                    task,
-                    parameters.capacity.clone(),
-                )?;
-=======
-                parameters.capacity,
+                parameters.capacity.clone(),
                 profile_buffer,
             );
 
@@ -614,8 +567,8 @@
                 context,
                 profile_buffer,
                 task,
+                parameters.capacity.clone(),
             )?;
->>>>>>> 44357e85
 
             // We have found an update and pushed the lower-bound to its maximum value, we can stop
             // looking for lower-bound updates as we know that there are no more to be performed
@@ -629,19 +582,27 @@
     Ok(())
 }
 
-fn sweep_backward<'a, Var: IntegerVariable + 'static>(
-    task: &Rc<Task<Var>>,
+fn sweep_backward<
+    'a,
+    Var: IntegerVariable + 'static,
+    PVar: IntegerVariable + 'static,
+    RVar: IntegerVariable + 'static,
+    CVar: IntegerVariable + 'static,
+>(
+    task: &Rc<Task<Var, PVar, RVar>>,
     propagation_handler: &mut CumulativePropagationHandler,
     context: &mut PropagationContextMut,
-    time_table: &[&'a ResourceProfile<Var>],
-    parameters: &CumulativeParameters<Var>,
-    profile_buffer: &mut Vec<&'a ResourceProfile<Var>>,
+    time_table: &[&'a ResourceProfile<Var, PVar, RVar>],
+    parameters: &CumulativeParameters<Var, PVar, RVar, CVar>,
+    profile_buffer: &mut Vec<&'a ResourceProfile<Var, PVar, RVar>>,
 ) -> PropagationStatusCP {
     // First we find the smallest index such that the profile starts after the latest completion
     // time of the provided task
     let mut profile_index = min(
         time_table.partition_point(|profile| {
-            profile.start < context.upper_bound(&task.start_variable) + task.processing_time
+            profile.start
+                < context.upper_bound(&task.start_variable)
+                    + context.lower_bound(&task.processing_time)
         }),
         time_table.len() - 1,
     );
@@ -664,7 +625,7 @@
             context.as_readonly(),
             task,
             profile,
-            parameters.capacity,
+            parameters.capacity.clone(),
         ) {
             // Now we find the profiles which will propagate the upper-bound to its minimum value
             // and store them in the profile buffer
@@ -673,45 +634,7 @@
                 time_table,
                 context.as_readonly(),
                 task,
-<<<<<<< HEAD
-                profile,
-                context.upper_bound(&parameters.capacity),
-            ) {
-                // We find the index (inclusive) of the last profile in the chain of upper-bound
-                // propagations (note that the index of this last profile in the chain is `<=
-                // profile_index`)
-                let first_index = find_index_last_profile_which_propagates_upper_bound(
-                    profile_index,
-                    &time_table,
-                    context.as_readonly(),
-                    task,
-                    context.upper_bound(&parameters.capacity),
-                );
-                // Then we provide the propagation handler with the chain of profiles and propagate
-                // all of them
-                propagation_handler.propagate_chain_of_upper_bounds_with_explanations(
-                    context,
-                    &time_table[first_index..=profile_index],
-                    task,
-                    parameters.capacity.clone(),
-                )?;
-
-                // Then we set the new profile index to maximum of the previous value of the new
-                // profile index and the next profile index
-                new_profile_index = max(new_profile_index, profile_index + 1);
-            }
-
-            if parameters.options.allow_holes_in_domain {
-                // If we allow the propagation of holes in the domain then we simply let the
-                // propagation handler handle it
-                propagation_handler.propagate_holes_in_domain(
-                    context,
-                    profile,
-                    task,
-                    parameters.capacity.clone(),
-                )?;
-=======
-                parameters.capacity,
+                parameters.capacity.clone(),
                 profile_buffer,
             );
             // Then we provide the propagation handler with the chain of profiles and propagate
@@ -720,8 +643,8 @@
                 context,
                 profile_buffer,
                 task,
+                parameters.capacity.clone(),
             )?;
->>>>>>> 44357e85
 
             // We have found an update and pushed the upper-bound to its minimum value, we can stop
             // looking for upper-bound updates as we know that there are no more to be performed
@@ -739,39 +662,23 @@
     Ok(())
 }
 
-<<<<<<< HEAD
-/// Returns the index of the profile which cannot propagate the lower-bound of the provided task any
-/// further based on the propagation of the upper-bound due to `time_table[profile_index]`.
-fn find_index_last_profile_which_propagates_lower_bound<
-    Var: IntegerVariable + 'static,
-    PVar: IntegerVariable + 'static,
-    RVar: IntegerVariable + 'static,
->(
-    profile_index: usize,
-    time_table: &[&ResourceProfile<Var, PVar, RVar>],
-=======
 /// Stores the sequence of profiles which can propagate the lower-bound of `task` to its maximum
 /// value in `profile_buffer`.
 ///
 /// Note: this can include non-consecutive profiles.
-fn find_profiles_which_propagate_lower_bound<'a, Var: IntegerVariable + 'static>(
+fn find_profiles_which_propagate_lower_bound<
+    'a,
+    Var: IntegerVariable + 'static,
+    PVar: IntegerVariable + 'static,
+    RVar: IntegerVariable + 'static,
+    CVar: IntegerVariable + 'static,
+>(
     profile_index: usize,
-    time_table: &[&'a ResourceProfile<Var>],
->>>>>>> 44357e85
+    time_table: &[&'a ResourceProfile<Var, PVar, RVar>],
     context: PropagationContext,
     task: &Rc<Task<Var, PVar, RVar>>,
-    capacity: i32,
-<<<<<<< HEAD
-) -> usize {
-    let mut last_index = profile_index + 1;
-    while last_index < time_table.len() {
-        let next_profile = time_table[last_index];
-        if next_profile.start - time_table[last_index - 1].end
-            >= context.lower_bound(&task.processing_time)
-            || !overflows_capacity_and_is_not_part_of_profile(context, task, next_profile, capacity)
-        {
-=======
-    profile_buffer: &mut Vec<&'a ResourceProfile<Var>>,
+    capacity: CVar,
+    profile_buffer: &mut Vec<&'a ResourceProfile<Var, PVar, RVar>>,
 ) {
     profile_buffer.clear();
     profile_buffer.push(time_table[profile_index]);
@@ -782,12 +689,18 @@
     while current_index < time_table.len() {
         let next_profile = time_table[current_index];
 
-        if next_profile.start - time_table[last_propagating_index].end >= task.processing_time {
->>>>>>> 44357e85
+        if next_profile.start - time_table[last_propagating_index].end
+            >= context.lower_bound(&task.processing_time)
+        {
             break;
         }
 
-        if overflows_capacity_and_is_not_part_of_profile(context, task, next_profile, capacity) {
+        if overflows_capacity_and_is_not_part_of_profile(
+            context,
+            task,
+            next_profile,
+            capacity.clone(),
+        ) {
             last_propagating_index = current_index;
             profile_buffer.push(time_table[current_index])
         }
@@ -795,29 +708,23 @@
     }
 }
 
-<<<<<<< HEAD
-/// Returns the index of the last profile which could propagate the upper-bound of the task based on
-/// the propagation of the upper-bound due to `time_table[profile_index]`.
-fn find_index_last_profile_which_propagates_upper_bound<
-    Var: IntegerVariable + 'static,
-    PVar: IntegerVariable + 'static,
-    RVar: IntegerVariable + 'static,
->(
-    profile_index: usize,
-    time_table: &[&ResourceProfile<Var, PVar, RVar>],
-=======
 /// Stores the sequence of profiles which can propagate the upper-bound of `task` to its minimum
 /// value in `profile_buffer`.
 ///
 /// Note: this can include non-consecutive profiles.
-fn find_profiles_which_propagate_upper_bound<'a, Var: IntegerVariable + 'static>(
+fn find_profiles_which_propagate_upper_bound<
+    'a,
+    Var: IntegerVariable + 'static,
+    PVar: IntegerVariable + 'static,
+    RVar: IntegerVariable + 'static,
+    CVar: IntegerVariable + 'static,
+>(
     profile_index: usize,
-    time_table: &[&'a ResourceProfile<Var>],
->>>>>>> 44357e85
+    time_table: &[&'a ResourceProfile<Var, PVar, RVar>],
     context: PropagationContext,
     task: &Rc<Task<Var, PVar, RVar>>,
-    capacity: i32,
-    profile_buffer: &mut Vec<&'a ResourceProfile<Var>>,
+    capacity: CVar,
+    profile_buffer: &mut Vec<&'a ResourceProfile<Var, PVar, RVar>>,
 ) {
     profile_buffer.clear();
     profile_buffer.push(time_table[profile_index]);
@@ -829,27 +736,19 @@
     let mut last_propagating = profile_index;
     let mut current_index = profile_index - 1;
     loop {
-<<<<<<< HEAD
-        let previous_profile = time_table[first_index];
-        if time_table[first_index + 1].start - previous_profile.end
+        let previous_profile = time_table[current_index];
+        if time_table[last_propagating].start - previous_profile.end
             >= context.lower_bound(&task.processing_time)
-            || !overflows_capacity_and_is_not_part_of_profile(
-                context,
-                task,
-                previous_profile,
-                capacity,
-            )
         {
-            first_index += 1;
-=======
-        let previous_profile = time_table[current_index];
-        if time_table[last_propagating].start - previous_profile.end >= task.processing_time {
->>>>>>> 44357e85
             break;
         }
 
-        if overflows_capacity_and_is_not_part_of_profile(context, task, previous_profile, capacity)
-        {
+        if overflows_capacity_and_is_not_part_of_profile(
+            context,
+            task,
+            previous_profile,
+            capacity.clone(),
+        ) {
             last_propagating = current_index;
             profile_buffer.push(time_table[current_index]);
         }
@@ -876,23 +775,16 @@
     Var: IntegerVariable + 'static,
     PVar: IntegerVariable + 'static,
     RVar: IntegerVariable + 'static,
+    CVar: IntegerVariable + 'static,
 >(
     context: PropagationContext,
     task: &Rc<Task<Var, PVar, RVar>>,
     profile: &ResourceProfile<Var, PVar, RVar>,
-    capacity: i32,
+    capacity: CVar,
 ) -> bool {
-<<<<<<< HEAD
-    pumpkin_assert_moderate!(
-        profile.height + context.lower_bound(&task.resource_usage) > capacity
-            && task_has_overlap_with_interval(context, task, profile.start, profile.end)
-    , "It is checked whether a task can be propagated while the invariants do not hold - The task should overflow the capacity with the profile");
-    (context.lower_bound(&task.start_variable) + context.lower_bound(&task.processing_time))
-        > profile.start
-=======
     can_be_updated_by_profile(context, task, profile, capacity)
-        && (context.lower_bound(&task.start_variable) + task.processing_time) > profile.start
->>>>>>> 44357e85
+        && (context.lower_bound(&task.start_variable) + context.lower_bound(&task.processing_time))
+            > profile.start
         && context.lower_bound(&task.start_variable) <= profile.end
 }
 
@@ -906,22 +798,16 @@
     Var: IntegerVariable + 'static,
     PVar: IntegerVariable + 'static,
     RVar: IntegerVariable + 'static,
+    CVar: IntegerVariable + 'static,
 >(
     context: PropagationContext,
     task: &Rc<Task<Var, PVar, RVar>>,
     profile: &ResourceProfile<Var, PVar, RVar>,
-    capacity: i32,
+    capacity: CVar,
 ) -> bool {
-<<<<<<< HEAD
-    pumpkin_assert_moderate!(
-        profile.height + context.lower_bound(&task.resource_usage) > capacity
-    , "It is checked whether a task can be propagated while the invariants do not hold - The task should overflow the capacity with the profile");
-    (context.upper_bound(&task.start_variable) + context.lower_bound(&task.processing_time))
-        > profile.start
-=======
     can_be_updated_by_profile(context, task, profile, capacity)
-        && (context.upper_bound(&task.start_variable) + task.processing_time) > profile.start
->>>>>>> 44357e85
+        && (context.upper_bound(&task.start_variable) + context.lower_bound(&task.processing_time))
+            > profile.start
         && context.upper_bound(&task.start_variable) <= profile.end
 }
 
@@ -936,11 +822,12 @@
     Var: IntegerVariable + 'static,
     PVar: IntegerVariable + 'static,
     RVar: IntegerVariable + 'static,
+    CVar: IntegerVariable + 'static,
 >(
     context: PropagationContext,
     task: &Rc<Task<Var, PVar, RVar>>,
     profile: &ResourceProfile<Var, PVar, RVar>,
-    capacity: i32,
+    capacity: CVar,
 ) -> bool {
     overflows_capacity_and_is_not_part_of_profile(context, task, profile, capacity)
         && task_has_overlap_with_interval(context, task, profile.start, profile.end)
@@ -956,77 +843,15 @@
     Var: IntegerVariable + 'static,
     PVar: IntegerVariable + 'static,
     RVar: IntegerVariable + 'static,
+    CVar: IntegerVariable + 'static,
 >(
     context: PropagationContext,
     task: &Rc<Task<Var, PVar, RVar>>,
     profile: &ResourceProfile<Var, PVar, RVar>,
-    capacity: i32,
+    capacity: CVar,
 ) -> bool {
-    profile.height + context.lower_bound(&task.resource_usage) > capacity
+    profile.height + context.lower_bound(&task.resource_usage) > context.upper_bound(&capacity)
         && !has_mandatory_part_in_interval(context, task, profile.start, profile.end)
-}
-
-<<<<<<< HEAD
-/// An enum which represents which values can be updated by a profile
-enum CanUpdate {
-    LowerBound,
-    UpperBound,
-    Holes,
-}
-
-/// The method checks whether the current task can be propagated by the provided profile and (if
-/// appropriate) performs the propagation. It then returns whether any of the propagations led to a
-/// conflict or whether all propagations were succesful.
-///
-/// Note that this method can only find [`Inconsistency::EmptyDomain`] conflicts which means that we
-/// handle that error in the parent function
-fn find_possible_updates<
-    Var: IntegerVariable + 'static,
-    PVar: IntegerVariable + 'static,
-    RVar: IntegerVariable + 'static,
-    CVar: IntegerVariable + 'static,
->(
-    context: &mut PropagationContextMut,
-    task: &Rc<Task<Var, PVar, RVar>>,
-    profile: &ResourceProfile<Var, PVar, RVar>,
-    parameters: &CumulativeParameters<Var, PVar, RVar, CVar>,
-) -> Vec<CanUpdate> {
-    if !can_be_updated_by_profile(
-        context.as_readonly(),
-        task,
-        profile,
-        context.upper_bound(&parameters.capacity),
-    ) {
-        // If the task cannot be updated by the profile then we simply return the empty list
-        vec![]
-    } else {
-        // The task could be updated by the profile!
-        let mut result = vec![];
-
-        if lower_bound_can_be_propagated_by_profile(
-            context.as_readonly(),
-            task,
-            profile,
-            context.upper_bound(&parameters.capacity),
-        ) {
-            // The lower-bound of the task can be updated by the profile
-            result.push(CanUpdate::LowerBound)
-        }
-        if upper_bound_can_be_propagated_by_profile(
-            context.as_readonly(),
-            task,
-            profile,
-            context.upper_bound(&parameters.capacity),
-        ) {
-            // The upper-bound of the task can be updated by the profile
-            result.push(CanUpdate::UpperBound)
-        }
-        if parameters.options.allow_holes_in_domain {
-            // Holes can be created in the domain of the task by the profile
-            result.push(CanUpdate::Holes)
-        }
-        result
-    }
 }
 
 pub(crate) fn insert_update<
@@ -1037,12 +862,6 @@
     updated_task: &Rc<Task<Var, PVar, RVar>>,
     updatable_structures: &mut UpdatableStructures<Var, PVar, RVar>,
     potential_update: Option<UpdatedTaskInfo<Var, PVar, RVar>>,
-=======
-pub(crate) fn insert_update<Var: IntegerVariable + 'static>(
-    updated_task: &Rc<Task<Var>>,
-    updatable_structures: &mut UpdatableStructures<Var>,
-    potential_update: Option<UpdatedTaskInfo<Var>>,
->>>>>>> 44357e85
 ) {
     if let Some(update) = potential_update {
         updatable_structures.task_has_been_updated(updated_task);
