--- conflicted
+++ resolved
@@ -3,7 +3,6 @@
 use crate::basic_types::PropagationStatusCP;
 use crate::basic_types::PropagatorConflict;
 use crate::basic_types::PropositionalConjunction;
-use crate::conjunction;
 use crate::declare_inference_label;
 use crate::engine::cp::propagation::ReadDomains;
 use crate::engine::notifications::OpaqueDomainEvent;
@@ -97,37 +96,36 @@
 {
     /// Find an irreducible set of atomics such that it is inconsistent w.r.t. the linear constraint
     /// and all atomics of the form [var >= lb] for (var, lb) in the `lower_bounds` list.
-    fn extend_reason(
-        &self,
-        context: PropagationContext,
+    fn extend_reason<Context: ReadDomains>(
+        x: &[Var],
+        c: i32,
+        reason_buffer: &mut Vec<Predicate>,
+        context: Context,
         lower_bounds: &[(usize, i32)],
-    ) -> PropositionalConjunction {
-        let mut conjunction = conjunction![];
+        trail_position: usize,
+    ) {
         // Rewrite the constraint x1 + ... + xn >= c with arbitrary lower bounds
         // as (y1 + l1) + ... + (yn + ln) >= c with lk as the global lower bound of xk,
         // and all "variables" y1, ..., yn having lower bounds of 0.
         //
         // Rewrite further as y1 + ... + yn >= c - (l1 + ... + ln) and store the new RHS.
-        let mut rem = self.c
-            - self
-                .x
-                .iter()
-                .enumerate()
-                .map(|(ix, var)| {
-                    // Take the lower bound from the input if exists or from context otherwise
-                    lower_bounds
-                        .iter()
-                        .filter_map(|(lb_ix, lb)| if *lb_ix == ix { Some(*lb) } else { None })
-                        .next()
-                        .unwrap_or(context.lower_bound_at_trail_position(var, 0))
-                })
-                .sum::<i32>();
+        let mut rem = c - x
+            .iter()
+            .enumerate()
+            .map(|(ix, var)| {
+                // Take the lower bound from the input if exists or from context otherwise
+                lower_bounds
+                    .iter()
+                    .filter_map(|(lb_ix, lb)| if *lb_ix == ix { Some(*lb) } else { None })
+                    .next()
+                    .unwrap_or(context.lower_bound_at_trail_position(var, 0))
+            })
+            .sum::<i32>();
 
         // Find the smallest subset of variable bounds from {y1, ..., yn} with the total
         // lower bound exceeding the RHS from the previous step; use the fact that
         // [yk >= t] is equivalent to [xk >= t - lk]
-        for var in self
-            .x
+        for var in x
             .iter()
             .enumerate()
             .filter_map(|(ix, var)| {
@@ -138,7 +136,8 @@
                 }
             })
             .sorted_by_cached_key(|&var| {
-                context.lower_bound_at_trail_position(var, 0) - context.lower_bound(var)
+                context.lower_bound_at_trail_position(var, 0)
+                    - context.lower_bound_at_trail_position(var, trail_position)
             })
         {
             // If the condition on the selected set is satisfied, break
@@ -146,29 +145,43 @@
                 break;
             }
             // Add the variable accounting for the largest lower bound (in the shifted sense)
-            rem -= context.lower_bound(var) - context.lower_bound_at_trail_position(var, 0);
-            conjunction.push(predicate![var >= context.lower_bound(var)]);
-        }
-        conjunction
+            rem -= context.lower_bound_at_trail_position(var, trail_position)
+                - context.lower_bound_at_trail_position(var, 0);
+            reason_buffer.push(predicate![
+                var >= context.lower_bound_at_trail_position(var, trail_position)
+            ]);
+        }
     }
 
     fn create_conflict(&self, context: PropagationContext) -> PropagatorConflict {
         // Find a irreducible set of atomics S such that S -> FALSE
+        let mut reason = Vec::new();
+        Self::extend_reason(
+            &self.x,
+            self.c,
+            &mut reason,
+            context,
+            &[],
+            context.assignments.num_trail_entries(),
+        );
         PropagatorConflict {
-            conjunction: self.extend_reason(context, &[]),
+            conjunction: reason.clone().into(),
             inference_code: self.inference_code,
         }
     }
 
-    fn explain_propagation(
-        &self,
-        context: PropagationContext,
-        var_index: usize,
-        ub: i32,
-    ) -> PropositionalConjunction {
+    fn explain_propagation(&mut self, context: ExplanationContext, var_index: usize, ub: i32) {
         // Find a irreducible set of atomics S such that S -> [self.x[i] <= ub] <=> S /\ [self.x[i]
         // >= ub + 1] -> FALSE
-        self.extend_reason(context, &[(var_index, ub + 1)])
+        let trail_position = context.get_trail_position();
+        Self::extend_reason(
+            &self.x,
+            self.c,
+            &mut self.reason_buffer,
+            context,
+            &[(var_index, ub + 1)],
+            trail_position,
+        )
     }
 }
 
@@ -223,17 +236,9 @@
 
         self.reason_buffer.clear();
 
-        self.reason_buffer
-            .extend(self.x.iter().enumerate().filter_map(|(j, x_j)| {
-                if j != i {
-                    Some(predicate![
-                        x_j >= context
-                            .lower_bound_at_trail_position(x_j, context.get_trail_position())
-                    ])
-                } else {
-                    None
-                }
-            }));
+        let ub =
+            context.upper_bound_at_trail_position(&self.x[i], context.get_trail_position() + 1);
+        self.explain_propagation(context, i, ub);
 
         &self.reason_buffer
     }
@@ -269,15 +274,7 @@
             let bound = self.c - (lower_bound_left_hand_side - context.lower_bound(x_i));
 
             if context.upper_bound(x_i) > bound {
-<<<<<<< HEAD
-                context.post(
-                    predicate![x_i <= bound],
-                    self.explain_propagation(context.as_readonly(), i, bound),
-                    self.inference_code,
-                )?;
-=======
                 context.post(predicate![x_i <= bound], i, self.inference_code)?;
->>>>>>> 81109e76
             }
         }
 
