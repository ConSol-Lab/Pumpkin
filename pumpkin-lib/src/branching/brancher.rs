--- conflicted
+++ resolved
@@ -39,7 +39,6 @@
     /// does not provide any additional information.
     fn on_conflict(&mut self) {}
 
-<<<<<<< HEAD
     /// This method is called when a solution is found in the optimisation loop of [`LinearSearch`].
     fn on_solution(&mut self, _solution: SolutionReference) {}
 
@@ -52,41 +51,6 @@
     /// A function which is called when an integer variable appears in a conflict during conflict
     /// analysis (see the `compute_1uip` method of [`ConstraintSatisfactionSolver`]).
     fn on_appearance_in_conflict_predicate(&mut self, _predicate: Predicate) {}
-=======
-    /// A function which is called after a [`Literal`] is unassigned during backtracking (i.e. when
-    /// it was fixed but is no longer), specifically, it provides `literal` which is the
-    /// [`Literal`] which has been reset. This method could thus be called multiple times in a
-    /// single backtracking operation by the solver.
-    fn on_unassign_literal(&mut self, _literal: Literal) {}
-
-    /// A function which is called after a [`DomainId`] is unassigned during backtracking (i.e. when
-    /// it was fixed but is no longer), specifically, it provides `variable` which is the
-    /// [`DomainId`] which has been reset and `value` which is the value to which the variable was
-    /// previously fixed. This method could thus be called multiple times in a single
-    /// backtracking operation by the solver.
-    fn on_unassign_integer(&mut self, _variable: DomainId, _value: i32) {}
-
-    /// A function which is called when a [`Literal`] appears in a conflict during conflict
-    /// analysis.
-    fn on_appearance_in_conflict_literal(&mut self, _literal: Literal) {}
-
-    /// A function which is called when an integer variable appears in a conflict during conflict
-    /// analysis.
-    fn on_appearance_in_conflict_integer(&mut self, _variable: DomainId) {}
-
-    /// A function which is called when new [`PropositionalVariable`]s are added to the solver when
-    /// encoding the objective function.
-    ///
-    /// Note that this method provides **all** [`Literal`]s of the solver and it is up to the
-    /// selector to determine how to handle it.
-    fn on_encoding_objective_function(&mut self, _all_variables: &[PropositionalVariable]) {}
-
-    /// This method is called when a solution is found; this will either be called when a new
-    /// incumbent solution is found (i.e. a solution with a better objective value than previously
-    /// known) or when a new solution is found when iterating over solutions using
-    /// [`SolutionIterator`].
-    fn on_solution(&mut self, _solution: SolutionReference) {}
->>>>>>> f5fcf01d
 
     /// This method is called whenever a restart is performed.
     fn on_restart(&mut self) {}
