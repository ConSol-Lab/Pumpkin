use crate::basic_types::SolutionReference;
use crate::branching::SelectionContext;
use crate::engine::predicates::predicate::Predicate;
use crate::engine::variables::DomainId;
<<<<<<< HEAD
#[cfg(doc)]
use crate::engine::ConstraintSatisfactionSolver;
=======
use crate::engine::variables::Literal;
>>>>>>> 7c4583be

/// A trait containing the interface for [`ValueSelector`]s,
/// specifying the appropriate hooks into the solver and the methods required for selecting a value
/// for a given variable.
pub trait ValueSelector<Var> {
    /// Determines which value in the domain of `decision_variable` to branch next on.
    /// The domain of the `decision_variable` variable should have at least 2 values in it (as it
    /// otherwise should not have been selected as `decision_variable`). Returns a
    /// [`Predicate`] specifying the required change in the domain.
    fn select_value(&mut self, context: &mut SelectionContext, decision_variable: Var)
        -> Predicate;

    /// A function which is called after a [`DomainId`] is unassigned during backtracking (i.e. when
    /// it was fixed but is no longer), specifically, it provides `variable` which is the
    /// [`DomainId`] which has been reset and `value` which is the value to which the variable was
    /// previously fixed. This method could thus be called multiple times in a single
    /// backtracking operation by the solver.
    fn on_unassign_integer(&mut self, _variable: DomainId, _value: i32) {}

<<<<<<< HEAD
    /// This method is called when a solution is found.
=======
    /// This method is called when a solution is found; either when iterating over all solutions in
    /// the case of a satisfiable problem or on solutions of increasing quality when solving an
    /// optimisation problem.
>>>>>>> 7c4583be
    fn on_solution(&mut self, _solution: SolutionReference) {}
}<|MERGE_RESOLUTION|>--- conflicted
+++ resolved
@@ -2,12 +2,8 @@
 use crate::branching::SelectionContext;
 use crate::engine::predicates::predicate::Predicate;
 use crate::engine::variables::DomainId;
-<<<<<<< HEAD
 #[cfg(doc)]
 use crate::engine::ConstraintSatisfactionSolver;
-=======
-use crate::engine::variables::Literal;
->>>>>>> 7c4583be
 
 /// A trait containing the interface for [`ValueSelector`]s,
 /// specifying the appropriate hooks into the solver and the methods required for selecting a value
@@ -27,12 +23,8 @@
     /// backtracking operation by the solver.
     fn on_unassign_integer(&mut self, _variable: DomainId, _value: i32) {}
 
-<<<<<<< HEAD
-    /// This method is called when a solution is found.
-=======
     /// This method is called when a solution is found; either when iterating over all solutions in
     /// the case of a satisfiable problem or on solutions of increasing quality when solving an
     /// optimisation problem.
->>>>>>> 7c4583be
     fn on_solution(&mut self, _solution: SolutionReference) {}
 }