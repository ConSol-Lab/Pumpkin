//! Contains common methods for all of the propagators of the cumulative constraint; this includes
//! methods for propagating but also methods related to creating the
//! input parameters.
use std::rc::Rc;

use crate::basic_types::Inconsistency;
use crate::basic_types::PropositionalConjunction;
use crate::engine::cp::propagation::ReadDomains;
use crate::engine::domain_events::DomainEvents;
use crate::engine::propagation::local_id::LocalId;
use crate::engine::propagation::propagation_context::PropagationContext;
use crate::engine::propagation::propagation_context::PropagationContextMut;
use crate::engine::propagation::propagator_constructor_context::PropagatorConstructorContext;
use crate::engine::variables::IntegerVariable;
use crate::predicate;
use crate::propagators::ArgTask;
use crate::propagators::Task;
use crate::propagators::UpdatedTaskInfo;

/// Create the [`Inconsistency`] consisting of the lower- and upper-bounds of the provided conflict
/// [`Task`]s
pub(crate) fn create_inconsistency<Var: IntegerVariable + 'static>(
    context: &PropagationContextMut,
    conflict_tasks: &[Rc<Task<Var>>],
) -> Inconsistency {
    let mut error_clause = Vec::with_capacity(conflict_tasks.len() * 2);
    for task in conflict_tasks.iter() {
        error_clause.push(predicate!(
            task.start_variable <= context.upper_bound(&task.start_variable)
        ));
        error_clause.push(predicate!(
            task.start_variable >= context.lower_bound(&task.start_variable)
        ));
    }

    Inconsistency::from(PropositionalConjunction::from(error_clause))
}

/// Based on the [`ArgTask`]s which are passed, it creates and returns [`Task`]s which have been
/// registered for [`DomainEvents`].
///
/// It sorts [`Task`]s on non-decreasing resource usage and removes [`Task`]s with resource usage 0.
pub(crate) fn create_tasks<Var: IntegerVariable + 'static>(
    arg_tasks: &[ArgTask<Var>],
    mut context: PropagatorConstructorContext<'_>,
) -> Vec<Task<Var>> {
    // We order the tasks by non-decreasing resource usage, this allows certain optimizations
    let mut ordered_tasks = arg_tasks.to_vec();
    ordered_tasks.sort_by(|a, b| b.resource_usage.cmp(&a.resource_usage));

    let mut id = 0;
    ordered_tasks
        .iter()
        .filter_map(|x| {
            // We only add tasks which have a non-zero resource usage
            if x.resource_usage > 0 {
                let return_value = Some(Task {
                    start_variable: context.register(
                        x.start_time.clone(),
                        DomainEvents::BOUNDS,
                        LocalId::from(id),
                    ), // Subscribe to all domain events concerning the current variable
                    processing_time: x.processing_time,
                    resource_usage: x.resource_usage,
                    id: LocalId::from(id),
                });
                id += 1;
                return_value
            } else {
                None
            }
        })
        .collect::<Vec<Task<Var>>>()
}

/// Updates the bounds of the provided [`Task`] to those stored in
/// `context`.
pub(crate) fn update_bounds_task<Var: IntegerVariable + 'static>(
    context: &PropagationContextMut,
    bounds: &mut [(i32, i32)],
    task: &Rc<Task<Var>>,
) {
    bounds[task.id.unpack() as usize] = (
        context.lower_bound(&task.start_variable),
        context.upper_bound(&task.start_variable),
    );
}

/// Clears the provided `updated` and resets **all** bounds to those stored in
/// `context`.
///
/// This method is currently used during bactracking/synchronisation
pub(crate) fn reset_bounds_clear_updated<Var: IntegerVariable + 'static>(
    context: &PropagationContext,
    updated: &mut Vec<UpdatedTaskInfo<Var>>,
    bounds: &mut Vec<(i32, i32)>,
    tasks: &[Rc<Task<Var>>],
) {
    updated.clear();
    bounds.clear();
    for task in tasks.iter() {
        bounds.push((
            context.lower_bound(&task.start_variable),
            context.upper_bound(&task.start_variable),
        ))
    }
}

/// Determines whether the stored bounds are equal when propagation occurs
<<<<<<< HEAD
pub(crate) fn check_bounds_equal_at_propagation<Var: IntVar + 'static>(
=======
pub(crate) fn check_bounds_equal_at_propagation<Var: IntegerVariable + 'static>(
>>>>>>> 83cabad4
    context: &mut PropagationContextMut,
    tasks: &[Rc<Task<Var>>],
    bounds: &[(i32, i32)],
) -> bool {
    tasks.iter().all(|current| {
        bounds[current.id.unpack() as usize]
            == (
                context.lower_bound(&current.start_variable),
                context.upper_bound(&current.start_variable),
            )
    })
}<|MERGE_RESOLUTION|>--- conflicted
+++ resolved
@@ -107,11 +107,7 @@
 }
 
 /// Determines whether the stored bounds are equal when propagation occurs
-<<<<<<< HEAD
-pub(crate) fn check_bounds_equal_at_propagation<Var: IntVar + 'static>(
-=======
 pub(crate) fn check_bounds_equal_at_propagation<Var: IntegerVariable + 'static>(
->>>>>>> 83cabad4
     context: &mut PropagationContextMut,
     tasks: &[Rc<Task<Var>>],
     bounds: &[(i32, i32)],
