//! Contains common methods for all of the propagators of the cumulative constraint; this includes
//! methods for propagating but also methods related to creating the
//! input parameters.
use std::rc::Rc;

use crate::basic_types::variables::IntVar;
use crate::basic_types::Inconsistency;
use crate::basic_types::PredicateConstructor;
use crate::basic_types::PropositionalConjunction;
use crate::engine::cp::propagation::ReadDomains;
use crate::engine::domain_events::DomainEvents;
use crate::engine::propagation::local_id::LocalId;
use crate::engine::propagation::propagation_context::PropagationContext;
use crate::engine::propagation::propagation_context::PropagationContextMut;
use crate::engine::propagation::propagator_constructor_context::PropagatorConstructorContext;
use crate::engine::EmptyDomain;
use crate::propagators::ArgTask;
use crate::propagators::CumulativeParameters;
use crate::propagators::Task;
use crate::propagators::UpdatedTaskInfo;
use crate::pumpkin_assert_simple;

/// An enum containing possible domain changes (lower-bound and upper-bound) with the bound used for
/// explaining the change. For example, let's say we propagate [x >= 5] and this is due to the
/// lower-bound [x >= 2] then the [`ChangeWithExplanationBound`] will be `LowerBound(2)`.
#[derive(Debug, Copy, Clone)]
pub(crate) enum ChangeWithExplanationBound {
    LowerBound(i32),
    UpperBound(i32),
}

/// Creates an explanation consisting of all bounds of the variables causing a propagation (See [Section 4.5 of \[1\]](http://cp2013.a4cp.org/sites/default/files/andreas_schutt_-_improving_scheduling_by_learning.pdf))
///
/// `change_and_explanation_bound` stores the change (i.e. lower-bound or upper-bound change)
/// and the explanation bound which should be used
///
/// \[1\] A. Schutt, Improving scheduling by learning. University of Melbourne, Department of
/// Computer Science and Software Engineering, 2011.
pub(crate) fn create_naive_explanation<'a, Var: IntVar + 'static>(
    change_and_explanation_bound: &ChangeWithExplanationBound,
    task: &Rc<Task<Var>>,
    context: &PropagationContextMut,
    profile_tasks: impl Iterator<Item = &'a Rc<Task<Var>>>,
) -> PropositionalConjunction {
    let mut explanation = vec![
        // First we include the lower- or upper-bound of the task
        match change_and_explanation_bound {
            ChangeWithExplanationBound::LowerBound(explanation_bound) => task
                .start_variable
                .lower_bound_predicate(*explanation_bound),
            ChangeWithExplanationBound::UpperBound(explanation_bound) => task
                .start_variable
                .upper_bound_predicate(*explanation_bound),
        },
    ];

    // Then we go through all of the tasks and add their lower/upper-bounds to the explanation
    for task in profile_tasks {
        explanation.push(
            task.start_variable
                .lower_bound_predicate(context.lower_bound(&task.start_variable)),
        );
        explanation.push(
            task.start_variable
                .upper_bound_predicate(context.upper_bound(&task.start_variable)),
        );
    }
    PropositionalConjunction::from(explanation)
}

/// Create the [`Inconsistency`] consisting of the lower- and upper-bounds of the provided conflict
/// [`Task`]s
pub(crate) fn create_inconsistency<Var: IntVar + 'static>(
    context: &PropagationContextMut,
    conflict_tasks: &[Rc<Task<Var>>],
) -> Inconsistency {
    let mut error_clause = Vec::with_capacity(conflict_tasks.len() * 2);
    for task in conflict_tasks.iter() {
        error_clause.push(
            task.start_variable
                .upper_bound_predicate(context.upper_bound(&task.start_variable)),
        );
        error_clause.push(
            task.start_variable
                .lower_bound_predicate(context.lower_bound(&task.start_variable)),
        );
    }

    Inconsistency::from(PropositionalConjunction::from(error_clause))
}

/// Propagates the start variable of [`propagating_task`][Task] to the provided `propagation_value`
/// and eagerly calculates the [`explanation`][PropositionalConjunction] given the `profile_tasks`
/// which were responsible for the propagation
pub(crate) fn propagate_and_explain<Var: IntVar + 'static>(
    context: &mut PropagationContextMut,
    change_and_explanation_bound: ChangeWithExplanationBound,
    propagating_task: &Rc<Task<Var>>,
    propagation_value: i32,
    profile_tasks: &[Rc<Task<Var>>],
) -> Result<(), EmptyDomain> {
    pumpkin_assert_simple!(
        !profile_tasks.is_empty(),
        "A propagation has to have occurred due to another task"
    );
    let explanation = create_naive_explanation(
        &change_and_explanation_bound,
        propagating_task,
        context,
        profile_tasks.iter(),
    );
    match change_and_explanation_bound {
        ChangeWithExplanationBound::LowerBound(_) => context.set_lower_bound(
            &propagating_task.start_variable,
            propagation_value,
            explanation,
        ),
        ChangeWithExplanationBound::UpperBound(_) => context.set_upper_bound(
            &propagating_task.start_variable,
            propagation_value,
            explanation,
        ),
    }
}

/// Based on the [`ArgTask`]s which are passed, it creates and returns [`Task`]s which have been
<<<<<<< HEAD
/// registered for [`DomainEvents`]
=======
/// registered for [`DomainEvents`].
>>>>>>> 75e54a9b
///
/// It sorts [`Task`]s on non-decreasing resource usage and removes [`Task`]s with resource usage 0.
pub(crate) fn create_tasks<Var: IntVar + 'static>(
    arg_tasks: &[ArgTask<Var>],
    mut context: PropagatorConstructorContext<'_>,
) -> Vec<Task<Var>> {
    // We order the tasks by non-decreasing resource usage, this allows certain optimizations
    let mut ordered_tasks = arg_tasks.to_vec();
    ordered_tasks.sort_by(|a, b| b.resource_usage.cmp(&a.resource_usage));

    let mut id = 0;
    ordered_tasks
        .iter()
        .filter_map(|x| {
            // We only add tasks which have a non-zero resource usage
            if x.resource_usage > 0 {
                let return_value = Some(Task {
                    start_variable: context.register(
                        x.start_time.clone(),
                        DomainEvents::BOUNDS,
                        LocalId::from(id),
                    ), // Subscribe to all domain events concerning the current variable
                    processing_time: x.processing_time,
                    resource_usage: x.resource_usage,
                    id: LocalId::from(id),
                });
                id += 1;
                return_value
            } else {
                None
            }
        })
        .collect::<Vec<Task<Var>>>()
}

/// Initialises the bounds at the root
pub(crate) fn initialise_at_root<Var: IntVar + 'static>(
    update_bounds: bool,
    params: &mut CumulativeParameters<Var>,
    context: &PropagationContextMut,
) {
    if update_bounds {
        params.bounds.clear();
        for task in params.tasks.iter() {
            params.bounds.push((
                context.lower_bound(&task.start_variable),
                context.upper_bound(&task.start_variable),
            ))
        }
    }

    params.updated.clear();
}

/// Updates the bounds of the provided [`Task`] to those stored in
/// `context`.
pub(crate) fn update_bounds_task<Var: IntVar + 'static>(
    context: &PropagationContextMut,
    bounds: &mut [(i32, i32)],
    task: &Rc<Task<Var>>,
) {
    bounds[task.id.unpack() as usize] = (
        context.lower_bound(&task.start_variable),
        context.upper_bound(&task.start_variable),
    );
}

/// Clears the provided `updated` and resets **all** bounds to those stored in
/// `context`.
///
/// This method is currently used during bactracking/synchronisation
pub(crate) fn reset_bounds_clear_updated<Var: IntVar + 'static>(
    context: &PropagationContext,
    updated: &mut Vec<UpdatedTaskInfo<Var>>,
    bounds: &mut Vec<(i32, i32)>,
    tasks: &[Rc<Task<Var>>],
) {
    updated.clear();
    bounds.clear();
    for task in tasks.iter() {
        bounds.push((
            context.lower_bound(&task.start_variable),
            context.upper_bound(&task.start_variable),
        ))
    }
}

/// Determines whether the stored bounds are equal when propagation occurs
pub fn check_bounds_equal_at_propagation<Var: IntVar + 'static>(
    context: &mut PropagationContextMut,
    tasks: &[Rc<Task<Var>>],
    bounds: &[(i32, i32)],
) -> bool {
    tasks.iter().all(|current| {
        bounds[current.id.unpack() as usize]
            == (
                context.lower_bound(&current.start_variable),
                context.upper_bound(&current.start_variable),
            )
    })
}<|MERGE_RESOLUTION|>--- conflicted
+++ resolved
@@ -15,7 +15,6 @@
 use crate::engine::propagation::propagator_constructor_context::PropagatorConstructorContext;
 use crate::engine::EmptyDomain;
 use crate::propagators::ArgTask;
-use crate::propagators::CumulativeParameters;
 use crate::propagators::Task;
 use crate::propagators::UpdatedTaskInfo;
 use crate::pumpkin_assert_simple;
@@ -124,11 +123,7 @@
 }
 
 /// Based on the [`ArgTask`]s which are passed, it creates and returns [`Task`]s which have been
-<<<<<<< HEAD
-/// registered for [`DomainEvents`]
-=======
 /// registered for [`DomainEvents`].
->>>>>>> 75e54a9b
 ///
 /// It sorts [`Task`]s on non-decreasing resource usage and removes [`Task`]s with resource usage 0.
 pub(crate) fn create_tasks<Var: IntVar + 'static>(
@@ -164,25 +159,6 @@
         .collect::<Vec<Task<Var>>>()
 }
 
-/// Initialises the bounds at the root
-pub(crate) fn initialise_at_root<Var: IntVar + 'static>(
-    update_bounds: bool,
-    params: &mut CumulativeParameters<Var>,
-    context: &PropagationContextMut,
-) {
-    if update_bounds {
-        params.bounds.clear();
-        for task in params.tasks.iter() {
-            params.bounds.push((
-                context.lower_bound(&task.start_variable),
-                context.upper_bound(&task.start_variable),
-            ))
-        }
-    }
-
-    params.updated.clear();
-}
-
 /// Updates the bounds of the provided [`Task`] to those stored in
 /// `context`.
 pub(crate) fn update_bounds_task<Var: IntVar + 'static>(
@@ -217,7 +193,7 @@
 }
 
 /// Determines whether the stored bounds are equal when propagation occurs
-pub fn check_bounds_equal_at_propagation<Var: IntVar + 'static>(
+pub(crate) fn check_bounds_equal_at_propagation<Var: IntVar + 'static>(
     context: &mut PropagationContextMut,
     tasks: &[Rc<Task<Var>>],
     bounds: &[(i32, i32)],
