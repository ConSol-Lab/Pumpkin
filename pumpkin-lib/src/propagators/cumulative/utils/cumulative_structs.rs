//! Stores structures related for the Cumulative constraint such as the [`Task`]s or the
//! [`CumulativeParameters`].
use std::hash::Hash;
use std::marker::PhantomData;
use std::rc::Rc;

use crate::basic_types::variables::IntVar;
use crate::engine::propagation::local_id::LocalId;
use crate::engine::propagation::propagator_variable::PropagatorVariable;
use crate::propagators::TimeTablePerPointIncrementalPropagator;
use crate::propagators::TimeTablePerPointPropagator;

/// Structure which stores the variables related to a task; for now, only the start times are
/// assumed to be variable
#[derive(Debug)]
pub(crate) struct Task<Var> {
    /// The variable representing the start time of a task
    pub(crate) start_variable: PropagatorVariable<Var>,
    /// The processing time of the `start_variable` (also referred to as duration of a task)
    pub(crate) processing_time: i32,
    /// How much of the resource the given task uses during its non-preemptive execution
    pub(crate) resource_usage: i32,
    /// The [`LocalId`] of the task
    pub(crate) id: LocalId,
}

impl<Var: IntVar + 'static> Task<Var> {
    pub(crate) fn get_id(task: &Rc<Task<Var>>) -> usize {
        task.id.unpack() as usize
    }
}

impl<Var: IntVar + 'static> Hash for Task<Var> {
    fn hash<H: std::hash::Hasher>(&self, state: &mut H) {
        self.id.hash(state);
    }
}

impl<Var: IntVar + 'static> PartialEq for Task<Var> {
    fn eq(&self, other: &Self) -> bool {
        self.id.unpack() == other.id.unpack()
    }
}

impl<Var: IntVar + 'static> Eq for Task<Var> {}

/// The task which is passed as argument
#[derive(Clone, Debug)]
pub struct ArgTask<Var> {
    /// The [`IntVar`] representing the start time of a task
    pub start_time: Var,
    /// The processing time of the [`start_time`][ArgTask::start_time] (also referred to as
    /// duration of a task)
    pub processing_time: i32,
    /// How much of the resource the given task uses during its non-preemptive execution
    pub resource_usage: i32,
}

/// The arguments which are required to create the constraint/propagators
#[derive(Debug, Clone)]
pub struct CumulativeConstructor<Var, T> {
    /// A box containing all of the [`ArgTask`]s
    pub tasks: Box<[ArgTask<Var>]>,
    /// The capacity of the resource
    pub capacity: i32,
    /// We use [`PhantomData`] to differentiate between the different types of propagators;
    /// without this field we would need to create a new argument struct for each cumulative
    /// propagator
    propagator_type: PhantomData<T>,
}

impl<Var, T> CumulativeConstructor<Var, T> {
    pub fn new(tasks: Box<[ArgTask<Var>]>, capacity: i32) -> Self {
        CumulativeConstructor {
            tasks,
            capacity,
            propagator_type: PhantomData,
        }
    }
}

/// An alias used for calling the [`CumulativeConstructor::new`] method with the concrete propagator
/// type of [`TimeTablePerPointPropagator`]; this is used to prevent creating a different `new`
/// method for each type `T`
pub type TimeTablePerPoint<Var> = CumulativeConstructor<Var, TimeTablePerPointPropagator<Var>>;

/// An alias used for calling the [`CumulativeArgs::new`] method with the concrete propagator type
/// of [`TimeTablePerPointIncrementalPropagator`]; this is used to prevent creating a different
/// `new` method for each type `T`
pub type TimeTablePerPointIncremental<Var> =
    CumulativeArgs<Var, TimeTablePerPointIncrementalPropagator<Var>>;

/// Stores the information of an updated task; for example in the context of
/// [`TimeTablePerPointPropagator`] this is a task who's mandatory part has changed.
#[derive(Debug)]
#[allow(dead_code)] // Temporary until the structure is used
pub(crate) struct UpdatedTaskInfo<Var> {
    /// The task which has been updated (where "updated" is according to some context-dependent
    /// definition)
    pub(crate) task: Rc<Task<Var>>,
    /// The lower-bound of the [`Task`] before the update
    pub(crate) old_lower_bound: i32,
    /// The upper-bound of the [`Task`] before the update
    pub(crate) old_upper_bound: i32,
    /// The lower-bound of the [`Task`] after the update
    pub(crate) new_lower_bound: i32,
    /// The upper-bound of the [`Task`] after the update
    pub(crate) new_upper_bound: i32,
}

/// Holds the data for the cumulative constraint; more specifically it holds:
/// - The tasks
/// - The capacity of the resource
/// - The known bounds
/// - The values which have been updated since the previous propagation
#[derive(Debug)]
pub(crate) struct CumulativeParameters<Var> {
    /// The Set of [`Task`]s; for each [`Task`], the [`Task::id`] is assumed to correspond to its
    /// index in this [`Vec`]; this is stored as a [`Box`] of [`Rc`]'s to accomodate the
    /// sharing of the tasks
    pub(crate) tasks: Box<[Rc<Task<Var>>]>,
    /// The capacity of the resource (i.e. how much resource consumption can be maximally
    /// accomodated at each time point)
    pub(crate) capacity: i32,
    /// The current known bounds of the different [tasks][CumulativeParameters::tasks]; stored as
    /// (lower bound, upper bound)
    ///
    /// `bounds[i]` represents the currently known bounds of task i
    pub(crate) bounds: Vec<(i32, i32)>,
    /// The [`Task`]s which have been updated since the last round of propagation, this structure
    /// is updated by the (incremental) propagator
<<<<<<< HEAD
    pub updated: Vec<UpdatedTaskInfo<Var>>,
}

impl<Var: IntVar + 'static> CumulativeParameters<Var> {
    pub fn new(tasks: Vec<Task<Var>>, capacity: i32) -> CumulativeParameters<Var> {
=======
    pub(crate) updated: Vec<UpdatedTaskInfo<Var>>,
}

impl<Var: IntVar + 'static> CumulativeParameters<Var> {
    pub(crate) fn new(tasks: Vec<Task<Var>>, capacity: i32) -> CumulativeParameters<Var> {
>>>>>>> 75e54a9b
        CumulativeParameters {
            tasks: tasks
                .into_iter()
                .map(Rc::new)
                .collect::<Vec<_>>()
                .into_boxed_slice(),
            capacity,
            bounds: Vec::new(),
            updated: Vec::new(),
        }
    }
}<|MERGE_RESOLUTION|>--- conflicted
+++ resolved
@@ -84,11 +84,11 @@
 /// method for each type `T`
 pub type TimeTablePerPoint<Var> = CumulativeConstructor<Var, TimeTablePerPointPropagator<Var>>;
 
-/// An alias used for calling the [`CumulativeArgs::new`] method with the concrete propagator type
-/// of [`TimeTablePerPointIncrementalPropagator`]; this is used to prevent creating a different
+/// An alias used for calling the [`CumulativeConstructor::new`] method with the concrete propagator
+/// type of [`TimeTablePerPointIncrementalPropagator`]; this is used to prevent creating a different
 /// `new` method for each type `T`
 pub type TimeTablePerPointIncremental<Var> =
-    CumulativeArgs<Var, TimeTablePerPointIncrementalPropagator<Var>>;
+    CumulativeConstructor<Var, TimeTablePerPointIncrementalPropagator<Var>>;
 
 /// Stores the information of an updated task; for example in the context of
 /// [`TimeTablePerPointPropagator`] this is a task who's mandatory part has changed.
@@ -114,7 +114,7 @@
 /// - The known bounds
 /// - The values which have been updated since the previous propagation
 #[derive(Debug)]
-pub(crate) struct CumulativeParameters<Var> {
+pub struct CumulativeParameters<Var> {
     /// The Set of [`Task`]s; for each [`Task`], the [`Task::id`] is assumed to correspond to its
     /// index in this [`Vec`]; this is stored as a [`Box`] of [`Rc`]'s to accomodate the
     /// sharing of the tasks
@@ -129,19 +129,11 @@
     pub(crate) bounds: Vec<(i32, i32)>,
     /// The [`Task`]s which have been updated since the last round of propagation, this structure
     /// is updated by the (incremental) propagator
-<<<<<<< HEAD
-    pub updated: Vec<UpdatedTaskInfo<Var>>,
-}
-
-impl<Var: IntVar + 'static> CumulativeParameters<Var> {
-    pub fn new(tasks: Vec<Task<Var>>, capacity: i32) -> CumulativeParameters<Var> {
-=======
     pub(crate) updated: Vec<UpdatedTaskInfo<Var>>,
 }
 
 impl<Var: IntVar + 'static> CumulativeParameters<Var> {
     pub(crate) fn new(tasks: Vec<Task<Var>>, capacity: i32) -> CumulativeParameters<Var> {
->>>>>>> 75e54a9b
         CumulativeParameters {
             tasks: tasks
                 .into_iter()
