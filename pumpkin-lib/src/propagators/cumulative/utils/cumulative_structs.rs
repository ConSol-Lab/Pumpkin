//! Stores structures related for the Cumulative constraint such as the [`Task`]s or the
//! [`CumulativeParameters`].
use std::hash::Hash;
use std::rc::Rc;

use crate::engine::propagation::local_id::LocalId;
use crate::engine::variables::IntegerVariable;
use crate::options::CumulativeOptions;

/// Structure which stores the variables related to a task; for now, only the start times are
/// assumed to be variable
#[derive(Debug)]
pub(crate) struct Task<Var> {
    /// The variable representing the start time of a task
    pub(crate) start_variable: Var,
    /// The processing time of the `start_variable` (also referred to as duration of a task)
    pub(crate) processing_time: i32,
    /// How much of the resource the given task uses during its non-preemptive execution
    pub(crate) resource_usage: i32,
    /// The [`LocalId`] of the task
    pub(crate) id: LocalId,
}

impl<Var: IntegerVariable + 'static> Task<Var> {
    pub(crate) fn get_id(task: &Rc<Task<Var>>) -> usize {
        task.id.unpack() as usize
    }
}

impl<Var: IntegerVariable + 'static> Hash for Task<Var> {
    fn hash<H: std::hash::Hasher>(&self, state: &mut H) {
        self.id.hash(state);
    }
}

impl<Var: IntegerVariable + 'static> PartialEq for Task<Var> {
    fn eq(&self, other: &Self) -> bool {
        self.id.unpack() == other.id.unpack()
    }
}

impl<Var: IntegerVariable + 'static> Eq for Task<Var> {}

/// The task which is passed as argument
#[derive(Clone, Debug)]
pub(crate) struct ArgTask<Var> {
    /// The [`IntegerVariable`] representing the start time of a task
    pub(crate) start_time: Var,
    /// The processing time of the [`start_time`][ArgTask::start_time] (also referred to as
    /// duration of a task)
    pub(crate) processing_time: i32,
    /// How much of the resource the given task uses during its non-preemptive execution
    pub(crate) resource_usage: i32,
}

<<<<<<< HEAD
/// The arguments which are required to create the constraint/propagators
#[derive(Debug)]
pub(crate) struct CumulativeConstructor<Var, T> {
    /// A box containing all of the [`ArgTask`]s
    pub(crate) tasks: Box<[ArgTask<Var>]>,
    /// The capacity of the resource
    pub(crate) capacity: i32,
    /// We use [`PhantomData`] to differentiate between the different types of propagators;
    /// without this field we would need to create a new argument struct for each cumulative
    /// propagator
    propagator_type: PhantomData<T>,
    /// Specifies whether it is allowed to create holes in the domain; if this parameter is set to
    /// false then it will only adjust the bounds when appropriate rather than removing values from
    /// the domain
    pub(crate) allow_holes_in_domain: bool,
}

impl<Var: Clone, T> Clone for CumulativeConstructor<Var, T> {
    fn clone(&self) -> Self {
        CumulativeConstructor {
            tasks: self.tasks.clone(),
            capacity: self.capacity,
            propagator_type: PhantomData,
            allow_holes_in_domain: self.allow_holes_in_domain,
        }
    }
}

impl<Var, T> CumulativeConstructor<Var, T> {
    pub(crate) fn new(
        tasks: Box<[ArgTask<Var>]>,
        capacity: i32,
        allow_holes_in_domain: bool,
    ) -> Self {
        CumulativeConstructor {
            tasks,
            capacity,
            propagator_type: PhantomData,
            allow_holes_in_domain,
        }
    }
}

/// An alias used for calling the [`CumulativeConstructor::new`] method with the concrete propagator
/// type of [`TimeTablePerPointPropagator`]; this is used to prevent creating a different `new`
/// method for each type `T`
#[allow(unused)]
pub(crate) type TimeTablePerPoint<Var> =
    CumulativeConstructor<Var, TimeTablePerPointPropagator<Var>>;

/// An alias used for calling the [`CumulativeConstructor::new`] method with the concrete propagator
/// type of [`TimeTablePerPointIncrementalPropagator`]; this is used to prevent creating a different
/// `new` method for each type `T`
#[allow(unused)]
pub(crate) type TimeTablePerPointIncremental<Var> =
    CumulativeConstructor<Var, TimeTablePerPointIncrementalPropagator<Var>>;

/// An alias used for calling the [`CumulativeConstructor::new`] method with the concrete propagator
/// type of [`TimeTableOverIntervalPropagator`]; this is used to prevent creating a different
/// `new` method for each type `T`
#[allow(unused)]
pub(crate) type TimeTableOverInterval<Var> =
    CumulativeConstructor<Var, TimeTableOverIntervalPropagator<Var>>;

/// An alias used for calling the [`CumulativeConstructor::new`] method with the concrete propagator
/// type of [`TimeTableOverIntervalIncrementalPropagator`]; this is used to prevent creating a
/// different `new` method for each type `T`
pub(crate) type TimeTableOverIntervalIncremental<Var> =
    CumulativeConstructor<Var, TimeTableOverIntervalIncrementalPropagator<Var>>;

=======
>>>>>>> 02b96990
/// Stores the information of an updated task; for example in the context of
/// [`TimeTablePerPointPropagator`] this is a task who's mandatory part has changed.
#[derive(Debug)]
pub(crate) struct UpdatedTaskInfo<Var> {
    /// The task which has been updated (where "updated" is according to some context-dependent
    /// definition)
    pub(crate) task: Rc<Task<Var>>,
    /// The lower-bound of the [`Task`] before the update
    pub(crate) old_lower_bound: i32,
    /// The upper-bound of the [`Task`] before the update
    pub(crate) old_upper_bound: i32,
    /// The lower-bound of the [`Task`] after the update
    pub(crate) new_lower_bound: i32,
    /// The upper-bound of the [`Task`] after the update
    pub(crate) new_upper_bound: i32,
}

/// Holds the data for the cumulative constraint; more specifically it holds:
/// - The tasks
/// - The capacity of the resource
/// - The known bounds
/// - The values which have been updated since the previous propagation
#[derive(Debug)]
pub(crate) struct CumulativeParameters<Var> {
    /// The Set of [`Task`]s; for each [`Task`], the [`Task::id`] is assumed to correspond to its
    /// index in this [`Vec`]; this is stored as a [`Box`] of [`Rc`]'s to accomodate the
    /// sharing of the tasks
    pub(crate) tasks: Box<[Rc<Task<Var>>]>,
    /// The capacity of the resource (i.e. how much resource consumption can be maximally
    /// accomodated at each time point)
    pub(crate) capacity: i32,
    /// The current known bounds of the different [tasks][CumulativeParameters::tasks]; stored as
    /// (lower bound, upper bound)
    ///
    /// `bounds[i]` represents the currently known bounds of task i
    pub(crate) bounds: Vec<(i32, i32)>,
    /// The [`Task`]s which have been updated since the last round of propagation, this structure
    /// is updated by the (incremental) propagator
    pub(crate) updated: Vec<UpdatedTaskInfo<Var>>,
    /// The [`CumulativeOptions`] which influence the behaviour of the cumulative propagator(s).
    pub(crate) options: CumulativeOptions,
}

impl<Var: IntegerVariable + 'static> CumulativeParameters<Var> {
    pub(crate) fn new(
        tasks: Vec<Task<Var>>,
        capacity: i32,
        options: CumulativeOptions,
    ) -> CumulativeParameters<Var> {
        let tasks = tasks
            .into_iter()
            .map(Rc::new)
            .collect::<Vec<_>>()
            .into_boxed_slice();
        CumulativeParameters {
            tasks: tasks.clone(),
            capacity,
            bounds: Vec::new(),
            updated: Vec::new(),
            options,
        }
    }
}<|MERGE_RESOLUTION|>--- conflicted
+++ resolved
@@ -53,82 +53,9 @@
     pub(crate) resource_usage: i32,
 }
 
-<<<<<<< HEAD
-/// The arguments which are required to create the constraint/propagators
-#[derive(Debug)]
-pub(crate) struct CumulativeConstructor<Var, T> {
-    /// A box containing all of the [`ArgTask`]s
-    pub(crate) tasks: Box<[ArgTask<Var>]>,
-    /// The capacity of the resource
-    pub(crate) capacity: i32,
-    /// We use [`PhantomData`] to differentiate between the different types of propagators;
-    /// without this field we would need to create a new argument struct for each cumulative
-    /// propagator
-    propagator_type: PhantomData<T>,
-    /// Specifies whether it is allowed to create holes in the domain; if this parameter is set to
-    /// false then it will only adjust the bounds when appropriate rather than removing values from
-    /// the domain
-    pub(crate) allow_holes_in_domain: bool,
-}
-
-impl<Var: Clone, T> Clone for CumulativeConstructor<Var, T> {
-    fn clone(&self) -> Self {
-        CumulativeConstructor {
-            tasks: self.tasks.clone(),
-            capacity: self.capacity,
-            propagator_type: PhantomData,
-            allow_holes_in_domain: self.allow_holes_in_domain,
-        }
-    }
-}
-
-impl<Var, T> CumulativeConstructor<Var, T> {
-    pub(crate) fn new(
-        tasks: Box<[ArgTask<Var>]>,
-        capacity: i32,
-        allow_holes_in_domain: bool,
-    ) -> Self {
-        CumulativeConstructor {
-            tasks,
-            capacity,
-            propagator_type: PhantomData,
-            allow_holes_in_domain,
-        }
-    }
-}
-
-/// An alias used for calling the [`CumulativeConstructor::new`] method with the concrete propagator
-/// type of [`TimeTablePerPointPropagator`]; this is used to prevent creating a different `new`
-/// method for each type `T`
-#[allow(unused)]
-pub(crate) type TimeTablePerPoint<Var> =
-    CumulativeConstructor<Var, TimeTablePerPointPropagator<Var>>;
-
-/// An alias used for calling the [`CumulativeConstructor::new`] method with the concrete propagator
-/// type of [`TimeTablePerPointIncrementalPropagator`]; this is used to prevent creating a different
-/// `new` method for each type `T`
-#[allow(unused)]
-pub(crate) type TimeTablePerPointIncremental<Var> =
-    CumulativeConstructor<Var, TimeTablePerPointIncrementalPropagator<Var>>;
-
-/// An alias used for calling the [`CumulativeConstructor::new`] method with the concrete propagator
-/// type of [`TimeTableOverIntervalPropagator`]; this is used to prevent creating a different
-/// `new` method for each type `T`
-#[allow(unused)]
-pub(crate) type TimeTableOverInterval<Var> =
-    CumulativeConstructor<Var, TimeTableOverIntervalPropagator<Var>>;
-
-/// An alias used for calling the [`CumulativeConstructor::new`] method with the concrete propagator
-/// type of [`TimeTableOverIntervalIncrementalPropagator`]; this is used to prevent creating a
-/// different `new` method for each type `T`
-pub(crate) type TimeTableOverIntervalIncremental<Var> =
-    CumulativeConstructor<Var, TimeTableOverIntervalIncrementalPropagator<Var>>;
-
-=======
->>>>>>> 02b96990
 /// Stores the information of an updated task; for example in the context of
 /// [`TimeTablePerPointPropagator`] this is a task who's mandatory part has changed.
-#[derive(Debug)]
+#[derive(Clone, Debug)]
 pub(crate) struct UpdatedTaskInfo<Var> {
     /// The task which has been updated (where "updated" is according to some context-dependent
     /// definition)
@@ -148,7 +75,7 @@
 /// - The capacity of the resource
 /// - The known bounds
 /// - The values which have been updated since the previous propagation
-#[derive(Debug)]
+#[derive(Clone, Debug)]
 pub(crate) struct CumulativeParameters<Var> {
     /// The Set of [`Task`]s; for each [`Task`], the [`Task::id`] is assumed to correspond to its
     /// index in this [`Vec`]; this is stored as a [`Box`] of [`Rc`]'s to accomodate the
