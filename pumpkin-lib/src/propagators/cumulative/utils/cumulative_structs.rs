<<<<<<< HEAD
use crate::propagators::{
    TimeTableOverIntervalIncrementalProp, TimeTableOverIntervalProp,
    TimeTablePerPointIncrementalProp,
};
use crate::{
    basic_types::{variables::IntVar, PropositionalConjunction},
    engine::{LocalId, PropagatorVariable},
    propagators::TimeTablePerPointProp,
};
=======
//! Stores structures related for the Cumulative constraint such as the [`Task`]s or the
//! [`CumulativeParameters`].
use std::hash::Hash;
use std::marker::PhantomData;
>>>>>>> 02157382
use std::rc::Rc;

use crate::basic_types::variables::IntVar;
use crate::engine::propagation::local_id::LocalId;
use crate::engine::propagation::propagator_variable::PropagatorVariable;
use crate::propagators::TimeTableOverIntervalPropagator;
use crate::propagators::TimeTablePerPointIncrementalPropagator;
use crate::propagators::TimeTablePerPointPropagator;

/// Structure which stores the variables related to a task; for now, only the start times are
/// assumed to be variable
#[derive(Debug)]
pub struct Task<Var> {
    /// The [`PropagatorVariable`] representing the start time of a task
    pub start_variable: PropagatorVariable<Var>,
    /// The processing time of the `start_variable` (also referred to as duration of a task)
    pub processing_time: i32,
    /// How much of the resource the given task uses during its non-preemptive execution
    pub resource_usage: i32,
    /// The [`LocalId`] of the task
    pub id: LocalId,
}

impl<Var: IntVar + 'static> Task<Var> {
    pub fn get_id(task: &Rc<Task<Var>>) -> usize {
        task.id.unpack() as usize
    }
}

impl<Var: IntVar + 'static> Hash for Task<Var> {
    fn hash<H: std::hash::Hasher>(&self, state: &mut H) {
        self.id.hash(state);
    }
}

impl<Var: IntVar + 'static> PartialEq for Task<Var> {
    fn eq(&self, other: &Self) -> bool {
        self.id.unpack() == other.id.unpack()
    }
}

impl<Var: IntVar + 'static> Eq for Task<Var> {}

/// The task which is passed as argument
#[derive(Clone, Debug)]
pub struct ArgTask<Var> {
    /// The [`IntVar`] representing the start time of a task
    pub start_time: Var,
    /// The processing time of the [`start_time`][ArgTask::start_time] (also referred to as
    /// duration of a task)
    pub processing_time: i32,
    /// How much of the resource the given task uses during its non-preemptive execution
    pub resource_usage: i32,
}

/// The arguments which are required to create the constraint/propagators
#[derive(Debug, Clone)]
pub struct CumulativeArgs<Var, T> {
    /// A box containing all of the [`ArgTask`]s
    pub tasks: Box<[ArgTask<Var>]>,
    /// The capacity of the resource
    pub capacity: i32,
    /// We use [`PhantomData`] to differentiate between the different types of propagators;
    /// without this field we would need to create a new argument struct for each cumulative
    /// propagator
    propagator_type: PhantomData<T>,
}

impl<Var, T> CumulativeArgs<Var, T> {
    pub fn new(tasks: Box<[ArgTask<Var>]>, capacity: i32) -> Self {
        CumulativeArgs {
            tasks,
            capacity,
            propagator_type: PhantomData,
        }
    }
}

/// An alias used for calling the [`CumulativeArgs::new`] method with the concrete propagator type
/// of [`TimeTablePerPointPropagator`]; this is used to prevent creating a different `new` method
/// for each type `T`
pub type TimeTablePerPoint<Var> = CumulativeArgs<Var, TimeTablePerPointPropagator<Var>>;

/// An alias used for calling the [`CumulativeArgs::new`] method with the concrete propagator type
/// of [`TimeTablePerPointIncrementalPropagator`]; this is used to prevent creating a different
/// `new` method for each type `T`
pub type TimeTablePerPointIncremental<Var> =
<<<<<<< HEAD
    CumulativeArgs<Var, TimeTablePerPointIncrementalProp<Var>>;
pub type TimeTableOverInterval<Var> = CumulativeArgs<Var, TimeTableOverIntervalProp<Var>>;
pub type TimeTableOverIntervalIncremental<Var> =
    CumulativeArgs<Var, TimeTableOverIntervalIncrementalProp<Var>>;
=======
    CumulativeArgs<Var, TimeTablePerPointIncrementalPropagator<Var>>;

/// An alias used for calling the [`CumulativeArgs::new`] method with the concrete propagator type
/// of [`TimeTableOverIntervalPropagator`]; this is used to prevent creating a different
/// `new` method for each type `T`
pub type TimeTableOverInterval<Var> = CumulativeArgs<Var, TimeTableOverIntervalPropagator<Var>>;
>>>>>>> 02157382

/// Stores the information of an updated task; for example in the context of
/// [`TimeTablePerPointPropagator`] this is a task who's mandatory part has changed.
#[derive(Debug)]
pub struct UpdatedTaskInfo<Var> {
    /// The task which has been updated (where "updated" is according to some context-dependent
    /// definition)
    pub task: Rc<Task<Var>>,
    /// The lower-bound of the [`Task`] before the update
    pub old_lower_bound: i32,
    /// The upper-bound of the [`Task`] before the update
    pub old_upper_bound: i32,
    /// The lower-bound of the [`Task`] after the update
    pub new_lower_bound: i32,
    /// The upper-bound of the [`Task`] after the update
    pub new_upper_bound: i32,
}

/// Holds the data for the cumulative constraint; more specifically it holds:
/// - The tasks
/// - The capacity of the resource
/// - The known bounds
/// - The values which have been updated since the previous propagation
/// - The horizon
#[derive(Debug)]
pub struct CumulativeParameters<Var> {
    /// The Set of [`Task`]s; for each [`Task`], the [`LocalId`] is assumed to correspond to its
    /// index in this [`Vec`]; this is stored as a [`Box`] of [`Rc`]'s to accomodate the
    /// sharing of the tasks
    pub tasks: Box<[Rc<Task<Var>>]>,
    /// The capacity of the resource (i.e. how much resource consumption can be maximally
    /// accomodated at each time point)
    pub capacity: i32,
    /// The current known bounds of the different [tasks][CumulativeParameters::tasks]; stored as
    /// (lower bound, upper bound)
    ///
    /// `bounds[i]` represents the currently known bounds of task i
    pub bounds: Vec<(i32, i32)>,
    /// The [`Task`]s which have been updated since the last round of propagation, this structure
    /// is updated by the (incremental) propagator
    pub updated: Vec<UpdatedTaskInfo<Var>>,
}

impl<Var: IntVar + 'static> CumulativeParameters<Var> {
    pub fn new(tasks: Vec<Task<Var>>, capacity: i32) -> CumulativeParameters<Var> {
        CumulativeParameters {
            tasks: tasks
                .into_iter()
                .map(Rc::new)
                .collect::<Vec<_>>()
                .into_boxed_slice(),
            capacity,
            bounds: Vec::new(),
            updated: Vec::new(),
        }
    }
}<|MERGE_RESOLUTION|>--- conflicted
+++ resolved
@@ -1,24 +1,13 @@
-<<<<<<< HEAD
-use crate::propagators::{
-    TimeTableOverIntervalIncrementalProp, TimeTableOverIntervalProp,
-    TimeTablePerPointIncrementalProp,
-};
-use crate::{
-    basic_types::{variables::IntVar, PropositionalConjunction},
-    engine::{LocalId, PropagatorVariable},
-    propagators::TimeTablePerPointProp,
-};
-=======
 //! Stores structures related for the Cumulative constraint such as the [`Task`]s or the
 //! [`CumulativeParameters`].
 use std::hash::Hash;
 use std::marker::PhantomData;
->>>>>>> 02157382
 use std::rc::Rc;
 
 use crate::basic_types::variables::IntVar;
 use crate::engine::propagation::local_id::LocalId;
 use crate::engine::propagation::propagator_variable::PropagatorVariable;
+use crate::propagators::TimeTableOverIntervalIncrementalPropagator;
 use crate::propagators::TimeTableOverIntervalPropagator;
 use crate::propagators::TimeTablePerPointIncrementalPropagator;
 use crate::propagators::TimeTablePerPointPropagator;
@@ -101,19 +90,18 @@
 /// of [`TimeTablePerPointIncrementalPropagator`]; this is used to prevent creating a different
 /// `new` method for each type `T`
 pub type TimeTablePerPointIncremental<Var> =
-<<<<<<< HEAD
-    CumulativeArgs<Var, TimeTablePerPointIncrementalProp<Var>>;
-pub type TimeTableOverInterval<Var> = CumulativeArgs<Var, TimeTableOverIntervalProp<Var>>;
-pub type TimeTableOverIntervalIncremental<Var> =
-    CumulativeArgs<Var, TimeTableOverIntervalIncrementalProp<Var>>;
-=======
     CumulativeArgs<Var, TimeTablePerPointIncrementalPropagator<Var>>;
 
 /// An alias used for calling the [`CumulativeArgs::new`] method with the concrete propagator type
 /// of [`TimeTableOverIntervalPropagator`]; this is used to prevent creating a different
 /// `new` method for each type `T`
 pub type TimeTableOverInterval<Var> = CumulativeArgs<Var, TimeTableOverIntervalPropagator<Var>>;
->>>>>>> 02157382
+
+/// An alias used for calling the [`CumulativeArgs::new`] method with the concrete propagator type
+/// of [`TimeTableOverIntervalIncrementalPropagator`]; this is used to prevent creating a different
+/// `new` method for each type `T`
+pub type TimeTableOverIntervalIncremental<Var> =
+    CumulativeArgs<Var, TimeTableOverIntervalIncrementalPropagator<Var>>;
 
 /// Stores the information of an updated task; for example in the context of
 /// [`TimeTablePerPointPropagator`] this is a task who's mandatory part has changed.
