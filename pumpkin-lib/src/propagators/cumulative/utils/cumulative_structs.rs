--- conflicted
+++ resolved
@@ -153,9 +153,9 @@
         self.unfixed_tasks.insert(updated_task);
     }
 
-    pub(crate) fn reset_all_bounds_and_remove_fixed(
+    pub(crate) fn reset_all_bounds_and_remove_fixed<Context: ReadDomains>(
         &mut self,
-        context: &PropagationContext,
+        context: &Context,
         parameters: &CumulativeParameters<Var>,
     ) {
         for task in parameters.tasks.iter() {
@@ -169,9 +169,9 @@
         }
     }
 
-    pub(crate) fn reset_all_bounds(
+    pub(crate) fn reset_all_bounds<Context: ReadDomains>(
         &mut self,
-        context: &PropagationContext,
+        context: &Context,
         parameters: &CumulativeParameters<Var>,
     ) {
         for task in parameters.tasks.iter() {
@@ -240,8 +240,7 @@
 /// Holds the data for the cumulative constraint; more specifically it holds:
 /// - The tasks
 /// - The capacity of the resource
-/// - The known bounds
-/// - The values which have been updated since the previous propagation
+/// - The options for propagating the cumulative constraint
 #[derive(Debug, Clone)]
 pub(crate) struct CumulativeParameters<Var> {
     /// The Set of [`Task`]s; for each [`Task`], the [`Task::id`] is assumed to correspond to its
@@ -251,23 +250,8 @@
     /// The capacity of the resource (i.e. how much resource consumption can be maximally
     /// accomodated at each time point)
     pub(crate) capacity: i32,
-<<<<<<< HEAD
-    /// Specifies whether it is allowed to create holes in the domain; if this parameter is set to
-    /// false then it will only adjust the bounds when appropriate rather than removing values from
-    /// the domain
-    pub(crate) allow_holes_in_domain: bool,
-=======
-    /// The current known bounds of the different [tasks][CumulativeParameters::tasks]; stored as
-    /// (lower bound, upper bound)
-    ///
-    /// `bounds[i]` represents the currently known bounds of task i
-    pub(crate) bounds: Vec<(i32, i32)>,
-    /// The [`Task`]s which have been updated since the last round of propagation, this structure
-    /// is updated by the (incremental) propagator
-    pub(crate) updated: Vec<UpdatedTaskInfo<Var>>,
     /// The [`CumulativeOptions`] which influence the behaviour of the cumulative propagator(s).
     pub(crate) options: CumulativeOptions,
->>>>>>> 65e599fb
 }
 
 #[derive(Debug, Clone)]
@@ -287,20 +271,11 @@
             .map(Rc::new)
             .collect::<Vec<_>>()
             .into_boxed_slice();
-<<<<<<< HEAD
 
         CumulativeParameters {
             tasks: tasks.clone(),
             capacity,
-            allow_holes_in_domain,
-=======
-        CumulativeParameters {
-            tasks: tasks.clone(),
-            capacity,
-            bounds: Vec::new(),
-            updated: Vec::new(),
             options,
->>>>>>> 65e599fb
         }
     }
 }