--- conflicted
+++ resolved
@@ -699,35 +699,8 @@
             result.push(CanUpdate::UpperBound)
         }
         if parameters.options.allow_holes_in_domain {
-<<<<<<< HEAD
-            // We go through all of the time-points which cause `task` to overlap with the resource
-            // profile
-
-            // There are two options for determining the lowest value to remove from the domain:
-            // - We remove all time-points from `profile.start - duration + 1` (i.e. the earliest
-            //   time-point such that `task` necessarily overlaps with the profile).
-            // - It could be the case that the lower-bound is larger than the previous earliest
-            //   time-point in which case we simply start from the lower-bound of the task.
-            let lower_bound_removed_time_points = max(
-                context.lower_bound(&task.start_variable),
-                profile.start - task.processing_time + 1,
-            );
-
-            // There are also two options for determine the highest value to remove from the domain:
-            // - We remove all time-points up-and-until the end of the profile (i.e. the latest
-            //   time-point which would result in the `task` overlapping with the profile)
-            // - It could be the case that the upper-bound is smaller than the previous later
-            //   time-point in case we remove all time-points up-and-until the upper-bound of the
-            //   task.
-            let upper_bound_removed_time_points =
-                min(context.upper_bound(&task.start_variable), profile.end);
-            for time_point in lower_bound_removed_time_points..=upper_bound_removed_time_points {
-                propagation_handler.propagate_hole_in_domain(context, profile, task, time_point)?;
-            }
-=======
             // Holes can be created in the domain of the task by the profile
             result.push(CanUpdate::Holes)
->>>>>>> f1088e8d
         }
         result
     }
