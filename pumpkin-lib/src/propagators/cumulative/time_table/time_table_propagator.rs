<<<<<<< HEAD
use std::{cmp::max, collections::HashSet, ops::Range, rc::Rc};
=======
use std::{cmp::max, rc::Rc};
>>>>>>> 8e8f2c5c

use crate::{
    basic_types::{variables::IntVar, Inconsistency, PropagationStatusCP},
    engine::{DomainChange, EnqueueDecision, PropagationContext},
    propagators::{
        CumulativeParameters, Explanation, PropagationStatusWithExplanation, SparseSet, Task,
        Updated, Util,
    },
    pumpkin_assert_advanced, pumpkin_assert_extreme, pumpkin_assert_moderate,
};

#[derive(Clone, Debug)]
/// Structures used for storing the data related to resource profiles;
/// A [ResourceProfile] represents a rectangle where the height is the cumulative mandatory resource usage of the [profile tasks][ResourceProfile::profile_tasks]
pub(crate) struct ResourceProfile<Var> {
    /// The start time of the [ResourceProfile] (inclusive)
    pub start: i32,
    /// The end time of the [ResourceProfile] (inclusive)
    pub end: i32,
    /// The IDs of the tasks which are part of the profile
    pub profile_tasks: Vec<Rc<Task<Var>>>,
    /// The amount of cumulative resource usage of all [profile tasks][ResourceProfile::profile_tasks] (i.e. the height of the rectangle)
    pub height: i32,
}

impl<Var: IntVar + 'static> ResourceProfile<Var> {
    pub fn default(time: i32) -> ResourceProfile<Var> {
        ResourceProfile {
            start: time,
            end: time,
            profile_tasks: Vec::new(),
            height: 0,
        }
    }
}

/// A generic propagator which stores certain parts of the common behaviour for different time-table methods
/// (i.e. a propagator which stores [ResourceProfile]s per time-point and a propagator which stores [ResourceProfile]s over an interval)
pub(crate) trait TimeTablePropagator<Var: IntVar + 'static> {
    /// Type of the time-table which is returned when performing [create_time_table][TimeTablePropagator::create_time_table]
    type TimeTableType;

    /// Type of the iterator which is returned by [get_time_table][TimeTablePropagator::get_time_table],
    /// provides a list of non-overlapping [ResourceProfile]s which are sorted in increasing order based on start time
    type TimeTableIteratorType<'a>: Iterator<Item = &'a ResourceProfile<Var>> + Clone
    where
        Self: 'a;

    /// Returns the time-table as a vector (to facilitate O(1) indexing operations)
    ///
    /// Assumptions: The profiles are sorted based on time-point & The profiles are non-overlapping
    fn get_time_table(&self) -> Self::TimeTableIteratorType<'_>;

    /// See method [create_time_table][TimeTablePropagator::create_time_table]; creates and assigns the time-table, if a conflict occurred then it returns an error containing the profile responsible for the conflict
    fn create_time_table_and_assign(
        &mut self,
        context: &PropagationContext,
    ) -> Result<(), Vec<Rc<Task<Var>>>>;

    /// Creates a time-table consisting of [ResourceProfile]s which represent rectangles with a start and end (both inclusive) consisting of tasks with a cumulative height
    /// Assumptions: The time-table is sorted based on start time and none of the profiles overlap - generally, it is assumed that the calculated [ResourceProfile]s are maximal
    ///
    /// The result of this method is either the time-table of type [TimeTableType][TimeTablePropagator::TimeTableType] or the tasks responsible for the conflict
    fn create_time_table(
        context: &PropagationContext,
        parameters: &CumulativeParameters<Var>,
    ) -> Result<Self::TimeTableType, Vec<Rc<Task<Var>>>>;

    /// Resets the data structures after backtracking/backjumping - generally this means recreating the time-table from scratch
    fn reset_structures(&mut self, context: &PropagationContext) -> PropagationStatusCP {
        if let Err(conflict_profile) = self.create_time_table_and_assign(context) {
            //We have found a ResourceProfile which overloads the resource capacity, create an error clause using the responsible profiles
            return Util::create_error_clause(context, &conflict_profile);
        }
        Ok(())
    }

    fn get_parameters(&self) -> &CumulativeParameters<Var>;

    /// Propagates from scratch (i.e. it recalculates all data structures)
    fn propagate_from_scratch(
        &mut self,
        context: &mut PropagationContext,
    ) -> PropagationStatusWithExplanation<Var> {
        if let Err(conflict_profile) = self.create_time_table_and_assign(context) {
            //We have found a ResourceProfile which overloads the resource capacity, create an error clause using the responsible profiles
            PropagationStatusWithExplanation::new(
                Util::create_error_clause(context, &conflict_profile),
                None,
            )
        } else {
            //Check for updates (i.e. go over all profiles and all tasks and check whether an update can take place)
            check_for_updates(context, self.get_time_table(), self.get_parameters())
        }
    }
}

/// Determines whether a time-table propagator should enqueue and updates the appropriate structures for processing during propagation
pub(crate) fn should_enqueue<Var: IntVar + 'static>(
    parameters: &mut CumulativeParameters<Var>,
    updated_task: Rc<Task<Var>>,
    context: &PropagationContext,
    empty_time_table: bool,
) -> EnqueueDecision {
    let task = &parameters.tasks[updated_task.id.unpack() as usize];
    pumpkin_assert_extreme!(
        context.lower_bound(&task.start_variable) > parameters.bounds[task.id.unpack() as usize].0
            || parameters.bounds[task.id.unpack() as usize].1
                >= context.upper_bound(&task.start_variable)
        , "Either the stored lower-bound was larger than or equal to the actual lower bound or the upper-bound was smaller than or equal to the actual upper-bound, 
           this either indicates that the propagator subscribed to events other than lower-bound and upper-bound updates 
           or the stored bounds were not managed properly"
    );
    let old_lower_bound = parameters.bounds[task.id.unpack() as usize].0;
    let old_upper_bound = parameters.bounds[task.id.unpack() as usize].1;

    //We check whether a mandatory part was extended/introduced
    if context.upper_bound(&task.start_variable)
        < context.lower_bound(&task.start_variable) + task.processing_time
    {
        parameters.updated.push(Updated {
            task: Rc::clone(task),
            old_lower_bound,
            old_upper_bound,
            new_lower_bound: context.lower_bound(&task.start_variable),
            new_upper_bound: context.upper_bound(&task.start_variable),
        });
    }
    Util::update_bounds_task(context, &mut parameters.bounds, task);

    // If the time-table is empty and we have not received any updates (e.g. no mandatory parts have been introduced since the last propagation)
    // then we can determine that no propagation will take place
    // It is not sufficient to check whether there have been no updates since it could be the case that a task which has been updated can now propagate due to an existing profile
    if !empty_time_table || !parameters.updated.is_empty() {
        EnqueueDecision::Enqueue
    } else {
        EnqueueDecision::Skip
    }
}

/// Checks whether a specific task (indicated by id) has a mandatory part which overlaps with the interval [start, end]
pub(crate) fn has_mandatory_part_in_interval<Var: IntVar + 'static>(
    context: &PropagationContext,
    task: &Rc<Task<Var>>,
    start: i32,
    end: i32,
) -> bool {
    let (lower_bound, upper_bound) = (
        context.lower_bound(&task.start_variable),
        context.upper_bound(&task.start_variable),
    );
    (upper_bound < (lower_bound + task.processing_time)) //There exists a mandatory part
                && has_overlap_with_interval(upper_bound, lower_bound + task.processing_time, start, end)
    // Determine whether the mandatory part overlaps with the provided bounds
}

/// Checks whether the lower and upper bound of a task overlap with the provided interval
pub(crate) fn task_has_overlap_with_interval<Var: IntVar + 'static>(
    context: &PropagationContext,
    task: &Rc<Task<Var>>,
    start: i32,
    end: i32,
) -> bool {
    let (lower_bound, upper_bound) = (
        context.lower_bound(&task.start_variable),
        context.upper_bound(&task.start_variable) + task.processing_time,
    ); //The release time of the task and the deadline
    has_overlap_with_interval(lower_bound, upper_bound, start, end)
}

/// Determines whether the interval [lower_bound, upper_bound) overlaps with the interval [start, end]
fn has_overlap_with_interval(lower_bound: i32, upper_bound: i32, start: i32, end: i32) -> bool {
    start < upper_bound && lower_bound <= end
}

/// Checks whether propagations should occur based on the current state of the time-table
///
/// It goes over all profiles and all tasks and determines which ones should be propagated;
/// Note that this method is not idempotent
pub(crate) fn check_for_updates<'a, Var: IntVar + 'static>(
    context: &mut PropagationContext,
    time_table: impl Iterator<Item = &'a ResourceProfile<Var>> + Clone,
    parameters: &CumulativeParameters<Var>,
) -> PropagationStatusWithExplanation<Var> {
    pumpkin_assert_extreme!(
        {
            let collected_time_table = time_table.clone().collect::<Vec<_>>();
            collected_time_table.is_empty()
                || (0..collected_time_table.len() - 1).all(|profile_index| {
                    collected_time_table[profile_index].end
                        < collected_time_table[profile_index + 1].start
                })
        },
        "The provided time-table was not ordered according to start/end times"
    );
    pumpkin_assert_extreme!(
        {
            let collected_time_table = time_table.clone().collect::<Vec<_>>();
            collected_time_table.is_empty()
                || (0..collected_time_table.len()).all(|profile_index| {
                    (0..collected_time_table.len()).all(|other_profile_index| {
                        let current_profile = collected_time_table[profile_index];
                        let other_profile = collected_time_table[other_profile_index];
                        profile_index == other_profile_index
                            || !has_overlap_with_interval(
                                current_profile.start,
                                current_profile.end + 1,
                                other_profile.start,
                                other_profile.end,
                            )
                    })
                })
        },
        "There was overlap between profiles in the provided time-table"
    );
    let mut explanations: Vec<Explanation<Var>> = Vec::new();
    let mut tasks_to_consider = SparseSet::new(parameters.tasks.to_vec(), Task::get_id);
    'profile_loop: for profile in time_table {
        //Then we go over all the different tasks
        let mut task_index = 0;
        while tasks_to_consider.has_next(task_index) {
            let task = Rc::clone(tasks_to_consider.get(task_index));
            if context.is_fixed(&task.start_variable)
                || profile.start > context.upper_bound(&task.start_variable) + task.processing_time
            {
                //Task is fixed or the start of the current profile is necessarily after the latest completion time of the task under consideration
                //The profiles are sorted by start time (and non-overlapping) so we can remove the task from consideration
                tasks_to_consider.remove(&task);
                if tasks_to_consider.is_empty() {
                    //There are no tasks left to consider, we can exit the loop
                    break 'profile_loop;
                }
                continue;
            }
            task_index += 1;
            if check_whether_task_can_be_updated_by_profile(
                context,
                &task,
                profile,
                parameters,
                &mut explanations,
            )
            .is_err()
            {
                return PropagationStatusWithExplanation::new(
                    Err(Inconsistency::EmptyDomain),
                    Some(explanations),
                );
            }
        }
    }
    PropagationStatusWithExplanation::new(Ok(()), Some(explanations))
}

/// Determines whether the lower bound of a task can be propagated by a [ResourceProfile] with the provided start time and end time;
/// This method checks the following conditions:
///     * lb(s) + p > start, i.e. the earliest completion time of the task is after the start of the [ResourceProfile]
///     * lb(s) <= end, i.e. the earliest start time is before the end of the [ResourceProfile]
///
/// Note: It is assumed that task.resource_usage + height > capacity (i.e. the task has the potential to overflow the capacity in combination with the profile)
fn lower_bound_can_be_propagated_by_profile<Var: IntVar + 'static>(
    context: &PropagationContext,
    task: &Rc<Task<Var>>,
    profile: &ResourceProfile<Var>,
    capacity: i32,
) -> bool {
    pumpkin_assert_moderate!(
        profile.height + task.resource_usage > capacity
            && task_has_overlap_with_interval(context, task, profile.start, profile.end)
    , "It is checked whether a task can be propagated while the invariants do not hold - The task should overflow the capacity with the profile");
    (context.lower_bound(&task.start_variable) + task.processing_time) > profile.start
        && context.lower_bound(&task.start_variable) <= profile.end
}

/// Determines whether the upper bound of a task can be propagated by a [ResourceProfile] with the provided start time and end time
/// This method checks the following conditions:
///     * ub(s) + p > start, i.e. the latest completion time is after the start of the [ResourceProfile]
///     * ub(s) <= end, i.e. the latest start time is before the end of the [ResourceProfile]
/// Note: It is assumed that the task is known to overflow the [ResourceProfile]
fn upper_bound_can_be_propagated_by_profile<Var: IntVar + 'static>(
    context: &PropagationContext,
    task: &Rc<Task<Var>>,
    profile: &ResourceProfile<Var>,
    capacity: i32,
) -> bool {
    pumpkin_assert_moderate!(
        profile.height + task.resource_usage > capacity
    , "It is checked whether a task can be propagated while the invariants do not hold - The task should overflow the capacity with the profile");
    (context.upper_bound(&task.start_variable) + task.processing_time) > profile.start
        && context.upper_bound(&task.start_variable) <= profile.end
}

/// Propagates the lower-bound of the task to its maximum value based on the initial propagation by the task at `index`
fn propagate_lower_bound_task_by_profile<Var: IntVar + 'static>(
    context: &mut PropagationContext,
    task: &Rc<Task<Var>>,
    parameters: &CumulativeParameters<Var>,
    profile: &ResourceProfile<Var>,
    explanations: &mut Vec<Explanation<Var>>,
) -> Result<(), ()> {
    pumpkin_assert_advanced!(
        lower_bound_can_be_propagated_by_profile(context, task, profile, parameters.capacity),
        "Lower-bound of task is being propagated by profile while the conditions do not hold"
    );
    //The new lower-bound is set to be after the current profile
    let new_lower_bound = profile.end + 1;
    //Then we perform the actual propagation using this bound and the responsible tasks
    match Util::propagate_and_explain(
        context,
        DomainChange::LowerBound(max(0, profile.start - task.processing_time + 1)), //Use the minimum bound which would have propagated the profile at index
        task,
        new_lower_bound,
        &profile.profile_tasks,
    ) {
        Ok(explanation) => {
            //The propagation was succesful, store the explanation and return
            explanations.push(Explanation::new(
                DomainChange::LowerBound(new_lower_bound),
                Rc::clone(task),
                explanation,
            ));
            Ok(())
        }
        Err(explanation) => {
            //We have propagated a task which led to an empty domain, return the explanations of the propagations and the inconsistency
            explanations.push(Explanation::new(
                DomainChange::LowerBound(new_lower_bound),
                Rc::clone(task),
                explanation,
            ));

            Err(())
        }
    }
}

/// Propagates the upper-bound of the task to its maximum value based on the initial propagation by the task at `index`
fn propagate_upper_bound_task_by_profile<Var: IntVar + 'static>(
    context: &mut PropagationContext,
    task: &Rc<Task<Var>>,
    parameters: &CumulativeParameters<Var>,
    profile: &ResourceProfile<Var>,
    explanations: &mut Vec<Explanation<Var>>,
) -> Result<(), ()> {
    pumpkin_assert_advanced!(
        upper_bound_can_be_propagated_by_profile(context, task, profile, parameters.capacity),
        "Upper-bound of task is being propagated by profile while the conditions do not hold"
    );
    //The new upper-bound is set such that if the task is started at its latest starting time, it will never overlap with the profile
    let new_upper_bound = profile.start - task.processing_time;
    //Then we perform the actual propagation using this bound and the responsible tasks
    match Util::propagate_and_explain(
        context,
        DomainChange::UpperBound(max(context.upper_bound(&task.start_variable), profile.end)),
        task,
        new_upper_bound,
        &profile.profile_tasks,
    ) {
        Ok(explanation) => {
            //The propagation was succesful, store the explanation and return
            explanations.push(Explanation::new(
                DomainChange::UpperBound(new_upper_bound),
                Rc::clone(task),
                explanation,
            ));
            Ok(())
        }
        Err(explanation) => {
            explanations.push(Explanation::new(
                DomainChange::UpperBound(new_upper_bound),
                Rc::clone(task),
                explanation,
            ));
            //We have propagated a task which led to an empty domain, return the explanations of the propagations and the inconsistency
            Err(())
        }
    }
}

/// When a task is updated (i.e. its release time increased or its deadline decreased), this function determines at which times mandatory parts are added
pub fn generate_update_range<Var: IntVar + 'static>(
    task: &Task<Var>,
    prev_lower_bound: i32,
    prev_upper_bound: i32,
    new_lower_bound: i32,
    new_upper_bound: i32,
) -> (Range<i32>, Range<i32>) {
    //Assumption: the notify method checks whether there is a mandatory part with the new lower- and upper-bounds
    //If both the upper and the lower bound have been updated then the update-range of the lower-bound (upper-bound) should be separate from the update-range of the upper-bound (lower-bound)
    if prev_upper_bound < prev_lower_bound + task.processing_time {
        //mandatory part existed previously
        (
            new_upper_bound..prev_upper_bound,
            prev_lower_bound + task.processing_time..new_lower_bound + task.processing_time,
        )
    } else {
        //fully new mandatory part inserted
        (
            new_upper_bound..new_lower_bound + task.processing_time,
            0..0,
        )
    }
}
/// The method checks whether the current task can be propagated by the provided profile and performs the propagation
///
/// If no conflict has been found then it will return whether the current loop should be exited (in the case that height + p <= c since it will also not hold for subsequent tasks due to the sorting)
///
/// Note that this method can only find [Inconsistency::EmptyDomain] conflicts which means that we handle that error in the function which calls this one
fn check_whether_task_can_be_updated_by_profile<Var: IntVar + 'static>(
    context: &mut PropagationContext,
    task: &Rc<Task<Var>>,
    profile: &ResourceProfile<Var>,
    parameters: &CumulativeParameters<Var>,
    explanations: &mut Vec<Explanation<Var>>,
) -> Result<(), ()> {
    if profile.height + task.resource_usage <= parameters.capacity
        || has_mandatory_part_in_interval(context, task, profile.start, profile.end)
    {
        //The task cannot be propagated due to its resource usage being too low or it is part of the interval which means that it cannot be updated at all
        return Ok(());
    } else if task_has_overlap_with_interval(context, task, profile.start, profile.end) {
        //The current task has an overlap with the current resource profile (i.e. it could be propagated by the current profile)
        if lower_bound_can_be_propagated_by_profile(context, task, profile, parameters.capacity) {
            propagate_lower_bound_task_by_profile(
                context,
                task,
                parameters,
                profile,
                explanations,
            )?;
        }
        if upper_bound_can_be_propagated_by_profile(context, task, profile, parameters.capacity) {
            propagate_upper_bound_task_by_profile(
                context,
                task,
                parameters,
                profile,
                explanations,
            )?;
        }
    }
    Ok(())
}<|MERGE_RESOLUTION|>--- conflicted
+++ resolved
@@ -1,8 +1,4 @@
-<<<<<<< HEAD
-use std::{cmp::max, collections::HashSet, ops::Range, rc::Rc};
-=======
-use std::{cmp::max, rc::Rc};
->>>>>>> 8e8f2c5c
+use std::{cmp::max, ops::Range, rc::Rc};
 
 use crate::{
     basic_types::{variables::IntVar, Inconsistency, PropagationStatusCP},
