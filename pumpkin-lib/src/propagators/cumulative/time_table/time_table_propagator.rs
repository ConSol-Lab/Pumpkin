use std::{cmp::max, collections::HashSet, ops::Range, rc::Rc};

use crate::{
    basic_types::{variables::IntVar, Inconsistency},
    engine::{DomainChange, EnqueueDecision, PropagationContext},
    propagators::{
        CumulativeParameters, CumulativePropagationResult, Explanation, SparseSet, Task, Updated,
        Util,
    },
    pumpkin_assert_extreme, pumpkin_assert_simple,
};

#[derive(Clone, Debug)]
/// Structures used for storing the data related to resource profiles;
/// A [ResourceProfile] represents a rectangle where the height is the cumulative mandatory resource usage of the [profile tasks][ResourceProfile::profile_tasks]
pub(crate) struct ResourceProfile<Var> {
    /// The start time of the [ResourceProfile] (inclusive)
    pub start: i32,
    /// The end time of the [ResourceProfile] (inclusive)
    pub end: i32,
    /// The IDs of the tasks which are part of the profile
    pub profile_tasks: Vec<Rc<Task<Var>>>,
    /// The amount of cumulative resource usage of all [profile tasks][ResourceProfile::profile_tasks] (i.e. the height of the rectangle)
    pub height: i32,
}

impl<Var: IntVar + 'static> ResourceProfile<Var> {
    pub fn default(time: i32) -> ResourceProfile<Var> {
        ResourceProfile {
            start: time,
            end: time,
            profile_tasks: Vec::new(),
            height: 0,
        }
    }
}

/// A generic propagator which stores certain parts of the common behaviour for different time-table methods
/// (i.e. a propagator which stores [ResourceProfile]s per time-point and a propagator which stores [ResourceProfile]s over an interval)
pub(crate) trait TimeTablePropagator<Var: IntVar + 'static> {
    ///Type of the time-table which is returned when performing [TimeTablePropagator::create_time_table]
    type TimeTableType;

    /// Returns the time-table as a vector (to facilitate O(1) indexing operations)
    ///
    /// Assumptions: The profiles are sorted based on time-point & The profiles are non-overlapping
    fn get_time_table(&self) -> Vec<&ResourceProfile<Var>>;

    /// See method [create_time_table][TimeTablePropagator::create_time_table]; creates and assigns the time-table, optionally returning the profile responsible for the conflict (if such a conflict occurred)
    fn create_time_table_and_assign(
        &mut self,
        context: &PropagationContext,
    ) -> Option<Vec<Rc<Task<Var>>>>;

    /// Creates a time-table consisting of [ResourceProfile]s which represent rectangles with a start and end (both inclusive) consisting of tasks with a cumulative height
    /// Assumptions: The time-table is sorted based on start time and none of the profiles overlap - generally, it is assumed that the calculated [ResourceProfile]s are maximal
    ///
    /// The result of this method is either the time-table of type [TimeTableType][TimeTablePropagator::TimeTableType] or the tasks responsible for the conflict
    fn create_time_table(
        context: &PropagationContext,
        parameters: &CumulativeParameters<Var>,
    ) -> Result<Self::TimeTableType, Vec<Rc<Task<Var>>>>;

    /// Resets the data structures after backtracking/backjumping - generally this means recreating the time-table from scratch
    fn reset_structures(&mut self, context: &PropagationContext) {
        let result = self.create_time_table_and_assign(context);
        pumpkin_assert_simple!(
            result.is_none(),
            "Found error while backtracking, this indicates that a conflict was not reported by the current propagator"
        );
    }

    fn get_parameters(&self) -> &CumulativeParameters<Var>;

    /// Propagates from scratch (i.e. it recalculates all data structures)
    fn propagate_from_scratch(
        &mut self,
        context: &mut PropagationContext,
    ) -> CumulativePropagationResult<Var> {
        if let Some(conflict_profile) = self.create_time_table_and_assign(context) {
            //We have found a ResourceProfile which overloads the resource capacity, create an error clause using the responsible profiles
            CumulativePropagationResult::new(
                Util::create_error_clause(context, &conflict_profile),
                None,
            )
        } else {
            //Check for updates (i.e. go over all profiles and all tasks and check whether an update can take place)
            check_for_updates(context, &self.get_time_table(), self.get_parameters())
        }
    }
}

/// Determines whether a time-table propagator should enqueue and updates the appropriate structures for processing during propagation
pub(crate) fn should_enqueue<Var: IntVar + 'static>(
    parameters: &mut CumulativeParameters<Var>,
    updated_task: Rc<Task<Var>>,
    context: &PropagationContext,
    empty_time_table: bool,
) -> EnqueueDecision {
    let task = &parameters.tasks[updated_task.id.unpack() as usize];
    pumpkin_assert_extreme!(
        context.lower_bound(&task.start_variable) > parameters.bounds[task.id.unpack() as usize].0
            || parameters.bounds[task.id.unpack() as usize].1
                >= context.upper_bound(&task.start_variable)
    );
    let old_lower_bound = parameters.bounds[task.id.unpack() as usize].0;
    let old_upper_bound = parameters.bounds[task.id.unpack() as usize].1;
    //We check whether a mandatory part was extended/introduced
    if context.upper_bound(&task.start_variable)
        < context.lower_bound(&task.start_variable) + task.processing_time
    {
        parameters.updated.push(Updated {
            task: Rc::clone(task),
            old_lower_bound,
            old_upper_bound,
            new_lower_bound: context.lower_bound(&task.start_variable),
            new_upper_bound: context.upper_bound(&task.start_variable),
        });
    }
    Util::update_bounds_task(context, &mut parameters.bounds, task);

    // If the time-table is empty and we have not received any updates (e.g. no mandatory parts have been introduced since the last propagation)
    // then we can determine that no propagation will take place
    // It is not sufficient to check whether there have been no updates since it could be the case that a task which has been updated can now propagate due to an existing profile
    if !empty_time_table || !parameters.updated.is_empty() {
        EnqueueDecision::Enqueue
    } else {
        EnqueueDecision::Skip
    }
}

/// Determines the maximum bound for a given profile (i.e. given that a task profile propagated due to a profile, what is the best bound we can find based on other profiles)
/// This method assumes that the lower-bound has been propagated due to `profiles.nth(propagating_index)`
fn find_maximum_bound_and_profiles_lower_bound<Var: IntVar + 'static>(
    context: &PropagationContext,
    propagating_index: usize,
    time_table: &[&ResourceProfile<Var>],
    propagating_task: &Rc<Task<Var>>,
    capacity: i32,
) -> (i32, Vec<Rc<Task<Var>>>) {
    let mut current_profile = &time_table[propagating_index];
    let mut new_profile_tasks: HashSet<&Rc<Task<Var>>> = HashSet::new();
    new_profile_tasks.extend(current_profile.profile_tasks.iter());
    let mut bound = current_profile.end + 1; //We are updating the lower-bound so the original update will place the lower-bound after the end of the propagating profile

    let mut next_profile_index = propagating_index + 1;
    while next_profile_index < time_table.len() {
        let next_profile = &time_table[next_profile_index];
        //Go through all profiles starting from the propagating one
        //Find all profiles after the current one which would propagate for the current task based on that profiles[propagating_index] propagated
        //(i.e. find all profiles of which the task is not a part with less than propagating_task.processing_time between the profiles)
        if next_profile.height + propagating_task.resource_usage > capacity
                && !has_mandatory_part_in_interval(
                    context,
                    propagating_task,
                    next_profile.start,
                    next_profile.end,
                ) //If the updated task has a mandatory part in the current interval then it cannot be propagated by the current profile
                && (next_profile.start - current_profile.end + 1) < propagating_task.processing_time
        //The updated task necessarily overlaps with the next profile
        {
            bound = next_profile.end + 1;
            new_profile_tasks.extend(next_profile.profile_tasks.iter());
            current_profile = next_profile;
        } else if (current_profile.start - next_profile.end + 1) >= propagating_task.processing_time
        {
            //The distance between the current and the next profile is too great to propagate, since the ResourceProfiles are non-overlapping, we know that we can break from the loop
            break;
        }
        next_profile_index += 1;
    }
    (
        bound,
        new_profile_tasks
            .into_iter()
            .map(Rc::clone)
            .collect::<Vec<_>>(),
    )
}

/// Determines the maximum bound for a given profile (i.e. given that a task profile propagated due to a profile, what is the best bound we can find based on other profiles)
/// This method assumes that the upper-bound has been propagated due to `profiles.nth(propagating_index)`
fn find_maximum_bound_and_profiles_upper_bound<Var: IntVar + 'static>(
    context: &PropagationContext,
    propagating_index: usize,
    propagating_task: &Rc<Task<Var>>,
    time_table: &[&ResourceProfile<Var>],
    capacity: i32,
) -> (i32, Vec<Rc<Task<Var>>>) {
    //We need to find the current profile and then proceed in reverse order
    //If we have the list [0, 1, 2, 3, 4, 5, 6] with propagating_index = 4 then we need to find the 2nd profile from the back
    //This is equal to taking the (num_profiles - propagating_index - 1)th profile (in the example the 7 - 4 - 1 = 2nd profile)
    let mut current_profile = &time_table[propagating_index];

    let mut new_profile_tasks = HashSet::new();
    new_profile_tasks.extend(current_profile.profile_tasks.iter());
    //We are updating the lower-bound so the original update will place the upper-bound such that it does not overlap with the current profile;
    let mut bound = current_profile.start - propagating_task.processing_time;

    if propagating_index > 0 {
        let mut previous_profile_index = propagating_index as i32 - 1;
        while previous_profile_index >= 0 {
            let previous_profile = &time_table[previous_profile_index as usize];
            //Find all profiles before the current one which would propagate for the current task based on that profiles[propagating_index] propagated
            //(i.e. find all profiles of which the task is not a part with less than propagating_task.processing_time between the profiles)
            if previous_profile.height + propagating_task.resource_usage > capacity
                    && !has_mandatory_part_in_interval(
                        context,
                        propagating_task,
                        previous_profile.start,
                        previous_profile.end,
                    ) //If the updated task has a mandatory part in the current interval then it cannot be propagated by the current profile
                    && (current_profile.start - previous_profile.end + 1) < propagating_task.processing_time
            //The updated task necessarily overlaps with the previous profile after the update
            {
                bound = previous_profile.start - propagating_task.processing_time;
                new_profile_tasks.extend(previous_profile.profile_tasks.iter());
                current_profile = previous_profile;
            } else if (current_profile.start - previous_profile.end + 1)
                >= propagating_task.processing_time
            {
                //The distance between the current and the next profile is too great to propagate, since the ResourceProfiles are non-overlapping, we know that we can break from the loop
                break;
            }
            previous_profile_index -= 1;
        }
    }

    (
        bound,
        new_profile_tasks
            .into_iter()
            .map(Rc::clone)
            .collect::<Vec<_>>(),
    )
}

/// Checks whether a specific task (indicated by id) has a mandatory part which overlaps with the interval [start, end]
pub(crate) fn has_mandatory_part_in_interval<Var: IntVar + 'static>(
    context: &PropagationContext,
    task: &Rc<Task<Var>>,
    start: i32,
    end: i32,
) -> bool {
    let (lower_bound, upper_bound) = (
        context.lower_bound(&task.start_variable),
        context.upper_bound(&task.start_variable),
    );
    (upper_bound < (lower_bound + task.processing_time)) //There exists a mandatory part
                && (upper_bound <= end) //The start of the mandatory part is before the end of the interval
                && (start < (lower_bound + task.processing_time)) //The start of the interval is before the end of the mandatory part
}

/// Checks whether the lower and upper bound of a variable overlap with the provided interval
pub(crate) fn var_has_overlap_with_interval<Var: IntVar + 'static>(
    context: &mut PropagationContext,
    task: &Rc<Task<Var>>,
    start: i32,
    end: i32,
) -> bool {
    let (lower_bound, upper_bound) = (
        context.lower_bound(&task.start_variable),
        context.upper_bound(&task.start_variable) + task.processing_time,
    ); //The release time of the task and the deadline
       //Check whether there is any overlap between the two intervals (i.e. there exists a C such that start <= C <= end /\ lower_bound <= C <= upper_bound)
    (start < upper_bound) && (lower_bound <= end)
}

<<<<<<< HEAD
/// Checks whether a propagation should occur based on the current state of the time-table
/// * `to_check` - The profiles which should be checked
pub fn check_for_updates<
    'a,
    Var: IntVar + 'static,
    IteratorType: Iterator<Item = &'a ResourceProfile<Var>> + Clone + DoubleEndedIterator,
>(
=======
/// Checks whether propagations should occur based on the current state of the time-table
///
/// It goes over all profiles and all tasks and determines which ones should be propagated;
/// Note that this method is not idempotent
fn check_for_updates<Var: IntVar + 'static>(
>>>>>>> 7283d80a
    context: &mut PropagationContext,
    time_table: &[&ResourceProfile<Var>],
    parameters: &CumulativeParameters<Var>,
) -> CumulativePropagationResult<Var> {
    let mut explanations: Vec<Explanation<Var>> = Vec::new();
    let mut tasks_to_consider = SparseSet::new(parameters.tasks.to_vec(), Task::get_id);
    'profile_loop: for (index, profile) in time_table.iter().enumerate() {
        //Then we go over all the different tasks
        let mut task_index = 0;
        while tasks_to_consider.has_next(task_index) {
            let task = Rc::clone(tasks_to_consider.get(task_index));
            if context.is_fixed(&task.start_variable)
                || profile.start > context.upper_bound(&task.start_variable) + task.processing_time
            {
                //Task is fixed or the start of the current profile is necessarily after the latest completion time of the task under consideration
                //The profiles are sorted by start time (and non-overlapping) so we can remove the task from consideration
                tasks_to_consider.remove(&task);
                if tasks_to_consider.is_empty() {
                    //There are no tasks left to consider, we can exit the loop
                    break 'profile_loop;
                }
                continue;
            }
            task_index += 1;
            match check_whether_task_can_be_updated_by_profile(
                context,
                &task,
                profile,
                index,
                parameters,
                time_table,
                &mut explanations,
            ) {
                Ok(should_break) => {
                    if should_break {
                        break;
                    }
                }
                Err(_) => {
                    return CumulativePropagationResult::new(
                        Err(Inconsistency::EmptyDomain),
                        Some(explanations),
                    );
                }
            }
        }
    }
    CumulativePropagationResult::new(Ok(()), Some(explanations))
}

/// When a task is updated (i.e. its release time increased or its deadline decreased), this function determines at which times mandatory parts are added
pub fn generate_update_range<Var: IntVar + 'static>(
    task: &Task<Var>,
    prev_lower_bound: i32,
    prev_upper_bound: i32,
    new_lower_bound: i32,
    new_upper_bound: i32,
) -> (Range<i32>, Range<i32>) {
    //Assumption: the notify method checks whether there is a mandatory part with the new lower- and upper-bounds
    //If both the upper and the lower bound have been updated then the update-range of the lower-bound (upper-bound) should be separate from the update-range of the upper-bound (lower-bound)
    if prev_upper_bound < prev_lower_bound + task.processing_time {
        //mandatory part existed previously
        (
            new_upper_bound..prev_upper_bound,
            prev_lower_bound + task.processing_time..new_lower_bound + task.processing_time,
        )
    } else {
        //fully new mandatory part inserted
        (
            new_upper_bound..new_lower_bound + task.processing_time,
            0..0,
        )
    }
}
/// The method checks whether the current task can be propagated by the provided profile and performs the propagation
///
/// If no conflict has been found then it will return whether the current loop should be exited (in the case that height + p <= c since it will also not hold for subsequent tasks due to the sorting)
///
/// Note that this method can only find [Inconsistency::EmptyDomain] conflicts which means that we handle that error in the function which calls this one
fn check_whether_task_can_be_updated_by_profile<Var: IntVar + 'static>(
    context: &mut PropagationContext,
    task: &Rc<Task<Var>>,
    ResourceProfile {
        start,
        end,
        profile_tasks: _,
        height,
    }: &ResourceProfile<Var>,
    index: usize,
    parameters: &CumulativeParameters<Var>,
    time_table: &[&ResourceProfile<Var>],
    explanations: &mut Vec<Explanation<Var>>,
) -> Result<bool, ()> {
    if height + task.resource_usage <= parameters.capacity
        || has_mandatory_part_in_interval(context, task, *start, *end)
    {
        //The task cannot be propagated due to its resource usage being too low or it is part of the interval which means that it cannot be updated at all
        return Ok(false);
    } else if var_has_overlap_with_interval(context, task, *start, *end) {
        //The current task has an overlap with the current resource profile (i.e. it could be propagated by the current profile)
        if (start - task.processing_time) < context.lower_bound(&task.start_variable)
            && *end >= context.lower_bound(&task.start_variable)
        {
            //The current task necessarily overlap with the current ResourceProfile (i.e. lb(s) + p >= start /\ lb(s) <= end)
            //Based on this propagation, find the profile which now propagates to the highest lower bound for this task
            let (lower_bound, new_profile_tasks) = find_maximum_bound_and_profiles_lower_bound(
                context,
                index,
                time_table,
                task,
                parameters.capacity,
            );
            match Util::propagate_and_explain(
                context,
                DomainChange::LowerBound(max(0, start - task.processing_time + 1)), //Use the minimum bound which would have propagated the profile at index
                task,
                lower_bound,
                &new_profile_tasks,
            ) {
                Ok(explanation) => {
                    explanations.push(Explanation::new(
                        DomainChange::LowerBound(lower_bound),
                        Rc::clone(task),
                        explanation,
                    ));
                }
                Err(explanation) => {
                    explanations.push(Explanation::new(
                        DomainChange::LowerBound(lower_bound),
                        Rc::clone(task),
                        explanation,
                    ));
                    //We have propagated a task which led to an empty domain, return the explanations of the propagations and the inconsistency
                    return Err(());
                }
            }
        }
        if end > &context.upper_bound(&task.start_variable)
            && *start - task.processing_time < context.upper_bound(&task.start_variable)
        {
            //The current task has overlap with the current resource profile (i.e. end > ub(s) /\ start - p < ub(s));
            //this means that if the task starts at its latest starting time it would overlap with this ResourceProfile
            //
            //Based on this propagation, find the profile which now propagates to the lowest upper bound for this task
            let (upper_bound, new_profile_tasks) = find_maximum_bound_and_profiles_upper_bound(
                context,
                index,
                task,
                time_table,
                parameters.capacity,
            );
            match Util::propagate_and_explain(
                context,
                DomainChange::UpperBound(max(context.upper_bound(&task.start_variable), *end)),
                task,
                upper_bound,
                &new_profile_tasks,
            ) {
                Ok(explanation) => {
                    explanations.push(Explanation::new(
                        DomainChange::UpperBound(upper_bound),
                        Rc::clone(task),
                        explanation,
                    ));
                }
                Err(explanation) => {
                    explanations.push(Explanation::new(
                        DomainChange::UpperBound(upper_bound),
                        Rc::clone(task),
                        explanation,
                    ));
                    //We have propagated a task which led to an empty domain, return the explanations of the propagations and the inconsistency
                    return Err(());
                }
            }
        }
    }
    Ok(false)
}<|MERGE_RESOLUTION|>--- conflicted
+++ resolved
@@ -266,21 +266,11 @@
     (start < upper_bound) && (lower_bound <= end)
 }
 
-<<<<<<< HEAD
-/// Checks whether a propagation should occur based on the current state of the time-table
-/// * `to_check` - The profiles which should be checked
-pub fn check_for_updates<
-    'a,
-    Var: IntVar + 'static,
-    IteratorType: Iterator<Item = &'a ResourceProfile<Var>> + Clone + DoubleEndedIterator,
->(
-=======
 /// Checks whether propagations should occur based on the current state of the time-table
 ///
 /// It goes over all profiles and all tasks and determines which ones should be propagated;
 /// Note that this method is not idempotent
-fn check_for_updates<Var: IntVar + 'static>(
->>>>>>> 7283d80a
+pub(crate) fn check_for_updates<Var: IntVar + 'static>(
     context: &mut PropagationContext,
     time_table: &[&ResourceProfile<Var>],
     parameters: &CumulativeParameters<Var>,
