--- conflicted
+++ resolved
@@ -7,12 +7,7 @@
         CumulativeParameters, Explanation, PropagationStatusWithExplanation, SparseSet, Task,
         Updated, Util,
     },
-<<<<<<< HEAD
-    pumpkin_assert_extreme,
-=======
     pumpkin_assert_advanced, pumpkin_assert_extreme, pumpkin_assert_moderate,
-    pumpkin_assert_simple,
->>>>>>> d512ac4e
 };
 
 #[derive(Clone, Debug)]
@@ -67,21 +62,12 @@
     ) -> Result<Self::TimeTableType, Vec<Rc<Task<Var>>>>;
 
     /// Resets the data structures after backtracking/backjumping - generally this means recreating the time-table from scratch
-<<<<<<< HEAD
     fn reset_structures(&mut self, context: &PropagationContext) -> PropagationStatusCP {
-        if let Some(conflict_profile) = self.create_time_table_and_assign(context) {
+        if let Err(conflict_profile) = self.create_time_table_and_assign(context) {
             //We have found a ResourceProfile which overloads the resource capacity, create an error clause using the responsible profiles
             return Util::create_error_clause(context, &conflict_profile);
         }
         Ok(())
-=======
-    fn reset_structures(&mut self, context: &PropagationContext) {
-        let result = self.create_time_table_and_assign(context);
-        pumpkin_assert_simple!(
-            result.is_ok(),
-            "Found error while backtracking, this indicates that a conflict was not reported by the current propagator"
-        );
->>>>>>> d512ac4e
     }
 
     fn get_parameters(&self) -> &CumulativeParameters<Var>;
