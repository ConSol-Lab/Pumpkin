use std::rc::Rc;

use super::time_table_util::propagate_based_on_timetable;
use super::time_table_util::should_enqueue;
use super::time_table_util::ResourceProfile;
use crate::basic_types::PropagationStatusCP;
use crate::engine::opaque_domain_event::OpaqueDomainEvent;
use crate::engine::propagation::EnqueueDecision;
use crate::engine::propagation::LocalId;
use crate::engine::propagation::PropagationContext;
use crate::engine::propagation::PropagationContextMut;
use crate::engine::propagation::Propagator;
use crate::engine::propagation::PropagatorInitialisationContext;
use crate::engine::propagation::ReadDomains;
use crate::engine::variables::IntegerVariable;
use crate::options::CumulativeOptions;
use crate::predicates::PropositionalConjunction;
use crate::propagators::cumulative::time_table::propagation_handler::create_conflict_explanation;
use crate::propagators::util::create_tasks;
use crate::propagators::util::register_tasks;
use crate::propagators::util::reset_bounds_clear_updated;
use crate::propagators::util::update_bounds_task;
use crate::propagators::ArgTask;
use crate::propagators::CumulativeParameters;
use crate::propagators::Task;
#[cfg(doc)]
use crate::propagators::TimeTablePerPointPropagator;
use crate::pumpkin_assert_extreme;
use crate::pumpkin_assert_moderate;
use crate::pumpkin_assert_simple;

/// An event storing the start and end of mandatory parts used for creating the time-table
#[derive(Debug)]
pub(crate) struct Event<Var> {
    /// The time-point at which the [`Event`] took place
    time_stamp: i32,
    /// Change in resource usage at [time_stamp][Event::time_stamp], positive if it is the start of
    /// a mandatory part and negative otherwise
    change_in_resource_usage: i32,
    /// The [`Task`] which has caused the event to take place
    task: Rc<Task<Var>>,
}

/// [`Propagator`] responsible for using time-table reasoning to propagate the [Cumulative](https://sofdem.github.io/gccat/gccat/Ccumulative.html) constraint
/// where a time-table is a structure which stores the mandatory resource usage of the tasks at
/// different time-points - This method creates a resource profile over an interval rather than
/// creating one per time-point (as is done in [`TimeTablePerPointPropagator`]).
///
/// See [Sections 4.2.1, 4.5.2 and 4.6.1-4.6.3 of \[1\]](http://cp2013.a4cp.org/sites/default/files/andreas_schutt_-_improving_scheduling_by_learning.pdf)
///  for more information about time-table reasoning.
///
/// \[1\] A. Schutt, Improving scheduling by learning. University of Melbourne, Department of
/// Computer Science and Software Engineering, 2011.
#[derive(Debug)]
#[allow(unused)]
pub(crate) struct TimeTableOverIntervalPropagator<Var> {
    /// Stores whether the time-table is empty
    is_time_table_empty: bool,
    /// Stores the input parameters to the cumulative constraint
    parameters: CumulativeParameters<Var>,
}

/// The type of the time-table used by propagators which use time-table reasoning over intervals.
///
/// The [ResourceProfile]s are sorted based on start time and they are non-overlapping; each entry
/// in the [`Vec`] represents the mandatory resource usage across an interval.
pub(crate) type OverIntervalTimeTableType<Var> = Vec<ResourceProfile<Var>>;

impl<Var: IntegerVariable + 'static> TimeTableOverIntervalPropagator<Var> {
    #[allow(unused)]
    pub(crate) fn new(
        arg_tasks: &[ArgTask<Var>],
        capacity: i32,
        cumulative_options: CumulativeOptions,
    ) -> TimeTableOverIntervalPropagator<Var> {
        let tasks = create_tasks(arg_tasks);
        TimeTableOverIntervalPropagator {
            is_time_table_empty: true,
            parameters: CumulativeParameters::new(tasks, capacity, cumulative_options),
        }
    }
}

impl<Var: IntegerVariable + 'static> Propagator for TimeTableOverIntervalPropagator<Var> {
    fn propagate(&mut self, mut context: PropagationContextMut) -> PropagationStatusCP {
        let time_table =
            create_time_table_over_interval_from_scratch(&context.as_readonly(), &self.parameters)?;
        self.is_time_table_empty = time_table.is_empty();
        // No error has been found -> Check for updates (i.e. go over all profiles and all tasks and
        // check whether an update can take place)
        propagate_based_on_timetable(&mut context, time_table.iter(), &self.parameters)
    }

    fn synchronise(&mut self, context: &PropagationContext) {
        reset_bounds_clear_updated(
            context,
            &mut self.parameters.updated,
            &mut self.parameters.bounds,
            &self.parameters.tasks,
        );
    }

    fn notify(
        &mut self,
        context: PropagationContext,
        local_id: LocalId,
        _event: OpaqueDomainEvent,
    ) -> EnqueueDecision {
        let updated_task = Rc::clone(&self.parameters.tasks[local_id.unpack() as usize]);
        // Note that it could be the case that `is_time_table_empty` is inaccurate here since it
        // wasn't updated in `synchronise`; however, `synchronise` will only remove profiles
        // meaning that `is_time_table_empty` will always return `false` when it is not
        // empty and it might return `false` even when the time-table is not empty *but* it
        // will never return `true` when the time-table is not empty.
        let result = should_enqueue(
            &self.parameters,
            &updated_task,
            &context,
            self.is_time_table_empty,
        );
        update_bounds_task(&context, &mut self.parameters.bounds, &updated_task);
        result.decision
    }

    fn priority(&self) -> u32 {
        3
    }

    fn name(&self) -> &str {
        "CumulativeTimeTableOverInterval"
    }

    fn initialise_at_root(
        &mut self,
        context: &mut PropagatorInitialisationContext,
    ) -> Result<(), PropositionalConjunction> {
        register_tasks(&self.parameters.tasks, context);
        for task in self.parameters.tasks.iter() {
            self.parameters.bounds.push((
                context.lower_bound(&task.start_variable),
                context.upper_bound(&task.start_variable),
            ));
        }

        Ok(())
    }

    fn debug_propagate_from_scratch(
        &self,
        mut context: PropagationContextMut,
    ) -> PropagationStatusCP {
        debug_propagate_from_scratch_time_table_interval(&mut context, &self.parameters)
    }
}

/// Creates a time-table consisting of [`ResourceProfile`]s which represent rectangles with a
/// start and end (both inclusive) consisting of tasks with a cumulative height.
///
/// **Assumptions:**
/// The time-table is sorted based on start time and none of the profiles overlap - it is
/// assumed that the calculated [`ResourceProfile`]s are maximal
///
/// The result of this method is either the time-table of type
/// [`OverIntervalTimeTableType`] or the tasks responsible for the
/// conflict in the form of an [`Inconsistency`].
pub(crate) fn create_time_table_over_interval_from_scratch<
    Var: IntegerVariable + 'static,
    Context: ReadDomains,
>(
    context: &Context,
    parameters: &CumulativeParameters<Var>,
) -> Result<OverIntervalTimeTableType<Var>, PropositionalConjunction> {
    // First we create a list of all the events (i.e. start and ends of mandatory parts)
    let events = create_events(context, parameters);

    // Then we create a time-table using these events
    create_time_table_from_events(events, context, parameters)
}

/// Creates a list of all the events (for the starts and ends of mandatory parts) of all the
/// tasks defined in `parameters`.
///
/// The events are returned in chonological order, if a tie between time points occurs then this
/// is resolved by placing the events which signify the ends of mandatory parts first (if the
/// tie is between events of the same type then the tie-breaking is done on the id in
/// non-decreasing order).
fn create_events<Var: IntegerVariable + 'static, Context: ReadDomains>(
    context: &Context,
    parameters: &CumulativeParameters<Var>,
) -> Vec<Event<Var>> {
    // First we create a list of events with which we will create the time-table
    let mut events: Vec<Event<Var>> = Vec::new();
    // Then we go over every task
    for task in parameters.tasks.iter() {
        let upper_bound = context.upper_bound(&task.start_variable);
        let lower_bound = context.lower_bound(&task.start_variable);
        if upper_bound < lower_bound + task.processing_time {
            // The task has a mandatory part, we need to add the appropriate events to the
            // events list

            // Thus we first add an event for the start of a mandatory part (with positive
            // resource usage)
            events.push(Event {
                time_stamp: upper_bound,
                change_in_resource_usage: task.resource_usage,
                task: Rc::clone(task),
            });

            // Then we create an event for the end of a mandatory part (with negative resource
            // usage)
            events.push(Event {
                time_stamp: lower_bound + task.processing_time,
                change_in_resource_usage: -task.resource_usage,
                task: Rc::clone(task),
            });
        }
    }
    // We will go over the events in chronological order (non-decreasing time_stamp);
    // this allows us to build the time-table in a single pass
    events.sort_by(|a, b| {
        match a.time_stamp.cmp(&b.time_stamp) {
            // If the time_stamps are equal then we first go through the ends of the mandatory
            // parts. This allows us to build smaller explanations by ensuring
            // that we report an error as soon as it can be found
            std::cmp::Ordering::Equal => {
                if a.change_in_resource_usage.signum() != b.change_in_resource_usage.signum() {
                    // If `a` is the start (end) of a mandatory part and `b` is the end (start)
                    // of a mandatory part then we need to ensure that
                    // we go through the end of the mandatory part first
                    a.change_in_resource_usage.cmp(&b.change_in_resource_usage)
                } else {
                    // If both events are starts or both events are ends then we sort on the
                    // task id for easier reproducibility
                    a.task.id.unpack().cmp(&b.task.id.unpack())
                }
            }
            other_ordering => other_ordering,
        }
    });

    events
}

/// Creates a time-table based on the provided `events` (which are assumed to be sorted
/// chronologically, with tie-breaking performed in such a way that the ends of mandatory parts
/// are before the starts of mandatory parts).
fn create_time_table_from_events<Var: IntegerVariable + 'static, Context: ReadDomains>(
    events: Vec<Event<Var>>,
    context: &Context,
    parameters: &CumulativeParameters<Var>,
) -> Result<OverIntervalTimeTableType<Var>, PropositionalConjunction> {
    pumpkin_assert_extreme!(
        events.is_empty()
            || (0..events.len() - 1)
                .all(|index| events[index].time_stamp <= events[index + 1].time_stamp),
        "Events that were passed were not sorted chronologically"
    );
    pumpkin_assert_extreme!(
        events.is_empty()
            || (0..events.len() - 1).all(|index| events[index].time_stamp
                != events[index + 1].time_stamp
                || events[index].change_in_resource_usage.signum()
                    <= events[index + 1].change_in_resource_usage.signum()),
        "Events were not ordered in such a way that the ends of mandatory parts occurred first"
    );

    let mut time_table: OverIntervalTimeTableType<Var> = Default::default();
    // The tasks which are contributing to the current profile under consideration
    let mut current_profile_tasks: Vec<Rc<Task<Var>>> = Vec::new();
    // The cumulative resource usage of the tasks which are contributing to the current profile
    // under consideration
    let mut current_resource_usage: i32 = 0;
    // The beginning of the current interval under consideration
    let mut start_of_interval: i32 = -1;
    // Determines whether a conflict has occurred
    let mut is_conflicting = false;

    // We go over all the events and create the time-table
    for event in events {
        if start_of_interval == -1 {
            // A new profile needs to be started
            pumpkin_assert_moderate!(
                check_starting_new_profile_invariants(
                    &event,
                    current_resource_usage,
                    &current_profile_tasks
                ),
                "The invariants for creating a new profile did not hold"
            );

            // We thus assign the start of the interval to the time_stamp of the event, add its
            // resource usage and add it to the contributing tasks
            start_of_interval = event.time_stamp;
            current_resource_usage = event.change_in_resource_usage;
            current_profile_tasks.push(event.task);
        } else {
            // A profile is currently being created

            // We have first traversed all of the ends of mandatory parts, meaning that any
            // overflow will persist after processing all events at this time-point
            if current_resource_usage > parameters.capacity {
                is_conflicting = true;
            }

            // Potentially we need to end the current profile and start a new one due to the
            // addition/removal of the current task
            if start_of_interval != event.time_stamp {
                let new_profile = ResourceProfile {
                    start: start_of_interval,
                    end: event.time_stamp - 1,
                    profile_tasks: current_profile_tasks.clone(),
                    height: current_resource_usage,
                };
                if is_conflicting {
                    // We have found a conflict and the profile has been ended, we can report the
                    // conflict using the current profile
                    return Err(create_conflict_explanation(
                        context,
                        &new_profile,
                        parameters.options.explanation_type,
                    ));
                } else {
                    // We end the current profile, creating a profile from [start_of_interval,
                    // time_stamp)
                    time_table.push(new_profile);
                }
            }
            // Process the current event, note that `change_in_resource_usage` can be negative
            pumpkin_assert_simple!(
                    event.change_in_resource_usage > 0
                        || current_resource_usage >= event.change_in_resource_usage,
                    "Processing this task would have caused negative resource usage which should not be possible"
                );
            current_resource_usage += event.change_in_resource_usage;
            if current_resource_usage == 0 {
                // No tasks have an active mandatory at the current `time_stamp`
                // We can thus reset the start of the interval and remove all profile tasks
                start_of_interval = -1;
                current_profile_tasks.clear();
            } else {
                // There are still tasks which have a mandatory part at the current time-stamp
                // We thus need to start a new profile
                start_of_interval = event.time_stamp;
                if event.change_in_resource_usage < 0 {
                    pumpkin_assert_simple!(!is_conflicting);
                    // The mandatory part of a task has ended, we should thus remove it from the
                    // contributing tasks
                    let _ = current_profile_tasks.remove(
                        current_profile_tasks
                            .iter()
                            .position(|current_task| {
                                current_task.id.unpack() == event.task.id.unpack()
                            })
                            .expect("Task should have been found in `current_profile`"),
                    );
                } else {
                    // The mandatory part of a task has started, we should thus add it to the
                    // set of contributing tasks
                    pumpkin_assert_extreme!(
                            !current_profile_tasks.contains(&event.task),
                            "Task is being added to the profile while it is already part of the contributing tasks"
                        );
                    if !is_conflicting {
                        // If the profile is already conflicting then we shouldn't add more tasks.
                        // This could be changed in the future so that we can pick the tasks which
                        // are used for the conflict explanation
                        current_profile_tasks.push(event.task);
                    }
                }
            }
        }
    }
    pumpkin_assert_simple!(!is_conflicting);
    Ok(time_table)
}

fn check_starting_new_profile_invariants<Var: IntegerVariable + 'static>(
    event: &Event<Var>,
    current_resource_usage: i32,
    current_profile_tasks: &[Rc<Task<Var>>],
) -> bool {
    if event.change_in_resource_usage <= 0 {
        eprintln!("The resource usage of an event which causes a new profile to be started should never be negative")
    }
    if current_resource_usage != 0 {
        eprintln!("The resource usage should be 0 when a new profile is started")
    }
    if !current_profile_tasks.is_empty() {
        eprintln!("There should be no contributing tasks when a new profile is started")
    }
    event.change_in_resource_usage > 0
        && current_resource_usage == 0
        && current_profile_tasks.is_empty()
}

pub(crate) fn debug_propagate_from_scratch_time_table_interval<Var: IntegerVariable + 'static>(
    context: &mut PropagationContextMut,
    parameters: &CumulativeParameters<Var>,
) -> PropagationStatusCP {
    // We first create a time-table over interval and return an error if there was
    // an overflow of the resource capacity while building the time-table
    let time_table =
        create_time_table_over_interval_from_scratch(&context.as_readonly(), parameters)?;
    // Then we check whether propagation can take place
    propagate_based_on_timetable(context, time_table.iter(), parameters)
}

#[cfg(test)]
mod tests {
    use crate::basic_types::ConflictInfo;
    use crate::basic_types::Inconsistency;
    use crate::basic_types::PropositionalConjunction;
    use crate::engine::predicates::predicate::Predicate;
    use crate::engine::propagation::EnqueueDecision;
    use crate::engine::test_helper::TestSolver;
<<<<<<< HEAD
    use crate::options::CumulativePropagationMethod;
=======
    use crate::options::CumulativeExplanationType;
    use crate::options::CumulativeOptions;
>>>>>>> f1088e8d
    use crate::predicate;
    use crate::propagators::ArgTask;
    use crate::propagators::TimeTableOverIntervalPropagator;

    #[test]
    fn propagator_propagates_from_profile() {
        let mut solver = TestSolver::default();
        let s1 = solver.new_variable(1, 1);
        let s2 = solver.new_variable(1, 8);

        let _ = solver
            .new_propagator(TimeTableOverIntervalPropagator::new(
                &[
                    ArgTask {
                        start_time: s1,
                        processing_time: 4,
                        resource_usage: 1,
                    },
                    ArgTask {
                        start_time: s2,
                        processing_time: 3,
                        resource_usage: 1,
                    },
                ]
                .into_iter()
                .collect::<Vec<_>>(),
                1,
                CumulativeOptions {
                    allow_holes_in_domain: false,
                    explanation_type: CumulativeExplanationType::default(),
<<<<<<< HEAD
                    propagation_method: CumulativePropagationMethod::TimeTableOverInterval,
=======
                    generate_sequence: false,
>>>>>>> f1088e8d
                },
            ))
            .expect("No conflict");
        assert_eq!(solver.lower_bound(s2), 5);
        assert_eq!(solver.upper_bound(s2), 8);
        assert_eq!(solver.lower_bound(s1), 1);
        assert_eq!(solver.upper_bound(s1), 1);
    }

    #[test]
    fn propagator_detects_conflict() {
        let mut solver = TestSolver::default();
        let s1 = solver.new_variable(1, 1);
        let s2 = solver.new_variable(1, 1);

        let result = solver.new_propagator(TimeTableOverIntervalPropagator::new(
            &[
                ArgTask {
                    start_time: s1,
                    processing_time: 4,
                    resource_usage: 1,
                },
                ArgTask {
                    start_time: s2,
                    processing_time: 4,
                    resource_usage: 1,
                },
            ]
            .into_iter()
            .collect::<Vec<_>>(),
            1,
            CumulativeOptions {
                allow_holes_in_domain: false,
                explanation_type: CumulativeExplanationType::Naive,
<<<<<<< HEAD
                propagation_method: CumulativePropagationMethod::TimeTableOverInterval,
=======
                generate_sequence: false,
>>>>>>> f1088e8d
            },
        ));
        assert!(match result {
            Err(Inconsistency::Other(ConflictInfo::Explanation(x))) => {
                let expected = [
                    predicate!(s1 <= 1),
                    predicate!(s1 >= 1),
                    predicate!(s2 >= 1),
                    predicate!(s2 <= 1),
                ];
                expected
                    .iter()
                    .all(|y| x.iter().collect::<Vec<&Predicate>>().contains(&y))
                    && x.iter().all(|y| expected.contains(y))
            }
            _ => false,
        });
    }

    #[test]
    fn propagator_propagates_nothing() {
        let mut solver = TestSolver::default();
        let s1 = solver.new_variable(0, 6);
        let s2 = solver.new_variable(0, 6);

        let _ = solver
            .new_propagator(TimeTableOverIntervalPropagator::new(
                &[
                    ArgTask {
                        start_time: s1,
                        processing_time: 4,
                        resource_usage: 1,
                    },
                    ArgTask {
                        start_time: s2,
                        processing_time: 3,
                        resource_usage: 1,
                    },
                ]
                .into_iter()
                .collect::<Vec<_>>(),
                1,
                CumulativeOptions {
                    allow_holes_in_domain: false,
                    explanation_type: CumulativeExplanationType::default(),
<<<<<<< HEAD
                    propagation_method: CumulativePropagationMethod::TimeTableOverInterval,
=======
                    generate_sequence: false,
>>>>>>> f1088e8d
                },
            ))
            .expect("No conflict");
        assert_eq!(solver.lower_bound(s2), 0);
        assert_eq!(solver.upper_bound(s2), 6);
        assert_eq!(solver.lower_bound(s1), 0);
        assert_eq!(solver.upper_bound(s1), 6);
    }

    #[test]
    fn propagator_propagates_example_4_3_schutt() {
        let mut solver = TestSolver::default();
        let f = solver.new_variable(0, 14);
        let e = solver.new_variable(2, 4);
        let d = solver.new_variable(0, 2);
        let c = solver.new_variable(8, 9);
        let b = solver.new_variable(2, 3);
        let a = solver.new_variable(0, 1);

        let _ = solver
            .new_propagator(TimeTableOverIntervalPropagator::new(
                &[
                    ArgTask {
                        start_time: a,
                        processing_time: 2,
                        resource_usage: 1,
                    },
                    ArgTask {
                        start_time: b,
                        processing_time: 6,
                        resource_usage: 2,
                    },
                    ArgTask {
                        start_time: c,
                        processing_time: 2,
                        resource_usage: 4,
                    },
                    ArgTask {
                        start_time: d,
                        processing_time: 2,
                        resource_usage: 2,
                    },
                    ArgTask {
                        start_time: e,
                        processing_time: 5,
                        resource_usage: 2,
                    },
                    ArgTask {
                        start_time: f,
                        processing_time: 6,
                        resource_usage: 2,
                    },
                ]
                .into_iter()
                .collect::<Vec<_>>(),
                5,
                CumulativeOptions {
                    allow_holes_in_domain: false,
                    explanation_type: CumulativeExplanationType::default(),
<<<<<<< HEAD
                    propagation_method: CumulativePropagationMethod::TimeTableOverInterval,
=======
                    generate_sequence: false,
>>>>>>> f1088e8d
                },
            ))
            .expect("No conflict");
        assert_eq!(solver.lower_bound(f), 10);
    }

    #[test]
    fn propagator_propagates_after_assignment() {
        let mut solver = TestSolver::default();
        let s1 = solver.new_variable(0, 6);
        let s2 = solver.new_variable(6, 10);

        let mut propagator = solver
            .new_propagator(TimeTableOverIntervalPropagator::new(
                &[
                    ArgTask {
                        start_time: s1,
                        processing_time: 2,
                        resource_usage: 1,
                    },
                    ArgTask {
                        start_time: s2,
                        processing_time: 3,
                        resource_usage: 1,
                    },
                ]
                .into_iter()
                .collect::<Vec<_>>(),
                1,
                CumulativeOptions {
                    allow_holes_in_domain: false,
                    explanation_type: CumulativeExplanationType::default(),
<<<<<<< HEAD
                    propagation_method: CumulativePropagationMethod::TimeTableOverInterval,
=======
                    generate_sequence: false,
>>>>>>> f1088e8d
                },
            ))
            .expect("No conflict");
        assert_eq!(solver.lower_bound(s2), 6);
        assert_eq!(solver.upper_bound(s2), 10);
        assert_eq!(solver.lower_bound(s1), 0);
        assert_eq!(solver.upper_bound(s1), 6);
        let notification_status = solver.increase_lower_bound_and_notify(&mut propagator, 0, s1, 5);
        assert!(match notification_status {
            EnqueueDecision::Enqueue => true,
            EnqueueDecision::Skip => false,
        });

        let result = solver.propagate(&mut propagator);
        assert!(result.is_ok());
        assert_eq!(solver.lower_bound(s2), 7);
        assert_eq!(solver.upper_bound(s2), 10);
        assert_eq!(solver.lower_bound(s1), 5);
        assert_eq!(solver.upper_bound(s1), 6);
    }

    #[test]
    fn propagator_propagates_end_time() {
        let mut solver = TestSolver::default();
        let s1 = solver.new_variable(6, 6);
        let s2 = solver.new_variable(1, 8);

        let _ = solver
            .new_propagator(TimeTableOverIntervalPropagator::new(
                &[
                    ArgTask {
                        start_time: s1,
                        processing_time: 4,
                        resource_usage: 1,
                    },
                    ArgTask {
                        start_time: s2,
                        processing_time: 3,
                        resource_usage: 1,
                    },
                ]
                .into_iter()
                .collect::<Vec<_>>(),
                1,
                CumulativeOptions {
                    allow_holes_in_domain: false,
                    explanation_type: CumulativeExplanationType::Naive,
<<<<<<< HEAD
                    propagation_method: CumulativePropagationMethod::TimeTableOverInterval,
=======
                    generate_sequence: false,
>>>>>>> f1088e8d
                },
            ))
            .expect("No conflict");
        assert_eq!(solver.lower_bound(s2), 1);
        assert_eq!(solver.upper_bound(s2), 3);
        assert_eq!(solver.lower_bound(s1), 6);
        assert_eq!(solver.upper_bound(s1), 6);

        let reason = solver
            .get_reason_int(predicate!(s2 <= 3).try_into().unwrap())
            .clone();
        assert_eq!(
            PropositionalConjunction::from(vec![
                predicate!(s2 <= 8),
                predicate!(s1 >= 6),
                predicate!(s1 <= 6),
            ]),
            reason
        );
    }

    #[test]
    fn propagator_propagates_example_4_3_schutt_after_update() {
        let mut solver = TestSolver::default();
        let f = solver.new_variable(0, 14);
        let e = solver.new_variable(0, 4);
        let d = solver.new_variable(0, 2);
        let c = solver.new_variable(8, 9);
        let b = solver.new_variable(2, 3);
        let a = solver.new_variable(0, 1);

        let mut propagator = solver
            .new_propagator(TimeTableOverIntervalPropagator::new(
                &[
                    ArgTask {
                        start_time: a,
                        processing_time: 2,
                        resource_usage: 1,
                    },
                    ArgTask {
                        start_time: b,
                        processing_time: 6,
                        resource_usage: 2,
                    },
                    ArgTask {
                        start_time: c,
                        processing_time: 2,
                        resource_usage: 4,
                    },
                    ArgTask {
                        start_time: d,
                        processing_time: 2,
                        resource_usage: 2,
                    },
                    ArgTask {
                        start_time: e,
                        processing_time: 4,
                        resource_usage: 2,
                    },
                    ArgTask {
                        start_time: f,
                        processing_time: 6,
                        resource_usage: 2,
                    },
                ]
                .into_iter()
                .collect::<Vec<_>>(),
                5,
                CumulativeOptions {
                    allow_holes_in_domain: false,
                    explanation_type: CumulativeExplanationType::default(),
<<<<<<< HEAD
                    propagation_method: CumulativePropagationMethod::TimeTableOverInterval,
=======
                    generate_sequence: false,
>>>>>>> f1088e8d
                },
            ))
            .expect("No conflict");
        assert_eq!(solver.lower_bound(a), 0);
        assert_eq!(solver.upper_bound(a), 1);
        assert_eq!(solver.lower_bound(b), 2);
        assert_eq!(solver.upper_bound(b), 3);
        assert_eq!(solver.lower_bound(c), 8);
        assert_eq!(solver.upper_bound(c), 9);
        assert_eq!(solver.lower_bound(d), 0);
        assert_eq!(solver.upper_bound(d), 2);
        assert_eq!(solver.lower_bound(e), 0);
        assert_eq!(solver.upper_bound(e), 4);
        assert_eq!(solver.lower_bound(f), 0);
        assert_eq!(solver.upper_bound(f), 14);

        let notification_status = solver.increase_lower_bound_and_notify(&mut propagator, 3, e, 3);
        assert!(match notification_status {
            EnqueueDecision::Enqueue => true,
            EnqueueDecision::Skip => false,
        });
        let result = solver.propagate(&mut propagator);
        assert!(result.is_ok());
        assert_eq!(solver.lower_bound(f), 10);
    }

    #[test]
    fn propagator_propagates_example_4_3_schutt_multiple_profiles() {
        let mut solver = TestSolver::default();
        let f = solver.new_variable(0, 14);
        let e = solver.new_variable(0, 4);
        let d = solver.new_variable(0, 2);
        let c = solver.new_variable(8, 9);
        let b2 = solver.new_variable(5, 5);
        let b1 = solver.new_variable(3, 3);
        let a = solver.new_variable(0, 1);

        let mut propagator = solver
            .new_propagator(TimeTableOverIntervalPropagator::new(
                &[
                    ArgTask {
                        start_time: a,
                        processing_time: 2,
                        resource_usage: 1,
                    },
                    ArgTask {
                        start_time: b1,
                        processing_time: 2,
                        resource_usage: 2,
                    },
                    ArgTask {
                        start_time: b2,
                        processing_time: 3,
                        resource_usage: 2,
                    },
                    ArgTask {
                        start_time: c,
                        processing_time: 2,
                        resource_usage: 4,
                    },
                    ArgTask {
                        start_time: d,
                        processing_time: 2,
                        resource_usage: 2,
                    },
                    ArgTask {
                        start_time: e,
                        processing_time: 4,
                        resource_usage: 2,
                    },
                    ArgTask {
                        start_time: f,
                        processing_time: 6,
                        resource_usage: 2,
                    },
                ]
                .into_iter()
                .collect::<Vec<_>>(),
                5,
                CumulativeOptions {
                    allow_holes_in_domain: false,
                    explanation_type: CumulativeExplanationType::default(),
<<<<<<< HEAD
                    propagation_method: CumulativePropagationMethod::TimeTableOverInterval,
=======
                    generate_sequence: false,
>>>>>>> f1088e8d
                },
            ))
            .expect("No conflict");
        assert_eq!(solver.lower_bound(a), 0);
        assert_eq!(solver.upper_bound(a), 1);
        assert_eq!(solver.lower_bound(c), 8);
        assert_eq!(solver.upper_bound(c), 9);
        assert_eq!(solver.lower_bound(d), 0);
        assert_eq!(solver.upper_bound(d), 2);
        assert_eq!(solver.lower_bound(e), 0);
        assert_eq!(solver.upper_bound(e), 4);
        assert_eq!(solver.lower_bound(f), 0);
        assert_eq!(solver.upper_bound(f), 14);

        let notification_status = solver.increase_lower_bound_and_notify(&mut propagator, 4, e, 3);
        assert!(match notification_status {
            EnqueueDecision::Enqueue => true,
            EnqueueDecision::Skip => false,
        });
        let result = solver.propagate(&mut propagator);
        assert!(result.is_ok());
        assert_eq!(solver.lower_bound(f), 10);
    }

    #[test]
    fn propagator_propagates_from_profile_reason() {
        let mut solver = TestSolver::default();
        let s1 = solver.new_variable(1, 1);
        let s2 = solver.new_variable(1, 8);

        let _ = solver
            .new_propagator(TimeTableOverIntervalPropagator::new(
                &[
                    ArgTask {
                        start_time: s1,
                        processing_time: 4,
                        resource_usage: 1,
                    },
                    ArgTask {
                        start_time: s2,
                        processing_time: 3,
                        resource_usage: 1,
                    },
                ]
                .into_iter()
                .collect::<Vec<_>>(),
                1,
                CumulativeOptions {
                    allow_holes_in_domain: false,
                    explanation_type: CumulativeExplanationType::Naive,
<<<<<<< HEAD
                    propagation_method: CumulativePropagationMethod::TimeTableOverInterval,
=======
                    generate_sequence: false,
>>>>>>> f1088e8d
                },
            ))
            .expect("No conflict");
        assert_eq!(solver.lower_bound(s2), 5);
        assert_eq!(solver.upper_bound(s2), 8);
        assert_eq!(solver.lower_bound(s1), 1);
        assert_eq!(solver.upper_bound(s1), 1);

        let reason = solver
            .get_reason_int(predicate!(s2 >= 5).try_into().unwrap())
            .clone();
        assert_eq!(
            PropositionalConjunction::from(vec![
                predicate!(s2 >= 1),
                predicate!(s1 >= 1),
                predicate!(s1 <= 1),
            ]),
            reason
        );
    }

    #[test]
    fn propagator_propagates_generic_bounds() {
        let mut solver = TestSolver::default();
        let s1 = solver.new_variable(3, 3);
        let s2 = solver.new_variable(5, 5);
        let s3 = solver.new_variable(1, 15);

        let _ = solver
            .new_propagator(TimeTableOverIntervalPropagator::new(
                &[
                    ArgTask {
                        start_time: s1,
                        processing_time: 2,
                        resource_usage: 1,
                    },
                    ArgTask {
                        start_time: s2,
                        processing_time: 2,
                        resource_usage: 1,
                    },
                    ArgTask {
                        start_time: s3,
                        processing_time: 4,
                        resource_usage: 1,
                    },
                ]
                .into_iter()
                .collect::<Vec<_>>(),
                1,
                CumulativeOptions {
                    allow_holes_in_domain: false,
                    explanation_type: CumulativeExplanationType::Naive,
<<<<<<< HEAD
                    propagation_method: CumulativePropagationMethod::TimeTableOverInterval,
=======
                    generate_sequence: false,
>>>>>>> f1088e8d
                },
            ))
            .expect("No conflict");
        assert_eq!(solver.lower_bound(s3), 7);
        assert_eq!(solver.upper_bound(s3), 15);
        assert_eq!(solver.lower_bound(s2), 5);
        assert_eq!(solver.upper_bound(s2), 5);
        assert_eq!(solver.lower_bound(s1), 3);
        assert_eq!(solver.upper_bound(s1), 3);

        let reason = solver
            .get_reason_int(predicate!(s3 >= 7).try_into().unwrap())
            .clone();
        assert_eq!(
            PropositionalConjunction::from(vec![
                predicate!(s2 <= 5),
                predicate!(s2 >= 5),
                predicate!(s3 >= 5),
            ]),
            reason
        );
    }

    #[test]
    fn propagator_propagates_with_holes() {
        let mut solver = TestSolver::default();
        let s1 = solver.new_variable(4, 4);
        let s2 = solver.new_variable(0, 8);

        let _ = solver
            .new_propagator(TimeTableOverIntervalPropagator::new(
                &[
                    ArgTask {
                        start_time: s1,
                        processing_time: 4,
                        resource_usage: 1,
                    },
                    ArgTask {
                        start_time: s2,
                        processing_time: 3,
                        resource_usage: 1,
                    },
                ]
                .into_iter()
                .collect::<Vec<_>>(),
                1,
                CumulativeOptions {
                    allow_holes_in_domain: true,
                    explanation_type: CumulativeExplanationType::Naive,
<<<<<<< HEAD
                    propagation_method: CumulativePropagationMethod::TimeTableOverInterval,
=======
                    generate_sequence: false,
>>>>>>> f1088e8d
                },
            ))
            .expect("No conflict");
        assert_eq!(solver.lower_bound(s2), 0);
        assert_eq!(solver.upper_bound(s2), 8);
        assert_eq!(solver.lower_bound(s1), 4);
        assert_eq!(solver.upper_bound(s1), 4);

        for removed in 2..8 {
            assert!(!solver.contains(s2, removed));
            let reason = solver
                .get_reason_int(predicate!(s2 != removed).try_into().unwrap())
                .clone();
            assert_eq!(
                PropositionalConjunction::from(vec![predicate!(s1 <= 4), predicate!(s1 >= 4),]),
                reason
            );
        }
    }
}<|MERGE_RESOLUTION|>--- conflicted
+++ resolved
@@ -413,12 +413,9 @@
     use crate::engine::predicates::predicate::Predicate;
     use crate::engine::propagation::EnqueueDecision;
     use crate::engine::test_helper::TestSolver;
-<<<<<<< HEAD
-    use crate::options::CumulativePropagationMethod;
-=======
     use crate::options::CumulativeExplanationType;
     use crate::options::CumulativeOptions;
->>>>>>> f1088e8d
+    use crate::options::CumulativePropagationMethod;
     use crate::predicate;
     use crate::propagators::ArgTask;
     use crate::propagators::TimeTableOverIntervalPropagator;
@@ -449,11 +446,8 @@
                 CumulativeOptions {
                     allow_holes_in_domain: false,
                     explanation_type: CumulativeExplanationType::default(),
-<<<<<<< HEAD
                     propagation_method: CumulativePropagationMethod::TimeTableOverInterval,
-=======
                     generate_sequence: false,
->>>>>>> f1088e8d
                 },
             ))
             .expect("No conflict");
@@ -488,11 +482,8 @@
             CumulativeOptions {
                 allow_holes_in_domain: false,
                 explanation_type: CumulativeExplanationType::Naive,
-<<<<<<< HEAD
                 propagation_method: CumulativePropagationMethod::TimeTableOverInterval,
-=======
                 generate_sequence: false,
->>>>>>> f1088e8d
             },
         ));
         assert!(match result {
@@ -538,11 +529,8 @@
                 CumulativeOptions {
                     allow_holes_in_domain: false,
                     explanation_type: CumulativeExplanationType::default(),
-<<<<<<< HEAD
                     propagation_method: CumulativePropagationMethod::TimeTableOverInterval,
-=======
                     generate_sequence: false,
->>>>>>> f1088e8d
                 },
             ))
             .expect("No conflict");
@@ -602,11 +590,8 @@
                 CumulativeOptions {
                     allow_holes_in_domain: false,
                     explanation_type: CumulativeExplanationType::default(),
-<<<<<<< HEAD
                     propagation_method: CumulativePropagationMethod::TimeTableOverInterval,
-=======
                     generate_sequence: false,
->>>>>>> f1088e8d
                 },
             ))
             .expect("No conflict");
@@ -639,11 +624,8 @@
                 CumulativeOptions {
                     allow_holes_in_domain: false,
                     explanation_type: CumulativeExplanationType::default(),
-<<<<<<< HEAD
                     propagation_method: CumulativePropagationMethod::TimeTableOverInterval,
-=======
                     generate_sequence: false,
->>>>>>> f1088e8d
                 },
             ))
             .expect("No conflict");
@@ -691,11 +673,8 @@
                 CumulativeOptions {
                     allow_holes_in_domain: false,
                     explanation_type: CumulativeExplanationType::Naive,
-<<<<<<< HEAD
                     propagation_method: CumulativePropagationMethod::TimeTableOverInterval,
-=======
                     generate_sequence: false,
->>>>>>> f1088e8d
                 },
             ))
             .expect("No conflict");
@@ -767,11 +746,8 @@
                 CumulativeOptions {
                     allow_holes_in_domain: false,
                     explanation_type: CumulativeExplanationType::default(),
-<<<<<<< HEAD
                     propagation_method: CumulativePropagationMethod::TimeTableOverInterval,
-=======
                     generate_sequence: false,
->>>>>>> f1088e8d
                 },
             ))
             .expect("No conflict");
@@ -854,11 +830,8 @@
                 CumulativeOptions {
                     allow_holes_in_domain: false,
                     explanation_type: CumulativeExplanationType::default(),
-<<<<<<< HEAD
                     propagation_method: CumulativePropagationMethod::TimeTableOverInterval,
-=======
                     generate_sequence: false,
->>>>>>> f1088e8d
                 },
             ))
             .expect("No conflict");
@@ -909,11 +882,8 @@
                 CumulativeOptions {
                     allow_holes_in_domain: false,
                     explanation_type: CumulativeExplanationType::Naive,
-<<<<<<< HEAD
                     propagation_method: CumulativePropagationMethod::TimeTableOverInterval,
-=======
                     generate_sequence: false,
->>>>>>> f1088e8d
                 },
             ))
             .expect("No conflict");
@@ -967,11 +937,8 @@
                 CumulativeOptions {
                     allow_holes_in_domain: false,
                     explanation_type: CumulativeExplanationType::Naive,
-<<<<<<< HEAD
                     propagation_method: CumulativePropagationMethod::TimeTableOverInterval,
-=======
                     generate_sequence: false,
->>>>>>> f1088e8d
                 },
             ))
             .expect("No conflict");
@@ -1021,11 +988,8 @@
                 CumulativeOptions {
                     allow_holes_in_domain: true,
                     explanation_type: CumulativeExplanationType::Naive,
-<<<<<<< HEAD
                     propagation_method: CumulativePropagationMethod::TimeTableOverInterval,
-=======
                     generate_sequence: false,
->>>>>>> f1088e8d
                 },
             ))
             .expect("No conflict");
