--- conflicted
+++ resolved
@@ -17,11 +17,7 @@
 use crate::predicates::PropositionalConjunction;
 use crate::propagators::cumulative::time_table::propagation_handler::create_conflict_explanation;
 use crate::propagators::util::create_tasks;
-<<<<<<< HEAD
-=======
 use crate::propagators::util::register_tasks;
-use crate::propagators::util::reset_bounds_clear_updated;
->>>>>>> 65e599fb
 use crate::propagators::util::update_bounds_task;
 use crate::propagators::ArgTask;
 use crate::propagators::CumulativeParameters;
@@ -72,45 +68,21 @@
 /// in the [`Vec`] represents the mandatory resource usage across an interval.
 pub(crate) type OverIntervalTimeTableType<Var> = Vec<ResourceProfile<Var>>;
 
-<<<<<<< HEAD
-impl<Var> PropagatorConstructor for CumulativeConstructor<Var, TimeTableOverIntervalPropagator<Var>>
-where
-    Var: IntegerVariable + 'static,
-{
-    type Propagator = TimeTableOverIntervalPropagator<Var>;
-
-    fn create(self, context: &mut PropagatorConstructorContext<'_>) -> Self::Propagator {
-        let tasks = create_tasks(&self.tasks, context, false);
-        let parameters =
-            CumulativeParameters::new(tasks, self.capacity, self.allow_holes_in_domain);
-        let dynamic_structures = DynamicStructures::new(&parameters);
-        TimeTableOverIntervalPropagator::new(parameters, dynamic_structures)
-    }
-}
-
-=======
->>>>>>> 65e599fb
 impl<Var: IntegerVariable + 'static> TimeTableOverIntervalPropagator<Var> {
     #[allow(unused)]
     pub(crate) fn new(
-<<<<<<< HEAD
-        parameters: CumulativeParameters<Var>,
-        dynamic_structures: DynamicStructures<Var>,
-=======
         arg_tasks: &[ArgTask<Var>],
         capacity: i32,
         cumulative_options: CumulativeOptions,
->>>>>>> 65e599fb
     ) -> TimeTableOverIntervalPropagator<Var> {
         let tasks = create_tasks(arg_tasks);
+        let parameters = CumulativeParameters::new(tasks, capacity, cumulative_options);
+        let dynamic_structures = DynamicStructures::new(&parameters);
+
         TimeTableOverIntervalPropagator {
             is_time_table_empty: true,
-<<<<<<< HEAD
             parameters,
             dynamic_structures,
-=======
-            parameters: CumulativeParameters::new(tasks, capacity, cumulative_options),
->>>>>>> 65e599fb
         }
     }
 }
@@ -174,18 +146,9 @@
         &mut self,
         context: &mut PropagatorInitialisationContext,
     ) -> Result<(), PropositionalConjunction> {
-<<<<<<< HEAD
         self.dynamic_structures
-            .reset_all_bounds(&context, &self.parameters);
-=======
-        register_tasks(&self.parameters.tasks, context);
-        for task in self.parameters.tasks.iter() {
-            self.parameters.bounds.push((
-                context.lower_bound(&task.start_variable),
-                context.upper_bound(&task.start_variable),
-            ));
-        }
->>>>>>> 65e599fb
+            .reset_all_bounds(context, &self.parameters);
+        register_tasks(&self.parameters.tasks, context, true);
 
         Ok(())
     }
