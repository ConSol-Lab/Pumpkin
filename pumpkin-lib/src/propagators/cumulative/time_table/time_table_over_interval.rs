--- conflicted
+++ resolved
@@ -13,6 +13,7 @@
 use crate::engine::propagation::PropagatorInitialisationContext;
 use crate::engine::propagation::ReadDomains;
 use crate::engine::variables::IntegerVariable;
+use crate::options::CumulativeOptions;
 use crate::predicates::PropositionalConjunction;
 use crate::propagators::cumulative::time_table::propagation_handler::create_conflict_explanation;
 use crate::propagators::util::create_tasks;
@@ -65,36 +66,17 @@
 /// in the [`Vec`] represents the mandatory resource usage across an interval.
 pub(crate) type OverIntervalTimeTableType<Var> = Vec<ResourceProfile<Var>>;
 
-<<<<<<< HEAD
-impl<Var> PropagatorConstructor for CumulativeConstructor<Var, TimeTableOverIntervalPropagator<Var>>
-where
-    Var: IntegerVariable + 'static,
-{
-    type Propagator = TimeTableOverIntervalPropagator<Var>;
-
-    fn create(self, context: &mut PropagatorConstructorContext<'_>) -> Self::Propagator {
-        let tasks = create_tasks(&self.tasks, context);
-        TimeTableOverIntervalPropagator::new(CumulativeParameters::new(
-            tasks,
-            self.capacity,
-            self.options,
-        ))
-    }
-}
-
-=======
->>>>>>> a8eda944
 impl<Var: IntegerVariable + 'static> TimeTableOverIntervalPropagator<Var> {
     #[allow(unused)]
     pub(crate) fn new(
         arg_tasks: &[ArgTask<Var>],
         capacity: i32,
-        allow_holes_in_domain: bool,
+        cumulative_options: CumulativeOptions,
     ) -> TimeTableOverIntervalPropagator<Var> {
         let tasks = create_tasks(arg_tasks);
         TimeTableOverIntervalPropagator {
             is_time_table_empty: true,
-            parameters: CumulativeParameters::new(tasks, capacity, allow_holes_in_domain),
+            parameters: CumulativeParameters::new(tasks, capacity, cumulative_options),
         }
     }
 }
@@ -431,15 +413,11 @@
     use crate::engine::predicates::predicate::Predicate;
     use crate::engine::propagation::EnqueueDecision;
     use crate::engine::test_helper::TestSolver;
+    use crate::options::CumulativeExplanationType;
+    use crate::options::CumulativeOptions;
     use crate::predicate;
     use crate::propagators::ArgTask;
-<<<<<<< HEAD
-    use crate::propagators::CumulativeExplanationType;
-    use crate::propagators::CumulativeOptions;
-    use crate::propagators::TimeTableOverInterval;
-=======
     use crate::propagators::TimeTableOverIntervalPropagator;
->>>>>>> a8eda944
 
     #[test]
     fn propagator_propagates_from_profile() {
