--- conflicted
+++ resolved
@@ -13,6 +13,7 @@
 use crate::engine::propagation::Propagator;
 use crate::engine::propagation::PropagatorInitialisationContext;
 use crate::engine::variables::IntegerVariable;
+use crate::options::CumulativeOptions;
 use crate::predicates::PropositionalConjunction;
 use crate::propagators::cumulative::time_table::propagation_handler::create_conflict_explanation;
 use crate::propagators::cumulative::time_table::time_table_util::generate_update_range;
@@ -72,37 +73,17 @@
     time_table_outdated: bool,
 }
 
-<<<<<<< HEAD
-impl<Var> PropagatorConstructor
-    for CumulativeConstructor<Var, TimeTablePerPointIncrementalPropagator<Var>>
-where
-    Var: IntegerVariable + 'static + std::fmt::Debug,
-{
-    type Propagator = TimeTablePerPointIncrementalPropagator<Var>;
-
-    fn create(self, context: &mut PropagatorConstructorContext<'_>) -> Self::Propagator {
-        let tasks = create_tasks(&self.tasks, context);
-        TimeTablePerPointIncrementalPropagator::new(CumulativeParameters::new(
-            tasks,
-            self.capacity,
-            self.options,
-        ))
-    }
-}
-
-=======
->>>>>>> a8eda944
 impl<Var: IntegerVariable + 'static> TimeTablePerPointIncrementalPropagator<Var> {
     #[allow(unused)]
     pub(crate) fn new(
         arg_tasks: &[ArgTask<Var>],
         capacity: i32,
-        allow_holes_in_domain: bool,
+        cumulative_options: CumulativeOptions,
     ) -> TimeTablePerPointIncrementalPropagator<Var> {
         let tasks = create_tasks(arg_tasks);
         TimeTablePerPointIncrementalPropagator {
             time_table: Default::default(),
-            parameters: CumulativeParameters::new(tasks, capacity, allow_holes_in_domain),
+            parameters: CumulativeParameters::new(tasks, capacity, cumulative_options),
             time_table_outdated: false,
         }
     }
@@ -271,15 +252,11 @@
     use crate::engine::predicates::predicate::Predicate;
     use crate::engine::propagation::EnqueueDecision;
     use crate::engine::test_helper::TestSolver;
+    use crate::options::CumulativeExplanationType;
+    use crate::options::CumulativeOptions;
     use crate::predicate;
     use crate::propagators::cumulative::time_table::time_table_per_point_incremental::TimeTablePerPointIncrementalPropagator;
     use crate::propagators::ArgTask;
-<<<<<<< HEAD
-    use crate::propagators::CumulativeExplanationType;
-    use crate::propagators::CumulativeOptions;
-    use crate::propagators::TimeTablePerPointIncremental;
-=======
->>>>>>> a8eda944
 
     #[test]
     fn propagator_propagates_from_profile() {
