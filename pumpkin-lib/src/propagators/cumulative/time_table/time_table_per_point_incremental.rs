--- conflicted
+++ resolved
@@ -21,10 +21,6 @@
 use crate::propagators::cumulative::time_table::time_table_util::propagate_based_on_timetable;
 use crate::propagators::cumulative::time_table::time_table_util::ResourceProfile;
 use crate::propagators::util::check_bounds_equal_at_propagation;
-<<<<<<< HEAD
-=======
-use crate::propagators::util::create_propositional_conjunction;
->>>>>>> 71eb41d2
 use crate::propagators::util::create_tasks;
 use crate::propagators::util::reset_bounds_clear_updated;
 use crate::propagators::util::update_bounds_task;
@@ -149,16 +145,10 @@
 
                     if current_profile.height > self.parameters.capacity {
                         // The newly introduced mandatory part(s) caused an overflow of the resource
-<<<<<<< HEAD
                         return Err(create_conflict_explanation(
                             &context.as_readonly(),
                             current_profile,
                             self.parameters.explanation_type,
-=======
-                        return Err(create_propositional_conjunction(
-                            &context.as_readonly(),
-                            &current_profile.profile_tasks,
->>>>>>> 71eb41d2
                         )
                         .into());
                     }
