use std::rc::Rc;

use super::create_time_table_per_point_from_scratch;
use super::debug_propagate_from_scratch_time_table_point;
use super::time_table_util::should_enqueue;
use crate::basic_types::PropagationStatusCP;
use crate::engine::cp::propagation::propagation_context::ReadDomains;
use crate::engine::opaque_domain_event::OpaqueDomainEvent;
use crate::engine::propagation::EnqueueDecision;
use crate::engine::propagation::LocalId;
use crate::engine::propagation::PropagationContext;
use crate::engine::propagation::PropagationContextMut;
use crate::engine::propagation::Propagator;
use crate::engine::propagation::PropagatorInitialisationContext;
use crate::engine::variables::IntegerVariable;
use crate::options::CumulativeOptions;
use crate::predicates::PropositionalConjunction;
use crate::propagators::cumulative::time_table::propagation_handler::create_conflict_explanation;
use crate::propagators::cumulative::time_table::time_table_util::generate_update_range;
use crate::propagators::cumulative::time_table::time_table_util::propagate_based_on_timetable;
use crate::propagators::cumulative::time_table::time_table_util::ResourceProfile;
use crate::propagators::util::check_bounds_equal_at_propagation;
use crate::propagators::util::create_tasks;
use crate::propagators::util::register_tasks;
use crate::propagators::util::reset_bounds_clear_updated;
use crate::propagators::util::update_bounds_task;
use crate::propagators::ArgTask;
use crate::propagators::CumulativeParameters;
use crate::propagators::PerPointTimeTableType;
#[cfg(doc)]
use crate::propagators::Task;
#[cfg(doc)]
use crate::propagators::TimeTablePerPointPropagator;
use crate::pumpkin_assert_advanced;
use crate::pumpkin_assert_extreme;

/// [`Propagator`] responsible for using time-table reasoning to propagate the [Cumulative](https://sofdem.github.io/gccat/gccat/Ccumulative.html) constraint
/// where a time-table is a structure which stores the mandatory resource usage of the tasks at
/// different time-points - This method creates a resource profile per time point rather than
/// creating one over an interval (hence the name). Furthermore, the [`TimeTablePerPointPropagator`]
/// has a generic argument which represents the type of variable used for modelling the start
/// variables, this will be an implementation of [`IntegerVariable`].
///
/// The difference between the [`TimeTablePerPointIncrementalPropagator`] and
/// [`TimeTablePerPointPropagator`] is that the [`TimeTablePerPointIncrementalPropagator`] does not
/// recalculate the time-table from scratch whenever the
/// [`Propagator::propagate`] method is called but it utilises the
/// [`Propagator::notify`] method to determine when a mandatory part is added
/// and only updates the structure based on these updated mandatory parts.
///
/// See [Sections 4.2.1, 4.5.2 and 4.6.1-4.6.3 of \[1\]](http://cp2013.a4cp.org/sites/default/files/andreas_schutt_-_improving_scheduling_by_learning.pdf)
///  for more information about time-table reasoning.
///
/// \[1\] A. Schutt, Improving scheduling by learning. University of Melbourne, Department of
/// Computer Science and Software Engineering, 2011.
#[derive(Debug)]
#[allow(unused)]
pub(crate) struct TimeTablePerPointIncrementalPropagator<Var> {
    /// The key `t` (representing a time-point) holds the mandatory resource consumption of
    /// [`Task`]s at that time (stored in a [`ResourceProfile`]); the [`ResourceProfile`]s are
    /// sorted based on start time and they are assumed to be non-overlapping
    time_table: PerPointTimeTableType<Var>,
    /// Stores the input parameters to the cumulative constraint
    parameters: CumulativeParameters<Var>,
    /// Keeps track of whether the current state of the
    /// [`TimeTablePerPointIncrementalPropagator::time_table`] is outdated (i.e. whether it
    /// needs to be recalculated from scratch). This can occur due to backtracking.
    ///
    /// Imagine the situation where a synchronisation takes place and the propagator eagerly
    /// recalculates the time-table but then another propagator finds a conflict and the
    /// time-table calculation was superfluous; this flag ensures that the recalculation is
    /// done lazily, only when required.
    time_table_outdated: bool,
}

impl<Var: IntegerVariable + 'static> TimeTablePerPointIncrementalPropagator<Var> {
    #[allow(unused)]
    pub(crate) fn new(
        arg_tasks: &[ArgTask<Var>],
        capacity: i32,
        cumulative_options: CumulativeOptions,
    ) -> TimeTablePerPointIncrementalPropagator<Var> {
        let tasks = create_tasks(arg_tasks);
        TimeTablePerPointIncrementalPropagator {
            time_table: Default::default(),
            parameters: CumulativeParameters::new(tasks, capacity, cumulative_options),
            time_table_outdated: false,
        }
    }

    /// Updates the stored time-table based on the updates stored in
    /// [`CumulativeParameters::updated`]. If the time-table is outdated then this method will
    /// simply calculate it from scratch.
    ///
    /// An error is returned if an overflow of the resource occurs while updating the time-table.
    fn update_time_table(&mut self, context: &mut PropagationContextMut) -> PropagationStatusCP {
        if self.time_table_outdated {
            // The time-table needs to be recalculated from scratch anyways so we perform the
            // calculation now
            self.time_table =
                create_time_table_per_point_from_scratch(&context.as_readonly(), &self.parameters)?;
            self.time_table_outdated = false;
            self.parameters.updated.clear();
        } else {
            for updated_task_info in self.parameters.updated.drain(..) {
                // Go over all of the updated tasks and calculate the added mandatory part (we know
                // that for each of these tasks, a mandatory part exists, otherwise it would not
                // have been added (see [`should_propagate`]))
                let added_mandatory_consumption = generate_update_range(
                    &updated_task_info.task,
                    updated_task_info.old_lower_bound,
                    updated_task_info.old_upper_bound,
                    updated_task_info.new_lower_bound,
                    updated_task_info.new_upper_bound,
                );
                for time_point in added_mandatory_consumption {
                    pumpkin_assert_extreme!(
                        !self.time_table.contains_key(&(time_point as u32))
                        || !self.time_table.get(&(time_point as u32)).unwrap().profile_tasks.iter().any(|profile_task| profile_task.id.unpack() as usize == updated_task_info.task.id.unpack() as usize),
                        "Attempted to insert mandatory part where it already exists at time point {time_point} for task {} in time-table per time-point propagator", updated_task_info.task.id.unpack() as usize);

                    // Add the updated profile to the ResourceProfile at time t
                    let current_profile: &mut ResourceProfile<Var> = self
                        .time_table
                        .entry(time_point as u32)
                        .or_insert(ResourceProfile::default(time_point));

                    current_profile.height += updated_task_info.task.resource_usage;
                    current_profile
                        .profile_tasks
                        .push(Rc::clone(&updated_task_info.task));

                    if current_profile.height > self.parameters.capacity {
                        // The newly introduced mandatory part(s) caused an overflow of the resource
                        return Err(create_conflict_explanation(
                            &context.as_readonly(),
                            current_profile,
                            self.parameters.options.explanation_type,
                        )
                        .into());
                    }
                }
            }
        }
        Ok(())
    }
}

impl<Var: IntegerVariable + 'static> Propagator for TimeTablePerPointIncrementalPropagator<Var> {
    fn propagate(&mut self, mut context: PropagationContextMut) -> PropagationStatusCP {
        pumpkin_assert_advanced!(
            check_bounds_equal_at_propagation(
                &context.as_readonly(),
                &self.parameters.tasks,
                &self.parameters.bounds,
            ),
            "Bound were not equal when propagating"
        );

        // We update the time-table based on the stored updates
        self.update_time_table(&mut context)?;

        // We pass the entirety of the table to check due to the fact that the propagation of the
        // current profile could lead to the propagation across multiple profiles
        // For example, if we have updated 1 ResourceProfile which caused a propagation then this
        // could cause another propagation by a profile which has not been updated
        propagate_based_on_timetable(&mut context, self.time_table.values(), &self.parameters)
    }

    fn synchronise(&mut self, context: &PropagationContext) {
        reset_bounds_clear_updated(
            context,
            &mut self.parameters.updated,
            &mut self.parameters.bounds,
            &self.parameters.tasks,
        );
        // If the time-table is already empty then backtracking will not cause it to become outdated
        if !self.time_table.is_empty() {
            self.time_table_outdated = true;
        }
    }

    fn notify(
        &mut self,
        context: PropagationContext,
        local_id: LocalId,
        _event: OpaqueDomainEvent,
    ) -> EnqueueDecision {
        let updated_task = Rc::clone(&self.parameters.tasks[local_id.unpack() as usize]);
        // Note that we do not take into account the fact that the time-table could be outdated
        // here; the time-table can only become outdated due to backtracking which means that if the
        // time-table is empty before backtracking then it will necessarily be so after
        // backtracking.
        //
        // However, this could mean that we potentially enqueue even though the time-table is empty
        // after backtracking but has not been recalculated yet.
        let result = should_enqueue(
            &self.parameters,
            &updated_task,
            &context,
            self.time_table.is_empty(),
        );

        // If there is a task which now has a mandatory part then we store it and process it when
        // the `propagate` method is called
        if let Some(update) = result.update {
            self.parameters.updated.push(update)
        }
        update_bounds_task(&context, &mut self.parameters.bounds, &updated_task);
        result.decision
    }

    fn priority(&self) -> u32 {
        3
    }

    fn name(&self) -> &str {
        "CumulativeTimeTablePerPointIncremental"
    }

    fn initialise_at_root(
        &mut self,
        context: &mut PropagatorInitialisationContext,
    ) -> Result<(), PropositionalConjunction> {
        register_tasks(&self.parameters.tasks, context);
        // First we store the bounds in the parameters
        for task in self.parameters.tasks.iter() {
            self.parameters.bounds.push((
                context.lower_bound(&task.start_variable),
                context.upper_bound(&task.start_variable),
            ))
        }
        self.parameters.updated.clear();

        // Then we do normal propagation
        self.time_table = create_time_table_per_point_from_scratch(context, &self.parameters)?;
        self.time_table_outdated = false;
        Ok(())
    }

    fn debug_propagate_from_scratch(&self, context: PropagationContextMut) -> PropagationStatusCP {
        // Use the same debug propagator from `TimeTablePerPoint`
        debug_propagate_from_scratch_time_table_point(context, &self.parameters)
    }
}

#[cfg(test)]
mod tests {
    use crate::basic_types::ConflictInfo;
    use crate::basic_types::Inconsistency;
    use crate::basic_types::PropositionalConjunction;
    use crate::engine::predicates::predicate::Predicate;
    use crate::engine::propagation::EnqueueDecision;
    use crate::engine::test_helper::TestSolver;
<<<<<<< HEAD
    use crate::options::CumulativePropagationMethod;
=======
    use crate::options::CumulativeExplanationType;
    use crate::options::CumulativeOptions;
>>>>>>> f1088e8d
    use crate::predicate;
    use crate::propagators::cumulative::time_table::time_table_per_point_incremental::TimeTablePerPointIncrementalPropagator;
    use crate::propagators::ArgTask;

    #[test]
    fn propagator_propagates_from_profile() {
        let mut solver = TestSolver::default();
        let s1 = solver.new_variable(1, 1);
        let s2 = solver.new_variable(1, 8);

        let _ = solver
            .new_propagator(TimeTablePerPointIncrementalPropagator::new(
                &[
                    ArgTask {
                        start_time: s1,
                        processing_time: 4,
                        resource_usage: 1,
                    },
                    ArgTask {
                        start_time: s2,
                        processing_time: 3,
                        resource_usage: 1,
                    },
                ]
                .into_iter()
                .collect::<Vec<_>>(),
                1,
                CumulativeOptions {
                    allow_holes_in_domain: false,
                    explanation_type: CumulativeExplanationType::default(),
<<<<<<< HEAD
                    propagation_method: CumulativePropagationMethod::TimeTablePerPointIncremental,
=======
                    generate_sequence: false,
>>>>>>> f1088e8d
                },
            ))
            .expect("No conflict");
        assert_eq!(solver.lower_bound(s2), 5);
        assert_eq!(solver.upper_bound(s2), 8);
        assert_eq!(solver.lower_bound(s1), 1);
        assert_eq!(solver.upper_bound(s1), 1);
    }

    #[test]
    fn propagator_detects_conflict() {
        let mut solver = TestSolver::default();
        let s1 = solver.new_variable(1, 1);
        let s2 = solver.new_variable(1, 1);

        let result = solver.new_propagator(TimeTablePerPointIncrementalPropagator::new(
            &[
                ArgTask {
                    start_time: s1,
                    processing_time: 4,
                    resource_usage: 1,
                },
                ArgTask {
                    start_time: s2,
                    processing_time: 4,
                    resource_usage: 1,
                },
            ]
            .into_iter()
            .collect::<Vec<_>>(),
            1,
            CumulativeOptions {
                allow_holes_in_domain: false,
                explanation_type: CumulativeExplanationType::Naive,
<<<<<<< HEAD
                propagation_method: CumulativePropagationMethod::TimeTablePerPointIncremental,
=======
                generate_sequence: false,
>>>>>>> f1088e8d
            },
        ));
        assert!(match result {
            Err(Inconsistency::Other(ConflictInfo::Explanation(x))) => {
                let expected = [
                    predicate!(s1 <= 1),
                    predicate!(s1 >= 1),
                    predicate!(s2 <= 1),
                    predicate!(s2 >= 1),
                ];
                expected
                    .iter()
                    .all(|y| x.iter().collect::<Vec<&Predicate>>().contains(&y))
                    && x.iter().all(|y| expected.contains(y))
            }
            _ => false,
        });
    }

    #[test]
    fn propagator_propagates_nothing() {
        let mut solver = TestSolver::default();
        let s1 = solver.new_variable(0, 6);
        let s2 = solver.new_variable(0, 6);

        let _ = solver
            .new_propagator(TimeTablePerPointIncrementalPropagator::new(
                &[
                    ArgTask {
                        start_time: s1,
                        processing_time: 4,
                        resource_usage: 1,
                    },
                    ArgTask {
                        start_time: s2,
                        processing_time: 3,
                        resource_usage: 1,
                    },
                ]
                .into_iter()
                .collect::<Vec<_>>(),
                1,
                CumulativeOptions {
                    allow_holes_in_domain: false,
                    explanation_type: CumulativeExplanationType::default(),
<<<<<<< HEAD
                    propagation_method: CumulativePropagationMethod::TimeTablePerPointIncremental,
=======
                    generate_sequence: false,
>>>>>>> f1088e8d
                },
            ))
            .expect("No conflict");
        assert_eq!(solver.lower_bound(s2), 0);
        assert_eq!(solver.upper_bound(s2), 6);
        assert_eq!(solver.lower_bound(s1), 0);
        assert_eq!(solver.upper_bound(s1), 6);
    }

    #[test]
    fn propagator_propagates_example_4_3_schutt() {
        let mut solver = TestSolver::default();
        let f = solver.new_variable(0, 14);
        let e = solver.new_variable(2, 4);
        let d = solver.new_variable(0, 2);
        let c = solver.new_variable(8, 9);
        let b = solver.new_variable(2, 3);
        let a = solver.new_variable(0, 1);

        let _ = solver
            .new_propagator(TimeTablePerPointIncrementalPropagator::new(
                &[
                    ArgTask {
                        start_time: a,
                        processing_time: 2,
                        resource_usage: 1,
                    },
                    ArgTask {
                        start_time: b,
                        processing_time: 6,
                        resource_usage: 2,
                    },
                    ArgTask {
                        start_time: c,
                        processing_time: 2,
                        resource_usage: 4,
                    },
                    ArgTask {
                        start_time: d,
                        processing_time: 2,
                        resource_usage: 2,
                    },
                    ArgTask {
                        start_time: e,
                        processing_time: 5,
                        resource_usage: 2,
                    },
                    ArgTask {
                        start_time: f,
                        processing_time: 6,
                        resource_usage: 2,
                    },
                ]
                .into_iter()
                .collect::<Vec<_>>(),
                5,
                CumulativeOptions {
                    allow_holes_in_domain: false,
                    explanation_type: CumulativeExplanationType::default(),
<<<<<<< HEAD
                    propagation_method: CumulativePropagationMethod::TimeTablePerPointIncremental,
=======
                    generate_sequence: false,
>>>>>>> f1088e8d
                },
            ))
            .expect("No conflict");
        assert_eq!(solver.lower_bound(f), 10);
    }

    #[test]
    fn propagator_propagates_after_assignment() {
        let mut solver = TestSolver::default();
        let s1 = solver.new_variable(0, 6);
        let s2 = solver.new_variable(6, 10);

        let mut propagator = solver
            .new_propagator(TimeTablePerPointIncrementalPropagator::new(
                &[
                    ArgTask {
                        start_time: s1,
                        processing_time: 2,
                        resource_usage: 1,
                    },
                    ArgTask {
                        start_time: s2,
                        processing_time: 3,
                        resource_usage: 1,
                    },
                ]
                .into_iter()
                .collect::<Vec<_>>(),
                1,
                CumulativeOptions {
                    allow_holes_in_domain: false,
                    explanation_type: CumulativeExplanationType::default(),
<<<<<<< HEAD
                    propagation_method: CumulativePropagationMethod::TimeTablePerPointIncremental,
=======
                    generate_sequence: false,
>>>>>>> f1088e8d
                },
            ))
            .expect("No conflict");
        assert_eq!(solver.lower_bound(s2), 6);
        assert_eq!(solver.upper_bound(s2), 10);
        assert_eq!(solver.lower_bound(s1), 0);
        assert_eq!(solver.upper_bound(s1), 6);
        let notification_status = solver.increase_lower_bound_and_notify(&mut propagator, 0, s1, 5);
        assert!(match notification_status {
            EnqueueDecision::Enqueue => true,
            EnqueueDecision::Skip => false,
        });

        let result = solver.propagate(&mut propagator);
        assert!(result.is_ok());
        assert_eq!(solver.lower_bound(s2), 7);
        assert_eq!(solver.upper_bound(s2), 10);
        assert_eq!(solver.lower_bound(s1), 5);
        assert_eq!(solver.upper_bound(s1), 6);
    }

    #[test]
    fn propagator_propagates_end_time() {
        let mut solver = TestSolver::default();
        let s1 = solver.new_variable(6, 6);
        let s2 = solver.new_variable(1, 8);

        let mut propagator = solver
            .new_propagator(TimeTablePerPointIncrementalPropagator::new(
                &[
                    ArgTask {
                        start_time: s1,
                        processing_time: 4,
                        resource_usage: 1,
                    },
                    ArgTask {
                        start_time: s2,
                        processing_time: 3,
                        resource_usage: 1,
                    },
                ]
                .into_iter()
                .collect::<Vec<_>>(),
                1,
                CumulativeOptions {
                    allow_holes_in_domain: false,
                    explanation_type: CumulativeExplanationType::Naive,
<<<<<<< HEAD
                    propagation_method: CumulativePropagationMethod::TimeTablePerPointIncremental,
=======
                    generate_sequence: false,
>>>>>>> f1088e8d
                },
            ))
            .expect("No conflict");
        let result = solver.propagate_until_fixed_point(&mut propagator);
        assert!(result.is_ok());
        assert_eq!(solver.lower_bound(s2), 1);
        assert_eq!(solver.upper_bound(s2), 3);
        assert_eq!(solver.lower_bound(s1), 6);
        assert_eq!(solver.upper_bound(s1), 6);

        let reason = solver
            .get_reason_int(predicate!(s2 <= 3).try_into().unwrap())
            .clone();
        assert_eq!(
            PropositionalConjunction::from(vec![
                predicate!(s2 <= 5),
                predicate!(s1 >= 6),
                predicate!(s1 <= 6),
            ]),
            reason
        );
    }

    #[test]
    fn propagator_propagates_example_4_3_schutt_after_update() {
        let mut solver = TestSolver::default();
        let f = solver.new_variable(0, 14);
        let e = solver.new_variable(0, 4);
        let d = solver.new_variable(0, 2);
        let c = solver.new_variable(8, 9);
        let b = solver.new_variable(2, 3);
        let a = solver.new_variable(0, 1);

        let mut propagator = solver
            .new_propagator(TimeTablePerPointIncrementalPropagator::new(
                &[
                    ArgTask {
                        start_time: a,
                        processing_time: 2,
                        resource_usage: 1,
                    },
                    ArgTask {
                        start_time: b,
                        processing_time: 6,
                        resource_usage: 2,
                    },
                    ArgTask {
                        start_time: c,
                        processing_time: 2,
                        resource_usage: 4,
                    },
                    ArgTask {
                        start_time: d,
                        processing_time: 2,
                        resource_usage: 2,
                    },
                    ArgTask {
                        start_time: e,
                        processing_time: 4,
                        resource_usage: 2,
                    },
                    ArgTask {
                        start_time: f,
                        processing_time: 6,
                        resource_usage: 2,
                    },
                ]
                .into_iter()
                .collect::<Vec<_>>(),
                5,
                CumulativeOptions {
                    allow_holes_in_domain: false,
                    explanation_type: CumulativeExplanationType::default(),
<<<<<<< HEAD
                    propagation_method: CumulativePropagationMethod::TimeTablePerPointIncremental,
=======
                    generate_sequence: false,
>>>>>>> f1088e8d
                },
            ))
            .expect("No conflict");
        assert_eq!(solver.lower_bound(a), 0);
        assert_eq!(solver.upper_bound(a), 1);
        assert_eq!(solver.lower_bound(b), 2);
        assert_eq!(solver.upper_bound(b), 3);
        assert_eq!(solver.lower_bound(c), 8);
        assert_eq!(solver.upper_bound(c), 9);
        assert_eq!(solver.lower_bound(d), 0);
        assert_eq!(solver.upper_bound(d), 2);
        assert_eq!(solver.lower_bound(e), 0);
        assert_eq!(solver.upper_bound(e), 4);
        assert_eq!(solver.lower_bound(f), 0);
        assert_eq!(solver.upper_bound(f), 14);

        let notification_status = solver.increase_lower_bound_and_notify(&mut propagator, 3, e, 3);
        assert!(match notification_status {
            EnqueueDecision::Enqueue => true,
            EnqueueDecision::Skip => false,
        });
        let result = solver.propagate(&mut propagator);
        assert!(result.is_ok());
        assert_eq!(solver.lower_bound(f), 10);
    }

    #[test]
    fn propagator_propagates_example_4_3_schutt_multiple_profiles() {
        let mut solver = TestSolver::default();
        let f = solver.new_variable(0, 14);
        let e = solver.new_variable(0, 4);
        let d = solver.new_variable(0, 2);
        let c = solver.new_variable(8, 9);
        let b2 = solver.new_variable(5, 5);
        let b1 = solver.new_variable(3, 3);
        let a = solver.new_variable(0, 1);

        let mut propagator = solver
            .new_propagator(TimeTablePerPointIncrementalPropagator::new(
                &[
                    ArgTask {
                        start_time: a,
                        processing_time: 2,
                        resource_usage: 1,
                    },
                    ArgTask {
                        start_time: b1,
                        processing_time: 2,
                        resource_usage: 2,
                    },
                    ArgTask {
                        start_time: b2,
                        processing_time: 3,
                        resource_usage: 2,
                    },
                    ArgTask {
                        start_time: c,
                        processing_time: 2,
                        resource_usage: 4,
                    },
                    ArgTask {
                        start_time: d,
                        processing_time: 2,
                        resource_usage: 2,
                    },
                    ArgTask {
                        start_time: e,
                        processing_time: 4,
                        resource_usage: 2,
                    },
                    ArgTask {
                        start_time: f,
                        processing_time: 6,
                        resource_usage: 2,
                    },
                ]
                .into_iter()
                .collect::<Vec<_>>(),
                5,
                CumulativeOptions {
                    allow_holes_in_domain: false,
                    explanation_type: CumulativeExplanationType::default(),
<<<<<<< HEAD
                    propagation_method: CumulativePropagationMethod::TimeTablePerPointIncremental,
=======
                    generate_sequence: false,
>>>>>>> f1088e8d
                },
            ))
            .expect("No conflict");
        assert_eq!(solver.lower_bound(a), 0);
        assert_eq!(solver.upper_bound(a), 1);
        assert_eq!(solver.lower_bound(c), 8);
        assert_eq!(solver.upper_bound(c), 9);
        assert_eq!(solver.lower_bound(d), 0);
        assert_eq!(solver.upper_bound(d), 2);
        assert_eq!(solver.lower_bound(e), 0);
        assert_eq!(solver.upper_bound(e), 4);
        assert_eq!(solver.lower_bound(f), 0);
        assert_eq!(solver.upper_bound(f), 14);

        let notification_status = solver.increase_lower_bound_and_notify(&mut propagator, 4, e, 3);
        assert!(match notification_status {
            EnqueueDecision::Enqueue => true,
            EnqueueDecision::Skip => false,
        });
        let result = solver.propagate(&mut propagator);
        assert!(result.is_ok());
        assert_eq!(solver.lower_bound(f), 10);
    }

    #[test]
    fn propagator_propagates_from_profile_reason() {
        let mut solver = TestSolver::default();
        let s1 = solver.new_variable(1, 1);
        let s2 = solver.new_variable(1, 8);

        let _ = solver
            .new_propagator(TimeTablePerPointIncrementalPropagator::new(
                &[
                    ArgTask {
                        start_time: s1,
                        processing_time: 4,
                        resource_usage: 1,
                    },
                    ArgTask {
                        start_time: s2,
                        processing_time: 3,
                        resource_usage: 1,
                    },
                ]
                .into_iter()
                .collect::<Vec<_>>(),
                1,
                CumulativeOptions {
                    allow_holes_in_domain: false,
                    explanation_type: CumulativeExplanationType::Naive,
<<<<<<< HEAD
                    propagation_method: CumulativePropagationMethod::TimeTablePerPointIncremental,
=======
                    generate_sequence: false,
>>>>>>> f1088e8d
                },
            ))
            .expect("No conflict");
        assert_eq!(solver.lower_bound(s2), 5);
        assert_eq!(solver.upper_bound(s2), 8);
        assert_eq!(solver.lower_bound(s1), 1);
        assert_eq!(solver.upper_bound(s1), 1);

        let reason = solver
            .get_reason_int(predicate!(s2 >= 5).try_into().unwrap())
            .clone();
        assert_eq!(
            PropositionalConjunction::from(vec![
                predicate!(s2 >= 4),
                predicate!(s1 >= 1),
                predicate!(s1 <= 1), /* Note that this not the most general explanation, if s2
                                      * could have started at 0 then it would still have
                                      * overlapped with the current interval */
            ]),
            reason
        );
    }

    #[test]
    fn propagator_propagates_generic_bounds() {
        let mut solver = TestSolver::default();
        let s1 = solver.new_variable(3, 3);
        let s2 = solver.new_variable(5, 5);
        let s3 = solver.new_variable(1, 15);

        let _ = solver
            .new_propagator(TimeTablePerPointIncrementalPropagator::new(
                &[
                    ArgTask {
                        start_time: s1,
                        processing_time: 2,
                        resource_usage: 1,
                    },
                    ArgTask {
                        start_time: s2,
                        processing_time: 2,
                        resource_usage: 1,
                    },
                    ArgTask {
                        start_time: s3,
                        processing_time: 4,
                        resource_usage: 1,
                    },
                ]
                .into_iter()
                .collect::<Vec<_>>(),
                1,
                CumulativeOptions {
                    allow_holes_in_domain: false,
                    explanation_type: CumulativeExplanationType::Naive,
<<<<<<< HEAD
                    propagation_method: CumulativePropagationMethod::TimeTablePerPointIncremental,
=======
                    generate_sequence: false,
>>>>>>> f1088e8d
                },
            ))
            .expect("No conflict");
        assert_eq!(solver.lower_bound(s3), 7);
        assert_eq!(solver.upper_bound(s3), 15);
        assert_eq!(solver.lower_bound(s2), 5);
        assert_eq!(solver.upper_bound(s2), 5);
        assert_eq!(solver.lower_bound(s1), 3);
        assert_eq!(solver.upper_bound(s1), 3);

        let reason = solver
            .get_reason_int(predicate!(s3 >= 7).try_into().unwrap())
            .clone();
        assert_eq!(
            PropositionalConjunction::from(vec![
                predicate!(s2 <= 5),
                predicate!(s2 >= 5),
                predicate!(s3 >= 6), /* Note that s3 would have been able to propagate
                                      * this bound even if it started at time 0 */
            ]),
            reason
        );
    }
}<|MERGE_RESOLUTION|>--- conflicted
+++ resolved
@@ -252,12 +252,9 @@
     use crate::engine::predicates::predicate::Predicate;
     use crate::engine::propagation::EnqueueDecision;
     use crate::engine::test_helper::TestSolver;
-<<<<<<< HEAD
-    use crate::options::CumulativePropagationMethod;
-=======
     use crate::options::CumulativeExplanationType;
     use crate::options::CumulativeOptions;
->>>>>>> f1088e8d
+    use crate::options::CumulativePropagationMethod;
     use crate::predicate;
     use crate::propagators::cumulative::time_table::time_table_per_point_incremental::TimeTablePerPointIncrementalPropagator;
     use crate::propagators::ArgTask;
@@ -288,11 +285,8 @@
                 CumulativeOptions {
                     allow_holes_in_domain: false,
                     explanation_type: CumulativeExplanationType::default(),
-<<<<<<< HEAD
                     propagation_method: CumulativePropagationMethod::TimeTablePerPointIncremental,
-=======
                     generate_sequence: false,
->>>>>>> f1088e8d
                 },
             ))
             .expect("No conflict");
@@ -327,11 +321,8 @@
             CumulativeOptions {
                 allow_holes_in_domain: false,
                 explanation_type: CumulativeExplanationType::Naive,
-<<<<<<< HEAD
                 propagation_method: CumulativePropagationMethod::TimeTablePerPointIncremental,
-=======
                 generate_sequence: false,
->>>>>>> f1088e8d
             },
         ));
         assert!(match result {
@@ -377,11 +368,8 @@
                 CumulativeOptions {
                     allow_holes_in_domain: false,
                     explanation_type: CumulativeExplanationType::default(),
-<<<<<<< HEAD
                     propagation_method: CumulativePropagationMethod::TimeTablePerPointIncremental,
-=======
                     generate_sequence: false,
->>>>>>> f1088e8d
                 },
             ))
             .expect("No conflict");
@@ -441,11 +429,8 @@
                 CumulativeOptions {
                     allow_holes_in_domain: false,
                     explanation_type: CumulativeExplanationType::default(),
-<<<<<<< HEAD
                     propagation_method: CumulativePropagationMethod::TimeTablePerPointIncremental,
-=======
                     generate_sequence: false,
->>>>>>> f1088e8d
                 },
             ))
             .expect("No conflict");
@@ -478,11 +463,8 @@
                 CumulativeOptions {
                     allow_holes_in_domain: false,
                     explanation_type: CumulativeExplanationType::default(),
-<<<<<<< HEAD
                     propagation_method: CumulativePropagationMethod::TimeTablePerPointIncremental,
-=======
                     generate_sequence: false,
->>>>>>> f1088e8d
                 },
             ))
             .expect("No conflict");
@@ -530,11 +512,8 @@
                 CumulativeOptions {
                     allow_holes_in_domain: false,
                     explanation_type: CumulativeExplanationType::Naive,
-<<<<<<< HEAD
                     propagation_method: CumulativePropagationMethod::TimeTablePerPointIncremental,
-=======
                     generate_sequence: false,
->>>>>>> f1088e8d
                 },
             ))
             .expect("No conflict");
@@ -608,11 +587,8 @@
                 CumulativeOptions {
                     allow_holes_in_domain: false,
                     explanation_type: CumulativeExplanationType::default(),
-<<<<<<< HEAD
                     propagation_method: CumulativePropagationMethod::TimeTablePerPointIncremental,
-=======
                     generate_sequence: false,
->>>>>>> f1088e8d
                 },
             ))
             .expect("No conflict");
@@ -695,11 +671,8 @@
                 CumulativeOptions {
                     allow_holes_in_domain: false,
                     explanation_type: CumulativeExplanationType::default(),
-<<<<<<< HEAD
                     propagation_method: CumulativePropagationMethod::TimeTablePerPointIncremental,
-=======
                     generate_sequence: false,
->>>>>>> f1088e8d
                 },
             ))
             .expect("No conflict");
@@ -750,11 +723,8 @@
                 CumulativeOptions {
                     allow_holes_in_domain: false,
                     explanation_type: CumulativeExplanationType::Naive,
-<<<<<<< HEAD
                     propagation_method: CumulativePropagationMethod::TimeTablePerPointIncremental,
-=======
                     generate_sequence: false,
->>>>>>> f1088e8d
                 },
             ))
             .expect("No conflict");
@@ -810,11 +780,8 @@
                 CumulativeOptions {
                     allow_holes_in_domain: false,
                     explanation_type: CumulativeExplanationType::Naive,
-<<<<<<< HEAD
                     propagation_method: CumulativePropagationMethod::TimeTablePerPointIncremental,
-=======
                     generate_sequence: false,
->>>>>>> f1088e8d
                 },
             ))
             .expect("No conflict");
