use std::collections::BTreeMap;
use std::rc::Rc;

use super::create_time_table_per_point_from_scratch;
use super::debug_propagate_from_scratch_time_table_point;
use super::time_table_util::should_enqueue;
use crate::basic_types::PropagationStatusCP;
use crate::engine::cp::propagation::propagation_context::ReadDomains;
use crate::engine::opaque_domain_event::OpaqueDomainEvent;
use crate::engine::propagation::EnqueueDecision;
use crate::engine::propagation::LocalId;
use crate::engine::propagation::PropagationContext;
use crate::engine::propagation::PropagationContextMut;
use crate::engine::propagation::Propagator;
use crate::engine::propagation::PropagatorConstructor;
use crate::engine::propagation::PropagatorConstructorContext;
use crate::engine::variables::IntegerVariable;
use crate::predicates::PropositionalConjunction;
use crate::propagators::cumulative::time_table::time_table_util::generate_update_range;
use crate::propagators::cumulative::time_table::time_table_util::propagate_based_on_timetable;
use crate::propagators::cumulative::time_table::time_table_util::ResourceProfile;
use crate::propagators::util::check_bounds_equal_at_propagation;
use crate::propagators::util::create_inconsistency;
use crate::propagators::util::create_tasks;
use crate::propagators::util::reset_bounds_clear_updated;
use crate::propagators::util::update_bounds_task;
use crate::propagators::CumulativeConstructor;
use crate::propagators::CumulativeParameters;
use crate::propagators::PerPointTimeTableType;
#[cfg(doc)]
use crate::propagators::Task;
#[cfg(doc)]
use crate::propagators::TimeTablePerPointPropagator;
use crate::pumpkin_assert_advanced;
use crate::pumpkin_assert_extreme;

/// [`Propagator`] responsible for using time-table reasoning to propagate the [Cumulative](https://sofdem.github.io/gccat/gccat/Ccumulative.html) constraint
/// where a time-table is a structure which stores the mandatory resource usage of the tasks at
/// different time-points - This method creates a resource profile per time point rather than
/// creating one over an interval (hence the name). Furthermore, the [`TimeTablePerPointPropagator`]
/// has a generic argument which represents the type of variable used for modelling the start
/// variables, this will be an implementation of [`IntegerVariable`].
///
/// The difference between the [`TimeTablePerPointIncrementalPropagator`] and
/// [`TimeTablePerPointPropagator`] is that the [`TimeTablePerPointIncrementalPropagator`] does not
/// recalculate the time-table from scratch whenever the
/// [`Propagator::propagate`] method is called but it utilises the
/// [`Propagator::notify`] method to determine when a mandatory part is added
/// and only updates the structure based on these updated mandatory parts.
///
/// See [Sections 4.2.1, 4.5.2 and 4.6.1-4.6.3 of \[1\]](http://cp2013.a4cp.org/sites/default/files/andreas_schutt_-_improving_scheduling_by_learning.pdf)
///  for more information about time-table reasoning.
///
/// \[1\] A. Schutt, Improving scheduling by learning. University of Melbourne, Department of
/// Computer Science and Software Engineering, 2011.
#[derive(Debug)]
pub(crate) struct TimeTablePerPointIncrementalPropagator<Var> {
    /// The key `t` (representing a time-point) holds the mandatory resource consumption of
    /// [`Task`]s at that time (stored in a [`ResourceProfile`]); the [`ResourceProfile`]s are
    /// sorted based on start time and they are assumed to be non-overlapping
    time_table: PerPointTimeTableType<Var>,
    /// Stores the input parameters to the cumulative constraint
    parameters: CumulativeParameters<Var>,
    /// Keeps track of whether the current state of the
    /// [`TimeTablePerPointIncrementalPropagator::time_table`] is outdated (i.e. whether it
    /// needs to be recalculated from scratch). This can occur due to backtracking.
    ///
    /// Imagine the situation where a synchronisation takes place and the propagator eagerly
    /// recalculates the time-table but then another propagator finds a conflict and the
    /// time-table calculation was superfluous; this flag ensures that the recalculation is
    /// done lazily, only when required.
    time_table_outdated: bool,
}

impl<Var> PropagatorConstructor
    for CumulativeConstructor<Var, TimeTablePerPointIncrementalPropagator<Var>>
where
    Var: IntegerVariable + 'static + std::fmt::Debug,
{
    type Propagator = TimeTablePerPointIncrementalPropagator<Var>;

    fn create(self, context: &mut PropagatorConstructorContext<'_>) -> Self::Propagator {
        let tasks = create_tasks(&self.tasks, context);
        TimeTablePerPointIncrementalPropagator::new(CumulativeParameters::new(
            tasks,
            self.capacity,
            self.allow_holes_in_domain,
        ))
    }
}

impl<Var: IntegerVariable + 'static> TimeTablePerPointIncrementalPropagator<Var> {
    pub(crate) fn new(
        parameters: CumulativeParameters<Var>,
    ) -> TimeTablePerPointIncrementalPropagator<Var> {
        TimeTablePerPointIncrementalPropagator {
            time_table: BTreeMap::new(),
            parameters,
            time_table_outdated: false,
        }
    }

    /// Updates the stored time-table based on the updates stored in
    /// [`CumulativeParameters::updated`]. If the time-table is outdated then this method will
    /// simply calculate it from scratch.
    ///
    /// An error is returned if an overflow of the resource occurs while updating the time-table.
    fn update_time_table(&mut self, context: &mut PropagationContextMut) -> PropagationStatusCP {
        if self.time_table_outdated {
            // The time-table needs to be recalculated from scratch anyways so we perform the
            // calculation now
<<<<<<< HEAD
            self.time_table = create_time_table_per_point_from_scratch(context, &self.parameters)?;
=======
            self.time_table =
                TimeTablePerPointPropagator::create_time_table_per_point_from_scratch(
                    context.as_readonly(),
                    &self.parameters,
                )?;
>>>>>>> c51b0ba1
            self.time_table_outdated = false;
            self.parameters.updated.clear();
        } else {
            for updated_task_info in self.parameters.updated.drain(..) {
                // Go over all of the updated tasks and calculate the added mandatory part (we know
                // that for each of these tasks, a mandatory part exists, otherwise it would not
                // have been added (see [`should_propagate`]))
                let added_mandatory_consumption = generate_update_range(
                    &updated_task_info.task,
                    updated_task_info.old_lower_bound,
                    updated_task_info.old_upper_bound,
                    updated_task_info.new_lower_bound,
                    updated_task_info.new_upper_bound,
                );
                for time_point in added_mandatory_consumption {
                    pumpkin_assert_extreme!(
                        !self.time_table.contains_key(&(time_point as u32))
                        || !self.time_table.get(&(time_point as u32)).unwrap().profile_tasks.iter().any(|profile_task| profile_task.id.unpack() as usize == updated_task_info.task.id.unpack() as usize),
                        "Attempted to insert mandatory part where it already exists at time point {time_point} for task {} in time-table per time-point propagator", updated_task_info.task.id.unpack() as usize);

                    // Add the updated profile to the ResourceProfile at time t
                    let current_profile: &mut ResourceProfile<Var> = self
                        .time_table
                        .entry(time_point as u32)
                        .or_insert(ResourceProfile::default(time_point));

                    current_profile.height += updated_task_info.task.resource_usage;
                    current_profile
                        .profile_tasks
                        .push(Rc::clone(&updated_task_info.task));

                    if current_profile.height > self.parameters.capacity {
                        // The newly introduced mandatory part(s) caused an overflow of the resource
                        return Err(create_inconsistency(
                            context.as_readonly(),
                            &current_profile.profile_tasks,
                        )
                        .into());
                    }
                }
            }
        }
        Ok(())
    }
}

impl<Var: IntegerVariable + 'static> Propagator for TimeTablePerPointIncrementalPropagator<Var> {
    fn propagate(&mut self, mut context: PropagationContextMut) -> PropagationStatusCP {
        pumpkin_assert_advanced!(
            check_bounds_equal_at_propagation(
                &mut context,
                &self.parameters.tasks,
                &self.parameters.bounds,
            ),
            "Bound were not equal when propagating"
        );

        // We update the time-table based on the stored updates
        self.update_time_table(&mut context)?;

        // We pass the entirety of the table to check due to the fact that the propagation of the
        // current profile could lead to the propagation across multiple profiles
        // For example, if we have updated 1 ResourceProfile which caused a propagation then this
        // could cause another propagation by a profile which has not been updated
        propagate_based_on_timetable(&mut context, self.time_table.values(), &self.parameters)
    }

    fn synchronise(&mut self, context: &PropagationContext) {
        reset_bounds_clear_updated(
            context,
            &mut self.parameters.updated,
            &mut self.parameters.bounds,
            &self.parameters.tasks,
        );
        // If the time-table is already empty then backtracking will not cause it to become outdated
        if !self.time_table.is_empty() {
            self.time_table_outdated = true;
        }
    }

    fn notify(
        &mut self,
        context: PropagationContext,
        local_id: LocalId,
        _event: OpaqueDomainEvent,
    ) -> EnqueueDecision {
        let updated_task = Rc::clone(&self.parameters.tasks[local_id.unpack() as usize]);
        // Note that we do not take into account the fact that the time-table could be outdated
        // here; the time-table can only become outdated due to backtracking which means that if the
        // time-table is empty before backtracking then it will necessarily be so after
        // backtracking.
        //
        // However, this could mean that we potentially enqueue even though the time-table is empty
        // after backtracking but has not been recalculated yet.
        let result = should_enqueue(
            &self.parameters,
            &updated_task,
            context,
            self.time_table.is_empty(),
        );

        // If there is a task which now has a mandatory part then we store it and process it when
        // the `propagate` method is called
        if let Some(update) = result.update {
            self.parameters.updated.push(update)
        }
        update_bounds_task(context, &mut self.parameters.bounds, &updated_task);
        result.decision
    }

    fn priority(&self) -> u32 {
        3
    }

    fn name(&self) -> &str {
        "CumulativeTimeTablePerPointIncremental"
    }

    fn initialise_at_root(
        &mut self,
        context: PropagationContext,
    ) -> Result<(), PropositionalConjunction> {
        // First we store the bounds in the parameters
        for task in self.parameters.tasks.iter() {
            self.parameters.bounds.push((
                context.lower_bound(&task.start_variable),
                context.upper_bound(&task.start_variable),
            ))
        }
        self.parameters.updated.clear();

        // Then we do normal propagation
        self.time_table = create_time_table_per_point_from_scratch(context, &self.parameters)?;
        self.time_table_outdated = false;
        Ok(())
    }

    fn debug_propagate_from_scratch(
        &self,
        mut context: PropagationContextMut,
    ) -> PropagationStatusCP {
        // Use the same debug propagator from `TimeTablePerPoint`
<<<<<<< HEAD
        debug_propagate_from_scratch_time_table_point(context, &self.parameters)
=======
        TimeTablePerPointPropagator::debug_propagate_from_scratch_time_table_point(
            &mut context,
            &self.parameters,
        )
>>>>>>> c51b0ba1
    }
}

#[cfg(test)]
mod tests {
    use crate::basic_types::ConflictInfo;
    use crate::basic_types::Inconsistency;
    use crate::basic_types::PropositionalConjunction;
    use crate::engine::predicates::predicate::Predicate;
    use crate::engine::propagation::EnqueueDecision;
    use crate::engine::test_helper::TestSolver;
    use crate::predicate;
    use crate::propagators::ArgTask;
    use crate::propagators::TimeTablePerPointIncremental;

    #[test]
    fn propagator_propagates_from_profile() {
        let mut solver = TestSolver::default();
        let s1 = solver.new_variable(1, 1);
        let s2 = solver.new_variable(1, 8);

        let _ = solver
            .new_propagator(TimeTablePerPointIncremental::new(
                [
                    ArgTask {
                        start_time: s1,
                        processing_time: 4,
                        resource_usage: 1,
                    },
                    ArgTask {
                        start_time: s2,
                        processing_time: 3,
                        resource_usage: 1,
                    },
                ]
                .into_iter()
                .collect(),
                1,
                false,
            ))
            .expect("No conflict");
        assert_eq!(solver.lower_bound(s2), 5);
        assert_eq!(solver.upper_bound(s2), 8);
        assert_eq!(solver.lower_bound(s1), 1);
        assert_eq!(solver.upper_bound(s1), 1);
    }

    #[test]
    fn propagator_detects_conflict() {
        let mut solver = TestSolver::default();
        let s1 = solver.new_variable(1, 1);
        let s2 = solver.new_variable(1, 1);

        let result = solver.new_propagator(TimeTablePerPointIncremental::new(
            [
                ArgTask {
                    start_time: s1,
                    processing_time: 4,
                    resource_usage: 1,
                },
                ArgTask {
                    start_time: s2,
                    processing_time: 4,
                    resource_usage: 1,
                },
            ]
            .into_iter()
            .collect(),
            1,
            false,
        ));
        assert!(match result {
            Err(Inconsistency::Other(ConflictInfo::Explanation(x))) => {
                let expected = [
                    predicate!(s1 <= 1),
                    predicate!(s1 >= 1),
                    predicate!(s2 <= 1),
                    predicate!(s2 >= 1),
                ];
                expected
                    .iter()
                    .all(|y| x.iter().collect::<Vec<&Predicate>>().contains(&y))
                    && x.iter().all(|y| expected.contains(y))
            }
            _ => false,
        });
    }

    #[test]
    fn propagator_propagates_nothing() {
        let mut solver = TestSolver::default();
        let s1 = solver.new_variable(0, 6);
        let s2 = solver.new_variable(0, 6);

        let _ = solver
            .new_propagator(TimeTablePerPointIncremental::new(
                [
                    ArgTask {
                        start_time: s1,
                        processing_time: 4,
                        resource_usage: 1,
                    },
                    ArgTask {
                        start_time: s2,
                        processing_time: 3,
                        resource_usage: 1,
                    },
                ]
                .into_iter()
                .collect(),
                1,
                false,
            ))
            .expect("No conflict");
        assert_eq!(solver.lower_bound(s2), 0);
        assert_eq!(solver.upper_bound(s2), 6);
        assert_eq!(solver.lower_bound(s1), 0);
        assert_eq!(solver.upper_bound(s1), 6);
    }

    #[test]
    fn propagator_propagates_example_4_3_schutt() {
        let mut solver = TestSolver::default();
        let f = solver.new_variable(0, 14);
        let e = solver.new_variable(2, 4);
        let d = solver.new_variable(0, 2);
        let c = solver.new_variable(8, 9);
        let b = solver.new_variable(2, 3);
        let a = solver.new_variable(0, 1);

        let _ = solver
            .new_propagator(TimeTablePerPointIncremental::new(
                [
                    ArgTask {
                        start_time: a,
                        processing_time: 2,
                        resource_usage: 1,
                    },
                    ArgTask {
                        start_time: b,
                        processing_time: 6,
                        resource_usage: 2,
                    },
                    ArgTask {
                        start_time: c,
                        processing_time: 2,
                        resource_usage: 4,
                    },
                    ArgTask {
                        start_time: d,
                        processing_time: 2,
                        resource_usage: 2,
                    },
                    ArgTask {
                        start_time: e,
                        processing_time: 5,
                        resource_usage: 2,
                    },
                    ArgTask {
                        start_time: f,
                        processing_time: 6,
                        resource_usage: 2,
                    },
                ]
                .into_iter()
                .collect(),
                5,
                false,
            ))
            .expect("No conflict");
        assert_eq!(solver.lower_bound(f), 10);
    }

    #[test]
    fn propagator_propagates_after_assignment() {
        let mut solver = TestSolver::default();
        let s1 = solver.new_variable(0, 6);
        let s2 = solver.new_variable(6, 10);

        let mut propagator = solver
            .new_propagator(TimeTablePerPointIncremental::new(
                [
                    ArgTask {
                        start_time: s1,
                        processing_time: 2,
                        resource_usage: 1,
                    },
                    ArgTask {
                        start_time: s2,
                        processing_time: 3,
                        resource_usage: 1,
                    },
                ]
                .into_iter()
                .collect(),
                1,
                false,
            ))
            .expect("No conflict");
        assert_eq!(solver.lower_bound(s2), 6);
        assert_eq!(solver.upper_bound(s2), 10);
        assert_eq!(solver.lower_bound(s1), 0);
        assert_eq!(solver.upper_bound(s1), 6);
        let notification_status = solver.increase_lower_bound_and_notify(&mut propagator, 0, s1, 5);
        assert!(match notification_status {
            EnqueueDecision::Enqueue => true,
            EnqueueDecision::Skip => false,
        });

        let result = solver.propagate(&mut propagator);
        assert!(result.is_ok());
        assert_eq!(solver.lower_bound(s2), 7);
        assert_eq!(solver.upper_bound(s2), 10);
        assert_eq!(solver.lower_bound(s1), 5);
        assert_eq!(solver.upper_bound(s1), 6);
    }

    #[test]
    fn propagator_propagates_end_time() {
        let mut solver = TestSolver::default();
        let s1 = solver.new_variable(6, 6);
        let s2 = solver.new_variable(1, 8);

        let mut propagator = solver
            .new_propagator(TimeTablePerPointIncremental::new(
                [
                    ArgTask {
                        start_time: s1,
                        processing_time: 4,
                        resource_usage: 1,
                    },
                    ArgTask {
                        start_time: s2,
                        processing_time: 3,
                        resource_usage: 1,
                    },
                ]
                .into_iter()
                .collect(),
                1,
                false,
            ))
            .expect("No conflict");
        let result = solver.propagate_until_fixed_point(&mut propagator);
        assert!(result.is_ok());
        assert_eq!(solver.lower_bound(s2), 1);
        assert_eq!(solver.upper_bound(s2), 3);
        assert_eq!(solver.lower_bound(s1), 6);
        assert_eq!(solver.upper_bound(s1), 6);

        let reason = solver
            .get_reason_int(predicate!(s2 <= 3).try_into().unwrap())
            .clone();
        assert_eq!(
            PropositionalConjunction::from(vec![
                predicate!(s2 <= 6),
                predicate!(s1 >= 6),
                predicate!(s1 <= 6),
            ]),
            reason
        );
    }

    #[test]
    fn propagator_propagates_example_4_3_schutt_after_update() {
        let mut solver = TestSolver::default();
        let f = solver.new_variable(0, 14);
        let e = solver.new_variable(0, 4);
        let d = solver.new_variable(0, 2);
        let c = solver.new_variable(8, 9);
        let b = solver.new_variable(2, 3);
        let a = solver.new_variable(0, 1);

        let mut propagator = solver
            .new_propagator(TimeTablePerPointIncremental::new(
                [
                    ArgTask {
                        start_time: a,
                        processing_time: 2,
                        resource_usage: 1,
                    },
                    ArgTask {
                        start_time: b,
                        processing_time: 6,
                        resource_usage: 2,
                    },
                    ArgTask {
                        start_time: c,
                        processing_time: 2,
                        resource_usage: 4,
                    },
                    ArgTask {
                        start_time: d,
                        processing_time: 2,
                        resource_usage: 2,
                    },
                    ArgTask {
                        start_time: e,
                        processing_time: 4,
                        resource_usage: 2,
                    },
                    ArgTask {
                        start_time: f,
                        processing_time: 6,
                        resource_usage: 2,
                    },
                ]
                .into_iter()
                .collect(),
                5,
                false,
            ))
            .expect("No conflict");
        assert_eq!(solver.lower_bound(a), 0);
        assert_eq!(solver.upper_bound(a), 1);
        assert_eq!(solver.lower_bound(b), 2);
        assert_eq!(solver.upper_bound(b), 3);
        assert_eq!(solver.lower_bound(c), 8);
        assert_eq!(solver.upper_bound(c), 9);
        assert_eq!(solver.lower_bound(d), 0);
        assert_eq!(solver.upper_bound(d), 2);
        assert_eq!(solver.lower_bound(e), 0);
        assert_eq!(solver.upper_bound(e), 4);
        assert_eq!(solver.lower_bound(f), 0);
        assert_eq!(solver.upper_bound(f), 14);

        let notification_status = solver.increase_lower_bound_and_notify(&mut propagator, 3, e, 3);
        assert!(match notification_status {
            EnqueueDecision::Enqueue => true,
            EnqueueDecision::Skip => false,
        });
        let result = solver.propagate(&mut propagator);
        assert!(result.is_ok());
        assert_eq!(solver.lower_bound(f), 10);
    }

    #[test]
    fn propagator_propagates_example_4_3_schutt_multiple_profiles() {
        let mut solver = TestSolver::default();
        let f = solver.new_variable(0, 14);
        let e = solver.new_variable(0, 4);
        let d = solver.new_variable(0, 2);
        let c = solver.new_variable(8, 9);
        let b2 = solver.new_variable(5, 5);
        let b1 = solver.new_variable(3, 3);
        let a = solver.new_variable(0, 1);

        let mut propagator = solver
            .new_propagator(TimeTablePerPointIncremental::new(
                [
                    ArgTask {
                        start_time: a,
                        processing_time: 2,
                        resource_usage: 1,
                    },
                    ArgTask {
                        start_time: b1,
                        processing_time: 2,
                        resource_usage: 2,
                    },
                    ArgTask {
                        start_time: b2,
                        processing_time: 3,
                        resource_usage: 2,
                    },
                    ArgTask {
                        start_time: c,
                        processing_time: 2,
                        resource_usage: 4,
                    },
                    ArgTask {
                        start_time: d,
                        processing_time: 2,
                        resource_usage: 2,
                    },
                    ArgTask {
                        start_time: e,
                        processing_time: 4,
                        resource_usage: 2,
                    },
                    ArgTask {
                        start_time: f,
                        processing_time: 6,
                        resource_usage: 2,
                    },
                ]
                .into_iter()
                .collect(),
                5,
                false,
            ))
            .expect("No conflict");
        assert_eq!(solver.lower_bound(a), 0);
        assert_eq!(solver.upper_bound(a), 1);
        assert_eq!(solver.lower_bound(c), 8);
        assert_eq!(solver.upper_bound(c), 9);
        assert_eq!(solver.lower_bound(d), 0);
        assert_eq!(solver.upper_bound(d), 2);
        assert_eq!(solver.lower_bound(e), 0);
        assert_eq!(solver.upper_bound(e), 4);
        assert_eq!(solver.lower_bound(f), 0);
        assert_eq!(solver.upper_bound(f), 14);

        let notification_status = solver.increase_lower_bound_and_notify(&mut propagator, 4, e, 3);
        assert!(match notification_status {
            EnqueueDecision::Enqueue => true,
            EnqueueDecision::Skip => false,
        });
        let result = solver.propagate(&mut propagator);
        assert!(result.is_ok());
        assert_eq!(solver.lower_bound(f), 10);
    }

    #[test]
    fn propagator_propagates_from_profile_reason() {
        let mut solver = TestSolver::default();
        let s1 = solver.new_variable(1, 1);
        let s2 = solver.new_variable(1, 8);

        let _ = solver
            .new_propagator(TimeTablePerPointIncremental::new(
                [
                    ArgTask {
                        start_time: s1,
                        processing_time: 4,
                        resource_usage: 1,
                    },
                    ArgTask {
                        start_time: s2,
                        processing_time: 3,
                        resource_usage: 1,
                    },
                ]
                .into_iter()
                .collect(),
                1,
                false,
            ))
            .expect("No conflict");
        assert_eq!(solver.lower_bound(s2), 5);
        assert_eq!(solver.upper_bound(s2), 8);
        assert_eq!(solver.lower_bound(s1), 1);
        assert_eq!(solver.upper_bound(s1), 1);

        let reason = solver
            .get_reason_int(predicate!(s2 >= 5).try_into().unwrap())
            .clone();
        assert_eq!(
            PropositionalConjunction::from(vec![
                predicate!(s2 >= 2),
                predicate!(s1 >= 1),
                predicate!(s1 <= 1), /* Note that this not the most general explanation, if s2
                                      * could have started at 0 then it would still have
                                      * overlapped with the current interval */
            ]),
            reason
        );
    }

    #[test]
    fn propagator_propagates_generic_bounds() {
        let mut solver = TestSolver::default();
        let s1 = solver.new_variable(3, 3);
        let s2 = solver.new_variable(5, 5);
        let s3 = solver.new_variable(1, 15);

        let _ = solver
            .new_propagator(TimeTablePerPointIncremental::new(
                [
                    ArgTask {
                        start_time: s1,
                        processing_time: 2,
                        resource_usage: 1,
                    },
                    ArgTask {
                        start_time: s2,
                        processing_time: 2,
                        resource_usage: 1,
                    },
                    ArgTask {
                        start_time: s3,
                        processing_time: 4,
                        resource_usage: 1,
                    },
                ]
                .into_iter()
                .collect(),
                1,
                false,
            ))
            .expect("No conflict");
        assert_eq!(solver.lower_bound(s3), 7);
        assert_eq!(solver.upper_bound(s3), 15);
        assert_eq!(solver.lower_bound(s2), 5);
        assert_eq!(solver.upper_bound(s2), 5);
        assert_eq!(solver.lower_bound(s1), 3);
        assert_eq!(solver.upper_bound(s1), 3);

        let reason = solver
            .get_reason_int(predicate!(s3 >= 7).try_into().unwrap())
            .clone();
        assert_eq!(
            PropositionalConjunction::from(vec![
                predicate!(s2 <= 5),
                predicate!(s2 >= 5),
                predicate!(s3 >= 3), /* Note that s3 would have been able to propagate
                                      * this bound even if it started at time 0 */
            ]),
            reason
        );
    }
}<|MERGE_RESOLUTION|>--- conflicted
+++ resolved
@@ -20,7 +20,7 @@
 use crate::propagators::cumulative::time_table::time_table_util::propagate_based_on_timetable;
 use crate::propagators::cumulative::time_table::time_table_util::ResourceProfile;
 use crate::propagators::util::check_bounds_equal_at_propagation;
-use crate::propagators::util::create_inconsistency;
+use crate::propagators::util::create_propositional_conjunction;
 use crate::propagators::util::create_tasks;
 use crate::propagators::util::reset_bounds_clear_updated;
 use crate::propagators::util::update_bounds_task;
@@ -109,15 +109,8 @@
         if self.time_table_outdated {
             // The time-table needs to be recalculated from scratch anyways so we perform the
             // calculation now
-<<<<<<< HEAD
-            self.time_table = create_time_table_per_point_from_scratch(context, &self.parameters)?;
-=======
             self.time_table =
-                TimeTablePerPointPropagator::create_time_table_per_point_from_scratch(
-                    context.as_readonly(),
-                    &self.parameters,
-                )?;
->>>>>>> c51b0ba1
+                create_time_table_per_point_from_scratch(&context.as_readonly(), &self.parameters)?;
             self.time_table_outdated = false;
             self.parameters.updated.clear();
         } else {
@@ -151,8 +144,8 @@
 
                     if current_profile.height > self.parameters.capacity {
                         // The newly introduced mandatory part(s) caused an overflow of the resource
-                        return Err(create_inconsistency(
-                            context.as_readonly(),
+                        return Err(create_propositional_conjunction(
+                            &context.as_readonly(),
                             &current_profile.profile_tasks,
                         )
                         .into());
@@ -168,7 +161,7 @@
     fn propagate(&mut self, mut context: PropagationContextMut) -> PropagationStatusCP {
         pumpkin_assert_advanced!(
             check_bounds_equal_at_propagation(
-                &mut context,
+                &context.as_readonly(),
                 &self.parameters.tasks,
                 &self.parameters.bounds,
             ),
@@ -215,7 +208,7 @@
         let result = should_enqueue(
             &self.parameters,
             &updated_task,
-            context,
+            &context,
             self.time_table.is_empty(),
         );
 
@@ -224,7 +217,7 @@
         if let Some(update) = result.update {
             self.parameters.updated.push(update)
         }
-        update_bounds_task(context, &mut self.parameters.bounds, &updated_task);
+        update_bounds_task(&context, &mut self.parameters.bounds, &updated_task);
         result.decision
     }
 
@@ -250,24 +243,14 @@
         self.parameters.updated.clear();
 
         // Then we do normal propagation
-        self.time_table = create_time_table_per_point_from_scratch(context, &self.parameters)?;
+        self.time_table = create_time_table_per_point_from_scratch(&context, &self.parameters)?;
         self.time_table_outdated = false;
         Ok(())
     }
 
-    fn debug_propagate_from_scratch(
-        &self,
-        mut context: PropagationContextMut,
-    ) -> PropagationStatusCP {
+    fn debug_propagate_from_scratch(&self, context: PropagationContextMut) -> PropagationStatusCP {
         // Use the same debug propagator from `TimeTablePerPoint`
-<<<<<<< HEAD
         debug_propagate_from_scratch_time_table_point(context, &self.parameters)
-=======
-        TimeTablePerPointPropagator::debug_propagate_from_scratch_time_table_point(
-            &mut context,
-            &self.parameters,
-        )
->>>>>>> c51b0ba1
     }
 }
 
