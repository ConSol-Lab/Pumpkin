//! [`Propagator`] for the Cumulative constraint; it
//! reasons over individual time-points instead of intervals. See [`TimeTablePerPointPropagator`]
//! for more information.

use std::collections::BTreeMap;
use std::rc::Rc;

use super::time_table_util::propagate_based_on_timetable;
use super::time_table_util::should_enqueue;
use super::time_table_util::ResourceProfile;
use crate::basic_types::PropagationStatusCP;
use crate::engine::cp::propagation::ReadDomains;
use crate::engine::opaque_domain_event::OpaqueDomainEvent;
use crate::engine::propagation::EnqueueDecision;
use crate::engine::propagation::LocalId;
use crate::engine::propagation::PropagationContext;
use crate::engine::propagation::PropagationContextMut;
use crate::engine::propagation::Propagator;
use crate::engine::propagation::PropagatorInitialisationContext;
use crate::engine::variables::IntegerVariable;
use crate::options::CumulativeOptions;
use crate::predicates::PropositionalConjunction;
use crate::propagators::cumulative::time_table::propagation_handler::create_conflict_explanation;
use crate::propagators::util::create_tasks;
<<<<<<< HEAD
=======
use crate::propagators::util::register_tasks;
use crate::propagators::util::reset_bounds_clear_updated;
>>>>>>> 65e599fb
use crate::propagators::util::update_bounds_task;
use crate::propagators::ArgTask;
use crate::propagators::CumulativeParameters;
use crate::propagators::DynamicStructures;
use crate::pumpkin_assert_extreme;

/// [`Propagator`] responsible for using time-table reasoning to propagate the [Cumulative](https://sofdem.github.io/gccat/gccat/Ccumulative.html) constraint
/// where a time-table is a structure which stores the mandatory resource usage of the tasks at
/// different time-points - This method creates a resource profile per time point rather than
/// creating one over an interval (hence the name). Furthermore, the [`TimeTablePerPointPropagator`]
/// has a generic argument which represents the type of variable used for modelling the start
/// variables, this will be an implementation of [`IntegerVariable`].
///
/// See [Sections 4.2.1, 4.5.2 and 4.6.1-4.6.3 of \[1\]](http://cp2013.a4cp.org/sites/default/files/andreas_schutt_-_improving_scheduling_by_learning.pdf)
///  for more information about time-table reasoning.
///
/// \[1\] A. Schutt, Improving scheduling by learning. University of Melbourne, Department of
/// Computer Science and Software Engineering, 2011.
#[derive(Debug)]
#[allow(unused)]
pub(crate) struct TimeTablePerPointPropagator<Var> {
    /// Stores whether the time-table is empty
    is_time_table_empty: bool,
    /// Stores the input parameters to the cumulative constraint
    parameters: CumulativeParameters<Var>,
    /// Stores structures which change during the search; used to store the bounds
    dynamic_structures: DynamicStructures<Var>,
}

/// The type of the time-table used by propagators which use time-table reasoning per time-point;
/// using a [`ResourceProfile`] is more complex than necessary (as [`ResourceProfile::start`] =
/// [`ResourceProfile::end`]) but it allows for a more unified implementation of methods.
///
/// The key t (representing a time-point) holds the mandatory resource consumption of tasks at
/// that time (stored in a [`ResourceProfile`]); the [ResourceProfile]s are sorted based on
/// start time and they are non-overlapping
pub(crate) type PerPointTimeTableType<Var> = BTreeMap<u32, ResourceProfile<Var>>;

<<<<<<< HEAD
impl<Var> PropagatorConstructor for CumulativeConstructor<Var, TimeTablePerPointPropagator<Var>>
where
    Var: IntegerVariable + 'static + std::fmt::Debug,
{
    type Propagator = TimeTablePerPointPropagator<Var>;

    fn create(self, context: &mut PropagatorConstructorContext<'_>) -> Self::Propagator {
        let tasks = create_tasks(&self.tasks, context, false);
        let parameters =
            CumulativeParameters::new(tasks, self.capacity, self.allow_holes_in_domain);
        let dynamic_structures = DynamicStructures::new(&parameters);
        TimeTablePerPointPropagator::new(parameters, dynamic_structures)
    }
}

impl<Var: IntegerVariable + 'static> TimeTablePerPointPropagator<Var> {
    pub(crate) fn new(
        parameters: CumulativeParameters<Var>,
        dynamic_structures: DynamicStructures<Var>,
    ) -> TimeTablePerPointPropagator<Var> {
        TimeTablePerPointPropagator {
            is_time_table_empty: true,
            parameters,
            dynamic_structures,
=======
impl<Var: IntegerVariable + 'static> TimeTablePerPointPropagator<Var> {
    #[allow(unused)]
    pub(crate) fn new(
        arg_tasks: &[ArgTask<Var>],
        capacity: i32,
        cumulative_options: CumulativeOptions,
    ) -> TimeTablePerPointPropagator<Var> {
        let tasks = create_tasks(arg_tasks);
        TimeTablePerPointPropagator {
            is_time_table_empty: true,
            parameters: CumulativeParameters::new(tasks, capacity, cumulative_options),
>>>>>>> 65e599fb
        }
    }
}

impl<Var: IntegerVariable + 'static> Propagator for TimeTablePerPointPropagator<Var> {
    fn propagate(&mut self, mut context: PropagationContextMut) -> PropagationStatusCP {
        let time_table =
            create_time_table_per_point_from_scratch(&context.as_readonly(), &self.parameters)?;
        self.is_time_table_empty = time_table.is_empty();
        // No error has been found -> Check for updates (i.e. go over all profiles and all tasks and
        // check whether an update can take place)
        propagate_based_on_timetable(
            &mut context,
            time_table.values(),
            &self.parameters,
            &mut self.dynamic_structures,
        )
    }

    fn synchronise(&mut self, context: &PropagationContext) {
        self.dynamic_structures
            .reset_all_bounds_and_remove_fixed(context, &self.parameters)
    }

    fn notify(
        &mut self,
        context: PropagationContext,
        local_id: LocalId,
        _event: OpaqueDomainEvent,
    ) -> EnqueueDecision {
        let updated_task = Rc::clone(&self.parameters.tasks[local_id.unpack() as usize]);
        // Note that it could be the case that `is_time_table_empty` is inaccurate here since it
        // wasn't updated in `synchronise`; however, `synchronise` will only remove profiles
        // meaning that `is_time_table_empty` will always return `false` when it is not
        // empty and it might return `false` even when the time-table is not empty *but* it
        // will never return `true` when the time-table is not empty.
        let result = should_enqueue(
            &self.parameters,
            &self.dynamic_structures,
            &updated_task,
            &context,
            self.is_time_table_empty,
        );

        // Note that the non-incremental proapgator does not make use of `result.updated` since it
        // propagates from scratch anyways
        update_bounds_task(
            &context,
            self.dynamic_structures.get_stored_bounds_mut(),
            &updated_task,
        );
        result.decision
    }

    fn priority(&self) -> u32 {
        3
    }

    fn name(&self) -> &str {
        "CumulativeTimeTablePerPoint"
    }

    fn initialise_at_root(
        &mut self,
        context: &mut PropagatorInitialisationContext,
    ) -> Result<(), PropositionalConjunction> {
<<<<<<< HEAD
        self.dynamic_structures
            .reset_all_bounds(&context, &self.parameters);
=======
        register_tasks(&self.parameters.tasks, context);
        // First we store the bounds in the parameters
        for task in self.parameters.tasks.iter() {
            self.parameters.bounds.push((
                context.lower_bound(&task.start_variable),
                context.upper_bound(&task.start_variable),
            ));
        }
>>>>>>> 65e599fb

        Ok(())
    }

    fn debug_propagate_from_scratch(
        &self,
        mut context: PropagationContextMut,
    ) -> PropagationStatusCP {
        debug_propagate_from_scratch_time_table_point(
            &mut context,
            &self.parameters,
            &self.dynamic_structures,
        )
    }
}

/// Creates a time-table consisting of [`ResourceProfile`]s which represent rectangles with a
/// start and end (both inclusive) consisting of tasks with a cumulative height Assumptions:
/// The time-table is sorted based on start time and none of the profiles overlap - generally,
/// it is assumed that the calculated [`ResourceProfile`]s are maximal
///
/// The result of this method is either the time-table of type
/// [`PerPointTimeTableType`] or the tasks responsible for the
/// conflict in the form of an [`Inconsistency`].
pub(crate) fn create_time_table_per_point_from_scratch<
    Var: IntegerVariable + 'static,
    Context: ReadDomains,
>(
    context: &Context,
    parameters: &CumulativeParameters<Var>,
) -> Result<PerPointTimeTableType<Var>, PropositionalConjunction> {
    let mut time_table: PerPointTimeTableType<Var> = PerPointTimeTableType::new();
    // First we go over all tasks and determine their mandatory parts
    for task in parameters.tasks.iter() {
        let upper_bound = context.upper_bound(&task.start_variable);
        let lower_bound = context.lower_bound(&task.start_variable);

        if upper_bound < lower_bound + task.processing_time {
            // There is a mandatory part
            for i in upper_bound..(lower_bound + task.processing_time) {
                // For every time-point of the mandatory part,
                //  add the resource usage of the current task to the ResourceProfile and add it
                // to the profile tasks of the resource
                let current_profile: &mut ResourceProfile<Var> = time_table
                    .entry(i as u32)
                    .or_insert(ResourceProfile::default(i));
                current_profile.height += task.resource_usage;
                current_profile.profile_tasks.push(Rc::clone(task));

                if current_profile.height > parameters.capacity {
                    // The addition of the current task to the resource profile has caused an
                    // overflow
                    return Err(create_conflict_explanation(
                        context,
                        current_profile,
                        parameters.options.explanation_type,
                    ));
                }
            }
        }
    }
    pumpkin_assert_extreme!(
        time_table
            .values()
            .all(|profile| profile.start == profile.end),
        "The TimeTablePerPointPropagator method should only create profiles where `start == end`"
    );
    Ok(time_table)
}

pub(crate) fn debug_propagate_from_scratch_time_table_point<Var: IntegerVariable + 'static>(
    context: &mut PropagationContextMut,
    parameters: &CumulativeParameters<Var>,
    dynamic_structures: &DynamicStructures<Var>,
) -> PropagationStatusCP {
    // We first create a time-table per point and return an error if there was
    // an overflow of the resource capacity while building the time-table
    let time_table = create_time_table_per_point_from_scratch(&context.as_readonly(), parameters)?;
    // Then we check whether propagation can take place
    propagate_based_on_timetable(
        context,
        time_table.values(),
        parameters,
        &mut dynamic_structures.recreate_from_context(&context.as_readonly(), parameters),
    )
}

#[cfg(test)]
mod tests {
    use crate::basic_types::ConflictInfo;
    use crate::basic_types::Inconsistency;
    use crate::basic_types::PropositionalConjunction;
    use crate::engine::predicates::predicate::Predicate;
    use crate::engine::propagation::EnqueueDecision;
    use crate::engine::test_helper::TestSolver;
    use crate::options::CumulativeExplanationType;
    use crate::options::CumulativeOptions;
    use crate::options::CumulativePropagationMethod;
    use crate::predicate;
    use crate::propagators::ArgTask;
    use crate::propagators::TimeTablePerPointPropagator;

    #[test]
    fn propagator_propagates_from_profile() {
        let mut solver = TestSolver::default();
        let s1 = solver.new_variable(1, 1);
        let s2 = solver.new_variable(1, 8);

        let _ = solver
            .new_propagator(TimeTablePerPointPropagator::new(
                &[
                    ArgTask {
                        start_time: s1,
                        processing_time: 4,
                        resource_usage: 1,
                    },
                    ArgTask {
                        start_time: s2,
                        processing_time: 3,
                        resource_usage: 1,
                    },
                ]
                .into_iter()
                .collect::<Vec<_>>(),
                1,
                CumulativeOptions {
                    allow_holes_in_domain: false,
                    explanation_type: CumulativeExplanationType::default(),
                    propagation_method: CumulativePropagationMethod::TimeTablePerPoint,
                    generate_sequence: false,
                },
            ))
            .expect("No conflict");
        assert_eq!(solver.lower_bound(s2), 5);
        assert_eq!(solver.upper_bound(s2), 8);
        assert_eq!(solver.lower_bound(s1), 1);
        assert_eq!(solver.upper_bound(s1), 1);
    }

    #[test]
    fn propagator_detects_conflict() {
        let mut solver = TestSolver::default();
        let s1 = solver.new_variable(1, 1);
        let s2 = solver.new_variable(1, 1);

        let result = solver.new_propagator(TimeTablePerPointPropagator::new(
            &[
                ArgTask {
                    start_time: s1,
                    processing_time: 4,
                    resource_usage: 1,
                },
                ArgTask {
                    start_time: s2,
                    processing_time: 4,
                    resource_usage: 1,
                },
            ]
            .into_iter()
            .collect::<Vec<_>>(),
            1,
            CumulativeOptions {
                allow_holes_in_domain: false,
                explanation_type: CumulativeExplanationType::Naive,
                propagation_method: CumulativePropagationMethod::TimeTablePerPoint,
                generate_sequence: false,
            },
        ));
        assert!(match result {
            Err(Inconsistency::Other(ConflictInfo::Explanation(x))) => {
                let expected = [
                    predicate!(s1 <= 1),
                    predicate!(s1 >= 1),
                    predicate!(s2 <= 1),
                    predicate!(s2 >= 1),
                ];
                expected
                    .iter()
                    .all(|y| x.iter().collect::<Vec<&Predicate>>().contains(&y))
                    && x.iter().all(|y| expected.contains(y))
            }
            _ => false,
        });
    }

    #[test]
    fn propagator_propagates_nothing() {
        let mut solver = TestSolver::default();
        let s1 = solver.new_variable(0, 6);
        let s2 = solver.new_variable(0, 6);

        let _ = solver
            .new_propagator(TimeTablePerPointPropagator::new(
                &[
                    ArgTask {
                        start_time: s1,
                        processing_time: 4,
                        resource_usage: 1,
                    },
                    ArgTask {
                        start_time: s2,
                        processing_time: 3,
                        resource_usage: 1,
                    },
                ]
                .into_iter()
                .collect::<Vec<_>>(),
                1,
                CumulativeOptions {
                    allow_holes_in_domain: false,
                    explanation_type: CumulativeExplanationType::default(),
                    propagation_method: CumulativePropagationMethod::TimeTablePerPoint,
                    generate_sequence: false,
                },
            ))
            .expect("No conflict");
        assert_eq!(solver.lower_bound(s2), 0);
        assert_eq!(solver.upper_bound(s2), 6);
        assert_eq!(solver.lower_bound(s1), 0);
        assert_eq!(solver.upper_bound(s1), 6);
    }

    #[test]
    fn propagator_propagates_example_4_3_schutt() {
        let mut solver = TestSolver::default();
        let f = solver.new_variable(0, 14);
        let e = solver.new_variable(2, 4);
        let d = solver.new_variable(0, 2);
        let c = solver.new_variable(8, 9);
        let b = solver.new_variable(2, 3);
        let a = solver.new_variable(0, 1);

        let _ = solver
            .new_propagator(TimeTablePerPointPropagator::new(
                &[
                    ArgTask {
                        start_time: a,
                        processing_time: 2,
                        resource_usage: 1,
                    },
                    ArgTask {
                        start_time: b,
                        processing_time: 6,
                        resource_usage: 2,
                    },
                    ArgTask {
                        start_time: c,
                        processing_time: 2,
                        resource_usage: 4,
                    },
                    ArgTask {
                        start_time: d,
                        processing_time: 2,
                        resource_usage: 2,
                    },
                    ArgTask {
                        start_time: e,
                        processing_time: 5,
                        resource_usage: 2,
                    },
                    ArgTask {
                        start_time: f,
                        processing_time: 6,
                        resource_usage: 2,
                    },
                ]
                .into_iter()
                .collect::<Vec<_>>(),
                5,
                CumulativeOptions {
                    allow_holes_in_domain: false,
                    explanation_type: CumulativeExplanationType::default(),
                    propagation_method: CumulativePropagationMethod::TimeTablePerPoint,
                    generate_sequence: false,
                },
            ))
            .expect("No conflict");
        assert_eq!(solver.lower_bound(f), 10);
    }

    #[test]
    fn propagator_propagates_after_assignment() {
        let mut solver = TestSolver::default();
        let s1 = solver.new_variable(0, 6);
        let s2 = solver.new_variable(6, 10);

        let mut propagator = solver
            .new_propagator(TimeTablePerPointPropagator::new(
                &[
                    ArgTask {
                        start_time: s1,
                        processing_time: 2,
                        resource_usage: 1,
                    },
                    ArgTask {
                        start_time: s2,
                        processing_time: 3,
                        resource_usage: 1,
                    },
                ]
                .into_iter()
                .collect::<Vec<_>>(),
                1,
                CumulativeOptions {
                    allow_holes_in_domain: false,
                    explanation_type: CumulativeExplanationType::default(),
                    propagation_method: CumulativePropagationMethod::TimeTablePerPoint,
                    generate_sequence: false,
                },
            ))
            .expect("No conflict");
        assert_eq!(solver.lower_bound(s2), 6);
        assert_eq!(solver.upper_bound(s2), 10);
        assert_eq!(solver.lower_bound(s1), 0);
        assert_eq!(solver.upper_bound(s1), 6);
        let notification_status = solver.increase_lower_bound_and_notify(&mut propagator, 0, s1, 5);
        assert!(match notification_status {
            EnqueueDecision::Enqueue => true,
            EnqueueDecision::Skip => false,
        });

        let result = solver.propagate(&mut propagator);
        assert!(result.is_ok());
        assert_eq!(solver.lower_bound(s2), 7);
        assert_eq!(solver.upper_bound(s2), 10);
        assert_eq!(solver.lower_bound(s1), 5);
        assert_eq!(solver.upper_bound(s1), 6);
    }

    #[test]
    fn propagator_propagates_end_time() {
        let mut solver = TestSolver::default();
        let s1 = solver.new_variable(6, 6);
        let s2 = solver.new_variable(1, 8);

        let mut propagator = solver
            .new_propagator(TimeTablePerPointPropagator::new(
                &[
                    ArgTask {
                        start_time: s1,
                        processing_time: 4,
                        resource_usage: 1,
                    },
                    ArgTask {
                        start_time: s2,
                        processing_time: 3,
                        resource_usage: 1,
                    },
                ]
                .into_iter()
                .collect::<Vec<_>>(),
                1,
                CumulativeOptions {
                    allow_holes_in_domain: false,
                    explanation_type: CumulativeExplanationType::Naive,
                    propagation_method: CumulativePropagationMethod::TimeTablePerPoint,
                    generate_sequence: false,
                },
            ))
            .expect("No conflict");
        let result = solver.propagate_until_fixed_point(&mut propagator);
        assert!(result.is_ok());
        assert_eq!(solver.lower_bound(s2), 1);
        assert_eq!(solver.upper_bound(s2), 3);
        assert_eq!(solver.lower_bound(s1), 6);
        assert_eq!(solver.upper_bound(s1), 6);

        let reason = solver
            .get_reason_int(predicate!(s2 <= 3).try_into().unwrap())
            .clone();
        assert_eq!(
            PropositionalConjunction::from(vec![
                predicate!(s2 <= 5),
                predicate!(s1 >= 6),
                predicate!(s1 <= 6),
            ]),
            reason
        );
    }

    #[test]
    fn propagator_propagates_example_4_3_schutt_after_update() {
        let mut solver = TestSolver::default();
        let f = solver.new_variable(0, 14);
        let e = solver.new_variable(0, 4);
        let d = solver.new_variable(0, 2);
        let c = solver.new_variable(8, 9);
        let b = solver.new_variable(2, 3);
        let a = solver.new_variable(0, 1);

        let mut propagator = solver
            .new_propagator(TimeTablePerPointPropagator::new(
                &[
                    ArgTask {
                        start_time: a,
                        processing_time: 2,
                        resource_usage: 1,
                    },
                    ArgTask {
                        start_time: b,
                        processing_time: 6,
                        resource_usage: 2,
                    },
                    ArgTask {
                        start_time: c,
                        processing_time: 2,
                        resource_usage: 4,
                    },
                    ArgTask {
                        start_time: d,
                        processing_time: 2,
                        resource_usage: 2,
                    },
                    ArgTask {
                        start_time: e,
                        processing_time: 4,
                        resource_usage: 2,
                    },
                    ArgTask {
                        start_time: f,
                        processing_time: 6,
                        resource_usage: 2,
                    },
                ]
                .into_iter()
                .collect::<Vec<_>>(),
                5,
                CumulativeOptions {
                    allow_holes_in_domain: false,
                    explanation_type: CumulativeExplanationType::default(),
                    propagation_method: CumulativePropagationMethod::TimeTablePerPoint,
                    generate_sequence: false,
                },
            ))
            .expect("No conflict");
        assert_eq!(solver.lower_bound(a), 0);
        assert_eq!(solver.upper_bound(a), 1);
        assert_eq!(solver.lower_bound(b), 2);
        assert_eq!(solver.upper_bound(b), 3);
        assert_eq!(solver.lower_bound(c), 8);
        assert_eq!(solver.upper_bound(c), 9);
        assert_eq!(solver.lower_bound(d), 0);
        assert_eq!(solver.upper_bound(d), 2);
        assert_eq!(solver.lower_bound(e), 0);
        assert_eq!(solver.upper_bound(e), 4);
        assert_eq!(solver.lower_bound(f), 0);
        assert_eq!(solver.upper_bound(f), 14);

        let notification_status = solver.increase_lower_bound_and_notify(&mut propagator, 3, e, 3);
        assert!(match notification_status {
            EnqueueDecision::Enqueue => true,
            EnqueueDecision::Skip => false,
        });
        let result = solver.propagate(&mut propagator);
        assert!(result.is_ok());
        assert_eq!(solver.lower_bound(f), 10);
    }

    #[test]
    fn propagator_propagates_example_4_3_schutt_multiple_profiles() {
        let mut solver = TestSolver::default();
        let f = solver.new_variable(0, 14);
        let e = solver.new_variable(0, 4);
        let d = solver.new_variable(0, 2);
        let c = solver.new_variable(8, 9);
        let b2 = solver.new_variable(5, 5);
        let b1 = solver.new_variable(3, 3);
        let a = solver.new_variable(0, 1);

        let mut propagator = solver
            .new_propagator(TimeTablePerPointPropagator::new(
                &[
                    ArgTask {
                        start_time: a,
                        processing_time: 2,
                        resource_usage: 1,
                    },
                    ArgTask {
                        start_time: b1,
                        processing_time: 2,
                        resource_usage: 2,
                    },
                    ArgTask {
                        start_time: b2,
                        processing_time: 3,
                        resource_usage: 2,
                    },
                    ArgTask {
                        start_time: c,
                        processing_time: 2,
                        resource_usage: 4,
                    },
                    ArgTask {
                        start_time: d,
                        processing_time: 2,
                        resource_usage: 2,
                    },
                    ArgTask {
                        start_time: e,
                        processing_time: 4,
                        resource_usage: 2,
                    },
                    ArgTask {
                        start_time: f,
                        processing_time: 6,
                        resource_usage: 2,
                    },
                ]
                .into_iter()
                .collect::<Vec<_>>(),
                5,
                CumulativeOptions {
                    allow_holes_in_domain: false,
                    explanation_type: CumulativeExplanationType::default(),
                    propagation_method: CumulativePropagationMethod::TimeTablePerPoint,
                    generate_sequence: false,
                },
            ))
            .expect("No conflict");
        assert_eq!(solver.lower_bound(a), 0);
        assert_eq!(solver.upper_bound(a), 1);
        assert_eq!(solver.lower_bound(c), 8);
        assert_eq!(solver.upper_bound(c), 9);
        assert_eq!(solver.lower_bound(d), 0);
        assert_eq!(solver.upper_bound(d), 2);
        assert_eq!(solver.lower_bound(e), 0);
        assert_eq!(solver.upper_bound(e), 4);
        assert_eq!(solver.lower_bound(f), 0);
        assert_eq!(solver.upper_bound(f), 14);

        let notification_status = solver.increase_lower_bound_and_notify(&mut propagator, 4, e, 3);
        assert!(match notification_status {
            EnqueueDecision::Enqueue => true,
            EnqueueDecision::Skip => false,
        });
        let result = solver.propagate(&mut propagator);
        assert!(result.is_ok());
        assert_eq!(solver.lower_bound(f), 10);
    }

    #[test]
    fn propagator_propagates_from_profile_reason() {
        let mut solver = TestSolver::default();
        let s1 = solver.new_variable(1, 1);
        let s2 = solver.new_variable(1, 8);

        let _ = solver
            .new_propagator(TimeTablePerPointPropagator::new(
                &[
                    ArgTask {
                        start_time: s1,
                        processing_time: 4,
                        resource_usage: 1,
                    },
                    ArgTask {
                        start_time: s2,
                        processing_time: 3,
                        resource_usage: 1,
                    },
                ]
                .into_iter()
                .collect::<Vec<_>>(),
                1,
                CumulativeOptions {
                    allow_holes_in_domain: false,
                    explanation_type: CumulativeExplanationType::Naive,
                    propagation_method: CumulativePropagationMethod::TimeTablePerPoint,
                    generate_sequence: false,
                },
            ))
            .expect("No conflict");
        assert_eq!(solver.lower_bound(s2), 5);
        assert_eq!(solver.upper_bound(s2), 8);
        assert_eq!(solver.lower_bound(s1), 1);
        assert_eq!(solver.upper_bound(s1), 1);

        let reason = solver
            .get_reason_int(predicate!(s2 >= 5).try_into().unwrap())
            .clone();
        assert_eq!(
            PropositionalConjunction::from(vec![
                predicate!(s2 >= 4),
                predicate!(s1 >= 1),
                predicate!(s1 <= 1), /* Note that this not the most general explanation, if s2
                                      * could have started at 0 then it would still have
                                      * overlapped with the current interval */
            ]),
            reason
        );
    }

    #[test]
    fn propagator_propagates_generic_bounds() {
        let mut solver = TestSolver::default();
        let s1 = solver.new_variable(3, 3);
        let s2 = solver.new_variable(5, 5);
        let s3 = solver.new_variable(1, 15);

        let _ = solver
            .new_propagator(TimeTablePerPointPropagator::new(
                &[
                    ArgTask {
                        start_time: s1,
                        processing_time: 2,
                        resource_usage: 1,
                    },
                    ArgTask {
                        start_time: s2,
                        processing_time: 2,
                        resource_usage: 1,
                    },
                    ArgTask {
                        start_time: s3,
                        processing_time: 4,
                        resource_usage: 1,
                    },
                ]
                .into_iter()
                .collect::<Vec<_>>(),
                1,
                CumulativeOptions {
                    allow_holes_in_domain: false,
                    explanation_type: CumulativeExplanationType::Naive,
                    propagation_method: CumulativePropagationMethod::TimeTablePerPoint,
                    generate_sequence: false,
                },
            ))
            .expect("No conflict");
        assert_eq!(solver.lower_bound(s3), 7);
        assert_eq!(solver.upper_bound(s3), 15);
        assert_eq!(solver.lower_bound(s2), 5);
        assert_eq!(solver.upper_bound(s2), 5);
        assert_eq!(solver.lower_bound(s1), 3);
        assert_eq!(solver.upper_bound(s1), 3);

        let reason = solver
            .get_reason_int(predicate!(s3 >= 7).try_into().unwrap())
            .clone();
        assert_eq!(
            PropositionalConjunction::from(vec![
                predicate!(s2 <= 5),
                predicate!(s2 >= 5),
                predicate!(s3 >= 6), /* Note that s3 would have been able to propagate
                                      * this bound even if it started at time 0 */
            ]),
            reason
        );
    }

    #[test]
    fn propagator_propagates_with_holes() {
        let mut solver = TestSolver::default();
        let s1 = solver.new_variable(4, 4);
        let s2 = solver.new_variable(0, 8);

        let _ = solver
            .new_propagator(TimeTablePerPointPropagator::new(
                &[
                    ArgTask {
                        start_time: s1,
                        processing_time: 4,
                        resource_usage: 1,
                    },
                    ArgTask {
                        start_time: s2,
                        processing_time: 3,
                        resource_usage: 1,
                    },
                ]
                .into_iter()
                .collect::<Vec<_>>(),
                1,
                CumulativeOptions {
                    allow_holes_in_domain: true,
                    explanation_type: CumulativeExplanationType::Naive,
                    propagation_method: CumulativePropagationMethod::TimeTablePerPoint,
                    generate_sequence: false,
                },
            ))
            .expect("No conflict");
        assert_eq!(solver.lower_bound(s2), 0);
        assert_eq!(solver.upper_bound(s2), 8);
        assert_eq!(solver.lower_bound(s1), 4);
        assert_eq!(solver.upper_bound(s1), 4);

        for removed in 2..8 {
            assert!(!solver.contains(s2, removed));
            let reason = solver
                .get_reason_int(predicate!(s2 != removed).try_into().unwrap())
                .clone();
            assert_eq!(
                PropositionalConjunction::from(vec![predicate!(s1 <= 4), predicate!(s1 >= 4),]),
                reason
            );
        }
    }
}<|MERGE_RESOLUTION|>--- conflicted
+++ resolved
@@ -22,11 +22,7 @@
 use crate::predicates::PropositionalConjunction;
 use crate::propagators::cumulative::time_table::propagation_handler::create_conflict_explanation;
 use crate::propagators::util::create_tasks;
-<<<<<<< HEAD
-=======
 use crate::propagators::util::register_tasks;
-use crate::propagators::util::reset_bounds_clear_updated;
->>>>>>> 65e599fb
 use crate::propagators::util::update_bounds_task;
 use crate::propagators::ArgTask;
 use crate::propagators::CumulativeParameters;
@@ -65,32 +61,6 @@
 /// start time and they are non-overlapping
 pub(crate) type PerPointTimeTableType<Var> = BTreeMap<u32, ResourceProfile<Var>>;
 
-<<<<<<< HEAD
-impl<Var> PropagatorConstructor for CumulativeConstructor<Var, TimeTablePerPointPropagator<Var>>
-where
-    Var: IntegerVariable + 'static + std::fmt::Debug,
-{
-    type Propagator = TimeTablePerPointPropagator<Var>;
-
-    fn create(self, context: &mut PropagatorConstructorContext<'_>) -> Self::Propagator {
-        let tasks = create_tasks(&self.tasks, context, false);
-        let parameters =
-            CumulativeParameters::new(tasks, self.capacity, self.allow_holes_in_domain);
-        let dynamic_structures = DynamicStructures::new(&parameters);
-        TimeTablePerPointPropagator::new(parameters, dynamic_structures)
-    }
-}
-
-impl<Var: IntegerVariable + 'static> TimeTablePerPointPropagator<Var> {
-    pub(crate) fn new(
-        parameters: CumulativeParameters<Var>,
-        dynamic_structures: DynamicStructures<Var>,
-    ) -> TimeTablePerPointPropagator<Var> {
-        TimeTablePerPointPropagator {
-            is_time_table_empty: true,
-            parameters,
-            dynamic_structures,
-=======
 impl<Var: IntegerVariable + 'static> TimeTablePerPointPropagator<Var> {
     #[allow(unused)]
     pub(crate) fn new(
@@ -99,10 +69,13 @@
         cumulative_options: CumulativeOptions,
     ) -> TimeTablePerPointPropagator<Var> {
         let tasks = create_tasks(arg_tasks);
+        let parameters = CumulativeParameters::new(tasks, capacity, cumulative_options);
+        let dynamic_structures = DynamicStructures::new(&parameters);
+
         TimeTablePerPointPropagator {
             is_time_table_empty: true,
-            parameters: CumulativeParameters::new(tasks, capacity, cumulative_options),
->>>>>>> 65e599fb
+            parameters,
+            dynamic_structures,
         }
     }
 }
@@ -169,19 +142,9 @@
         &mut self,
         context: &mut PropagatorInitialisationContext,
     ) -> Result<(), PropositionalConjunction> {
-<<<<<<< HEAD
         self.dynamic_structures
-            .reset_all_bounds(&context, &self.parameters);
-=======
-        register_tasks(&self.parameters.tasks, context);
-        // First we store the bounds in the parameters
-        for task in self.parameters.tasks.iter() {
-            self.parameters.bounds.push((
-                context.lower_bound(&task.start_variable),
-                context.upper_bound(&task.start_variable),
-            ));
-        }
->>>>>>> 65e599fb
+            .reset_all_bounds(context, &self.parameters);
+        register_tasks(&self.parameters.tasks, context, false);
 
         Ok(())
     }
