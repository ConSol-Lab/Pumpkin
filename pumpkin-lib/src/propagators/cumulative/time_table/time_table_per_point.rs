--- conflicted
+++ resolved
@@ -19,18 +19,11 @@
 use crate::engine::propagation::Propagator;
 use crate::engine::propagation::PropagatorConstructor;
 use crate::engine::propagation::PropagatorConstructorContext;
-<<<<<<< HEAD
-use crate::propagators::reset_bounds_clear_updated;
-use crate::propagators::update_bounds_task;
-use crate::propagators::util::create_inconsistency;
-use crate::propagators::util::create_tasks;
-=======
 use crate::engine::variables::IntegerVariable;
 use crate::propagators::util::create_inconsistency;
 use crate::propagators::util::create_tasks;
 use crate::propagators::util::reset_bounds_clear_updated;
 use crate::propagators::util::update_bounds_task;
->>>>>>> 83cabad4
 use crate::propagators::CumulativeConstructor;
 use crate::propagators::CumulativeParameters;
 use crate::pumpkin_assert_extreme;
@@ -191,12 +184,9 @@
             context,
             self.is_time_table_empty,
         );
-<<<<<<< HEAD
-=======
 
         // Note that the non-incremental proapgator does not make use of `result.updated` since it
         // propagates from scratch anyways
->>>>>>> 83cabad4
         update_bounds_task(context, &mut self.parameters.bounds, &updated_task);
         result.decision
     }
