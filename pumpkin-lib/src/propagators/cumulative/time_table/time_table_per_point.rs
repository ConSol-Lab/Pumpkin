use std::{
    collections::{BTreeMap, HashMap},
    rc::Rc,
};

use crate::{
    basic_types::{
        variables::IntVar, Inconsistency, PropagationStatusCP, PropositionalConjunction,
    },
    engine::{
        CPPropagatorConstructor, ConstraintProgrammingPropagator, Delta, DomainChange,
        EnqueueDecision, PropagationContext, PropagatorConstructorContext,
    },
    propagators::{CumulativeArgs, CumulativeParameters, CumulativePropagationResult, Task, Util},
};

use super::{
    has_mandatory_part_in_interval, var_has_overlap_with_interval, IteratorWithLength,
    ResourceProfile, TimeTablePropagator,
};

/// Propagator responsible for using time-table reasoning to propagate the [Cumulative] constraint - This method creates a [ResourceProfile] per time point rather than creating one over an interval
pub struct TimeTablePerPointProp<Var> {
    /// * `time_table` - Structure responsible for holding the time-table; currently it consists of a map to avoid unnecessary allocation for time-points at which no [ResourceProfile] is present | Assumptions: The time-table is sorted based on start time and none of the profiles overlap - generally, it is assumed that the calculated [ResourceProfile]s are maximal
    time_table: BTreeMap<u32, ResourceProfile<Var>>,
    /// * `reasons_for_propagation_lower_bound` - For each variable, eagerly maps the explanation of the lower-bound change
    reasons_for_propagation_lower_bound: Vec<HashMap<i32, PropositionalConjunction>>,
    /// * `reasons_for_propagation_upper_bound` - For each variable, eagerly maps the explanation of the upper-bound change
    reasons_for_propagation_upper_bound: Vec<HashMap<i32, PropositionalConjunction>>,
    /// * `cumulative_params` - Stores the input parameters to the cumulative constraint
    cumulative_params: CumulativeParameters<Var>,
}

impl<Var> CPPropagatorConstructor for CumulativeArgs<Var, TimeTablePerPointProp<Var>>
where
    Var: IntVar + 'static + std::fmt::Debug,
{
    type Propagator = TimeTablePerPointProp<Var>;

    fn create(self, context: PropagatorConstructorContext<'_>) -> Self::Propagator {
        let (tasks, horizon) = Util::create_tasks(&self.tasks, context);
        TimeTablePerPointProp::new(CumulativeParameters::new(tasks, self.capacity, horizon))
    }
}

impl<Var: IntVar + 'static> TimeTablePerPointProp<Var> {
    pub fn new(params: CumulativeParameters<Var>) -> TimeTablePerPointProp<Var> {
        let reasons_for_propagation: Vec<HashMap<i32, PropositionalConjunction>> =
            vec![HashMap::new(); params.tasks.len()];
        TimeTablePerPointProp {
            time_table: BTreeMap::new(),
            reasons_for_propagation_lower_bound: reasons_for_propagation.to_vec(),
            reasons_for_propagation_upper_bound: reasons_for_propagation,
            cumulative_params: params,
        }
    }

    pub fn debug_propagate_from_scratch_time_table_point(
        context: &mut PropagationContext,
        params: &CumulativeParameters<Var>,
    ) -> PropagationStatusCP {
        //This method is similar to that of `create_time_table` but somewhat simpler
        //We first create a time-table per point in the horizon
<<<<<<< HEAD
        let horizon = params
            .tasks
            .iter()
            .map(|current| current.processing_time)
            .sum::<i32>();
=======
        let horizon = params.horizon;
>>>>>>> 015d26ce
        let mut profile: Vec<ResourceProfile<Var>> = Vec::with_capacity(horizon as usize);
        for i in 0..=horizon {
            profile.push(ResourceProfile {
                start: i,
                end: i,
                profile_tasks: Vec::new(),
                height: 0,
            });
        }
        for task in params.tasks.iter() {
            let upper_bound = context.upper_bound(&task.start_variable);
            let lower_bound = context.lower_bound(&task.start_variable);

            if upper_bound < lower_bound + task.processing_time {
                //For each task, we check whether there now exists a mandatory part
                //If this is the case then we add the task we are currently processing (i.e. `task`) to the created or existing profile
                for i in upper_bound..(lower_bound + task.processing_time) {
                    profile[i as usize].height += task.resource_usage;
                    profile[i as usize].profile_tasks.push(Rc::clone(task));

                    if profile[i as usize].height > params.capacity {
                        //The profile which we have just added to has overflown the resource capacity
                        return Util::create_error_clause(
                            context,
                            &profile[i as usize].profile_tasks,
                        );
                    }
                }
            }
        }
        //Now we need to propagate the tasks appropriately, first we go over all profiles
        for ResourceProfile {
            start,
            end,
            profile_tasks,
            height,
        } in profile.iter()
        {
            //Then we go over all tasks
            for task in params.tasks.iter() {
                if height + task.resource_usage <= params.capacity {
                    //The tasks are sorted in non-increasing order of resource usage, if this holds for a task then it will hold for all subsequent tasks
                    break;
                } else if has_mandatory_part_in_interval(context, task, *start, *end) {
                    //The task has a mandatory part here already, it cannot be propagated due the current profile
                    continue;
                } else if var_has_overlap_with_interval(context, task, *start, *end) {
                    if (start - task.processing_time) < context.lower_bound(&task.start_variable)
                        && *end + 1 > context.lower_bound(&task.start_variable)
                        && Util::propagate_and_explain(
                            context,
                            DomainChange::LowerBound(context.lower_bound(&task.start_variable)),
                            task,
                            *end + 1,
                            profile_tasks,
                        )
                        .is_err()
                    {
                        //We do not need to store explanations so we simply check whether the propagation of the lower bound resulted in an error
                        return Err(Inconsistency::EmptyDomain);
                    }
                    if end > &context.upper_bound(&task.start_variable)
                        && *start - task.processing_time < context.upper_bound(&task.start_variable)
                        && Util::propagate_and_explain(
                            context,
                            DomainChange::UpperBound(context.upper_bound(&task.start_variable)),
                            task,
                            *start - task.processing_time,
                            profile_tasks,
                        )
                        .is_err()
                    {
                        //We do not need to store explanations so we simply check whether the propagation of the upper bound resulted in an error
                        return Err(Inconsistency::EmptyDomain);
                    }
                }
            }
        }
        Ok(())
    }
}

<<<<<<< HEAD
impl<Var: IntVar + 'static> ConstraintProgrammingPropagator for TimeTablePerPoint<Var> {
=======
impl<Var: IntVar + 'static> ConstraintProgrammingPropagator for TimeTablePerPointProp<Var> {
>>>>>>> 015d26ce
    fn propagate(&mut self, context: &mut PropagationContext) -> PropagationStatusCP {
        let CumulativePropagationResult {
            status,
            explanations,
        } = TimeTablePropagator::propagate_from_scratch(self, context);

        Util::store_explanations(
            explanations,
            &mut self.reasons_for_propagation_lower_bound,
            &mut self.reasons_for_propagation_upper_bound,
        );
        status
    }

    fn synchronise(&mut self, context: &PropagationContext) {
        TimeTablePropagator::reset_structures(self, context);
    }

    fn get_reason_for_propagation(
        &mut self,
        _context: &PropagationContext,
        delta: Delta,
    ) -> PropositionalConjunction {
        Util::get_reason_for_propagation(
            delta,
            &self.reasons_for_propagation_lower_bound,
            &self.reasons_for_propagation_upper_bound,
            &self.cumulative_params.tasks,
        )
    }

    fn notify(
        &mut self,
        _context: &mut PropagationContext,
        _local_id: crate::engine::LocalId,
        _event: crate::engine::OpaqueDomainEvent,
    ) -> EnqueueDecision {
        //Propagator from scratch, always enqueue
        EnqueueDecision::Enqueue
    }

    fn priority(&self) -> u32 {
        3
    }

    fn name(&self) -> &str {
        "CumulativeTimeTablePerPoint"
    }

    fn initialise_at_root(&mut self, context: &mut PropagationContext) -> PropagationStatusCP {
        Util::initialise_at_root(false, &mut self.cumulative_params, context);
        self.propagate(context)
    }

    fn debug_propagate_from_scratch(
        &self,
        context: &mut PropagationContext,
    ) -> PropagationStatusCP {
<<<<<<< HEAD
        TimeTablePerPoint::debug_propagate_from_scratch_time_table_point(
=======
        TimeTablePerPointProp::debug_propagate_from_scratch_time_table_point(
>>>>>>> 015d26ce
            context,
            self.get_parameters(),
        )
    }
}

<<<<<<< HEAD
impl<Var: IntVar + 'static> TimeTablePropagator<Var> for TimeTablePerPoint<Var> {
=======
impl<Var: IntVar + 'static> TimeTablePropagator<Var> for TimeTablePerPointProp<Var> {
>>>>>>> 015d26ce
    type TimeTableIterator<'b> = std::collections::btree_map::Values<'b, u32, ResourceProfile<Var>>;

    type TimeTableType = BTreeMap<u32, ResourceProfile<Var>>;

    fn create_time_table_and_assign(
        &mut self,
        context: &PropagationContext,
    ) -> Option<Vec<Rc<Task<Var>>>> {
        match <TimeTablePerPointProp<Var> as TimeTablePropagator<Var>>::create_time_table(
            context,
            self.get_parameters(),
        ) {
            Ok(result) => {
                self.time_table = result;
                None
            }
            Err(explanation) => Some(explanation),
        }
    }

    fn create_time_table(
        context: &PropagationContext,
        params: &CumulativeParameters<Var>,
    ) -> Result<Self::TimeTableType, Vec<Rc<Task<Var>>>> {
        let mut profile: BTreeMap<u32, ResourceProfile<Var>> = BTreeMap::new();
        //First we go over all tasks and determine their mandatory parts
        for task in params.tasks.iter() {
            let upper_bound = context.upper_bound(&task.start_variable);
            let lower_bound = context.lower_bound(&task.start_variable);

            if upper_bound < lower_bound + task.processing_time {
                //There is a mandatory part
                for i in upper_bound..(lower_bound + task.processing_time) {
                    //For every time-point of the mandatory part, add the resource usage of the current task to the ResourceProfile and add it to the profile tasks of the resource
                    let current_profile: &mut ResourceProfile<Var> = profile
                        .entry(i as u32)
                        .or_insert(ResourceProfile::default(i));
                    current_profile.height += task.resource_usage;
                    current_profile.profile_tasks.push(Rc::clone(task));

                    if current_profile.height > params.capacity {
                        //The addition of the current task to the resource profile has caused an overflow
                        return Err(current_profile.profile_tasks.clone());
                    }
                }
            }
        }
        Ok(profile)
    }

    fn get_parameters(&self) -> &CumulativeParameters<Var> {
        &self.cumulative_params
    }

    fn get_time_table_and_length(&self) -> IteratorWithLength<Var, Self::TimeTableIterator<'_>> {
        IteratorWithLength {
            iterator: self.time_table.values(),
            length: self.time_table.len(),
        }
    }
}

#[cfg(test)]
mod tests {
    use crate::{
        basic_types::{
            ConflictInfo, Inconsistency, Predicate, PredicateConstructor, PropositionalConjunction,
        },
        engine::{test_helper::TestSolver, Delta, DomainChange, EnqueueDecision, LocalId},
        propagators::{ArgTask, TimeTablePerPoint},
    };

    #[test]
    fn propagator_propagates_from_profile() {
        let mut solver = TestSolver::default();
        let s1 = solver.new_variable(1, 1);
        let s2 = solver.new_variable(1, 8);

        solver
            .new_propagator(TimeTablePerPoint::new(
                [
                    ArgTask {
                        start_time: s1,
                        processing_time: 4,
                        resource_usage: 1,
                    },
                    ArgTask {
                        start_time: s2,
                        processing_time: 3,
                        resource_usage: 1,
                    },
                ]
                .into_iter()
                .collect(),
                1,
            ))
            .expect("No conflict");
        assert_eq!(solver.lower_bound(s2), 5);
        assert_eq!(solver.upper_bound(s2), 8);
        assert_eq!(solver.lower_bound(s1), 1);
        assert_eq!(solver.upper_bound(s1), 1);
    }

    #[test]
    fn propagator_detects_conflict() {
        let mut solver = TestSolver::default();
        let s1 = solver.new_variable(1, 1);
        let s2 = solver.new_variable(1, 1);

        let result = solver.new_propagator(TimeTablePerPoint::new(
            [
                ArgTask {
                    start_time: s1,
                    processing_time: 4,
                    resource_usage: 1,
                },
                ArgTask {
                    start_time: s2,
                    processing_time: 4,
                    resource_usage: 1,
                },
            ]
            .into_iter()
            .collect(),
            1,
        ));
        assert!(match result {
            Err(inconsistency) => {
                match inconsistency {
                    Inconsistency::Other(ConflictInfo::Explanation(x)) => {
                        let expected = [
                            s1.upper_bound_predicate(1),
                            s1.lower_bound_predicate(1),
                            s2.upper_bound_predicate(1),
                            s2.lower_bound_predicate(1),
                        ];
                        expected
                            .iter()
                            .all(|y| x.iter().collect::<Vec<&Predicate>>().contains(&y))
                            && x.iter().all(|y| expected.contains(y))
                    }
                    _ => false,
                }
            }
            _ => false,
        });
    }

    #[test]
    fn propagator_propagates_nothing() {
        let mut solver = TestSolver::default();
        let s1 = solver.new_variable(0, 6);
        let s2 = solver.new_variable(0, 6);

        solver
            .new_propagator(TimeTablePerPoint::new(
                [
                    ArgTask {
                        start_time: s1,
                        processing_time: 4,
                        resource_usage: 1,
                    },
                    ArgTask {
                        start_time: s2,
                        processing_time: 3,
                        resource_usage: 1,
                    },
                ]
                .into_iter()
                .collect(),
                1,
            ))
            .expect("No conflict");
        assert_eq!(solver.lower_bound(s2), 0);
        assert_eq!(solver.upper_bound(s2), 6);
        assert_eq!(solver.lower_bound(s1), 0);
        assert_eq!(solver.upper_bound(s1), 6);
    }

    #[test]
    fn propagator_propagates_example_4_3_schutt() {
        let mut solver = TestSolver::default();
        let f = solver.new_variable(0, 14);
        let e = solver.new_variable(2, 4);
        let d = solver.new_variable(0, 2);
        let c = solver.new_variable(8, 9);
        let b = solver.new_variable(2, 3);
        let a = solver.new_variable(0, 1);

        solver
            .new_propagator(TimeTablePerPoint::new(
                [
                    ArgTask {
                        start_time: a,
                        processing_time: 2,
                        resource_usage: 1,
                    },
                    ArgTask {
                        start_time: b,
                        processing_time: 6,
                        resource_usage: 2,
                    },
                    ArgTask {
                        start_time: c,
                        processing_time: 2,
                        resource_usage: 4,
                    },
                    ArgTask {
                        start_time: d,
                        processing_time: 2,
                        resource_usage: 2,
                    },
                    ArgTask {
                        start_time: e,
                        processing_time: 5,
                        resource_usage: 2,
                    },
                    ArgTask {
                        start_time: f,
                        processing_time: 6,
                        resource_usage: 2,
                    },
                ]
                .into_iter()
                .collect(),
                5,
            ))
            .expect("No conflict");
        assert_eq!(solver.lower_bound(f), 10);
    }

    #[test]
    fn propagator_propagates_after_assignment() {
        let mut solver = TestSolver::default();
        let s1 = solver.new_variable(0, 6);
        let s2 = solver.new_variable(6, 10);

        let mut propagator = solver
            .new_propagator(TimeTablePerPoint::new(
                [
                    ArgTask {
                        start_time: s1,
                        processing_time: 2,
                        resource_usage: 1,
                    },
                    ArgTask {
                        start_time: s2,
                        processing_time: 3,
                        resource_usage: 1,
                    },
                ]
                .into_iter()
                .collect(),
                1,
            ))
            .expect("No conflict");
        assert_eq!(solver.lower_bound(s2), 6);
        assert_eq!(solver.upper_bound(s2), 10);
        assert_eq!(solver.lower_bound(s1), 0);
        assert_eq!(solver.upper_bound(s1), 6);
        let notification_status = solver.increase_lower_bound(&mut propagator, 0, s1, 5);
        assert!(match notification_status {
            EnqueueDecision::Enqueue => true,
            EnqueueDecision::Skip => false,
        });

        let result = solver.propagate(&mut propagator);
        assert!(result.is_ok());
        assert_eq!(solver.lower_bound(s2), 7);
        assert_eq!(solver.upper_bound(s2), 10);
        assert_eq!(solver.lower_bound(s1), 5);
        assert_eq!(solver.upper_bound(s1), 6);
    }

    #[test]
    fn propagator_propagates_end_time() {
        let mut solver = TestSolver::default();
        let s1 = solver.new_variable(6, 6);
        let s2 = solver.new_variable(1, 8);

        let mut propagator = solver
            .new_propagator(TimeTablePerPoint::new(
                [
                    ArgTask {
                        start_time: s1,
                        processing_time: 4,
                        resource_usage: 1,
                    },
                    ArgTask {
                        start_time: s2,
                        processing_time: 3,
                        resource_usage: 1,
                    },
                ]
                .into_iter()
                .collect(),
                1,
            ))
            .expect("No conflict");
        assert_eq!(solver.lower_bound(s2), 1);
        assert_eq!(solver.upper_bound(s2), 3);
        assert_eq!(solver.lower_bound(s1), 6);
        assert_eq!(solver.upper_bound(s1), 6);

        let reason = solver.get_reason(
            &mut propagator,
            Delta::new(LocalId::from(1), DomainChange::UpperBound(3)),
        );
        assert_eq!(
            PropositionalConjunction::from(vec![
                s2.upper_bound_predicate(9),
                s1.lower_bound_predicate(6),
                s1.upper_bound_predicate(6),
            ]),
            reason
        );
    }

    #[test]
    fn propagator_propagates_example_4_3_schutt_after_update() {
        let mut solver = TestSolver::default();
        let f = solver.new_variable(0, 14);
        let e = solver.new_variable(0, 4);
        let d = solver.new_variable(0, 2);
        let c = solver.new_variable(8, 9);
        let b = solver.new_variable(2, 3);
        let a = solver.new_variable(0, 1);

        let mut propagator = solver
            .new_propagator(TimeTablePerPoint::new(
                [
                    ArgTask {
                        start_time: a,
                        processing_time: 2,
                        resource_usage: 1,
                    },
                    ArgTask {
                        start_time: b,
                        processing_time: 6,
                        resource_usage: 2,
                    },
                    ArgTask {
                        start_time: c,
                        processing_time: 2,
                        resource_usage: 4,
                    },
                    ArgTask {
                        start_time: d,
                        processing_time: 2,
                        resource_usage: 2,
                    },
                    ArgTask {
                        start_time: e,
                        processing_time: 4,
                        resource_usage: 2,
                    },
                    ArgTask {
                        start_time: f,
                        processing_time: 6,
                        resource_usage: 2,
                    },
                ]
                .into_iter()
                .collect(),
                5,
            ))
            .expect("No conflict");
        assert_eq!(solver.lower_bound(a), 0);
        assert_eq!(solver.upper_bound(a), 1);
        assert_eq!(solver.lower_bound(b), 2);
        assert_eq!(solver.upper_bound(b), 3);
        assert_eq!(solver.lower_bound(c), 8);
        assert_eq!(solver.upper_bound(c), 9);
        assert_eq!(solver.lower_bound(d), 0);
        assert_eq!(solver.upper_bound(d), 2);
        assert_eq!(solver.lower_bound(e), 0);
        assert_eq!(solver.upper_bound(e), 4);
        assert_eq!(solver.lower_bound(f), 0);
        assert_eq!(solver.upper_bound(f), 14);

        let notification_status = solver.increase_lower_bound(&mut propagator, 3, e, 3);
        assert!(match notification_status {
            EnqueueDecision::Enqueue => true,
            EnqueueDecision::Skip => false,
        });
        let result = solver.propagate(&mut propagator);
        assert!(result.is_ok());
        assert_eq!(solver.lower_bound(f), 10);
    }

    #[test]
    fn propagator_propagates_example_4_3_schutt_multiple_profiles() {
        let mut solver = TestSolver::default();
        let f = solver.new_variable(0, 14);
        let e = solver.new_variable(0, 4);
        let d = solver.new_variable(0, 2);
        let c = solver.new_variable(8, 9);
        let b2 = solver.new_variable(5, 5);
        let b1 = solver.new_variable(3, 3);
        let a = solver.new_variable(0, 1);

        let mut propagator = solver
            .new_propagator(TimeTablePerPoint::new(
                [
                    ArgTask {
                        start_time: a,
                        processing_time: 2,
                        resource_usage: 1,
                    },
                    ArgTask {
                        start_time: b1,
                        processing_time: 2,
                        resource_usage: 2,
                    },
                    ArgTask {
                        start_time: b2,
                        processing_time: 3,
                        resource_usage: 2,
                    },
                    ArgTask {
                        start_time: c,
                        processing_time: 2,
                        resource_usage: 4,
                    },
                    ArgTask {
                        start_time: d,
                        processing_time: 2,
                        resource_usage: 2,
                    },
                    ArgTask {
                        start_time: e,
                        processing_time: 4,
                        resource_usage: 2,
                    },
                    ArgTask {
                        start_time: f,
                        processing_time: 6,
                        resource_usage: 2,
                    },
                ]
                .into_iter()
                .collect(),
                5,
            ))
            .expect("No conflict");
        assert_eq!(solver.lower_bound(a), 0);
        assert_eq!(solver.upper_bound(a), 1);
        assert_eq!(solver.lower_bound(c), 8);
        assert_eq!(solver.upper_bound(c), 9);
        assert_eq!(solver.lower_bound(d), 0);
        assert_eq!(solver.upper_bound(d), 2);
        assert_eq!(solver.lower_bound(e), 0);
        assert_eq!(solver.upper_bound(e), 4);
        assert_eq!(solver.lower_bound(f), 0);
        assert_eq!(solver.upper_bound(f), 14);

        let notification_status = solver.increase_lower_bound(&mut propagator, 4, e, 3);
        assert!(match notification_status {
            EnqueueDecision::Enqueue => true,
            EnqueueDecision::Skip => false,
        });
        let result = solver.propagate(&mut propagator);
        assert!(result.is_ok());
        assert_eq!(solver.lower_bound(f), 10);
    }

    #[test]
    fn propagator_propagates_from_profile_reason() {
        let mut solver = TestSolver::default();
        let s1 = solver.new_variable(1, 1);
        let s2 = solver.new_variable(1, 8);

        let mut propagator = solver
            .new_propagator(TimeTablePerPoint::new(
                [
                    ArgTask {
                        start_time: s1,
                        processing_time: 4,
                        resource_usage: 1,
                    },
                    ArgTask {
                        start_time: s2,
                        processing_time: 3,
                        resource_usage: 1,
                    },
                ]
                .into_iter()
                .collect(),
                1,
            ))
            .expect("No conflict");
        assert_eq!(solver.lower_bound(s2), 5);
        assert_eq!(solver.upper_bound(s2), 8);
        assert_eq!(solver.lower_bound(s1), 1);
        assert_eq!(solver.upper_bound(s1), 1);

        let reason = solver.get_reason(
            &mut propagator,
            Delta::new(LocalId::from(1), DomainChange::LowerBound(5)),
        );
        assert_eq!(
            PropositionalConjunction::from(vec![
                s2.lower_bound_predicate(0), //Note that this is a more general explanation, if s2 could have started at 0 then it would still have overlapped with the current interval
                s1.lower_bound_predicate(1),
                s1.upper_bound_predicate(1),
            ]),
            reason
        );
    }

    #[test]
    fn propagator_propagates_generic_bounds() {
        let mut solver = TestSolver::default();
        let s1 = solver.new_variable(3, 3);
        let s2 = solver.new_variable(5, 5);
        let s3 = solver.new_variable(1, 15);

        let mut propagator = solver
            .new_propagator(TimeTablePerPoint::new(
                [
                    ArgTask {
                        start_time: s1,
                        processing_time: 2,
                        resource_usage: 1,
                    },
                    ArgTask {
                        start_time: s2,
                        processing_time: 2,
                        resource_usage: 1,
                    },
                    ArgTask {
                        start_time: s3,
                        processing_time: 4,
                        resource_usage: 1,
                    },
                ]
                .into_iter()
                .collect(),
                1,
            ))
            .expect("No conflict");
        assert_eq!(solver.lower_bound(s3), 7);
        assert_eq!(solver.upper_bound(s3), 15);
        assert_eq!(solver.lower_bound(s2), 5);
        assert_eq!(solver.upper_bound(s2), 5);
        assert_eq!(solver.lower_bound(s1), 3);
        assert_eq!(solver.upper_bound(s1), 3);

        let reason = solver.get_reason(
            &mut propagator,
            Delta::new(LocalId::from(2), DomainChange::LowerBound(7)),
        );
        assert_eq!(
            PropositionalConjunction::from(vec![
                s2.upper_bound_predicate(5),
                s2.lower_bound_predicate(5),
                s1.lower_bound_predicate(3),
                s1.upper_bound_predicate(3),
                s3.lower_bound_predicate(0), //Note that s3 would have been able to propagate this bound even if it started at time 0
            ]),
            reason
        );
    }
}<|MERGE_RESOLUTION|>--- conflicted
+++ resolved
@@ -61,15 +61,7 @@
     ) -> PropagationStatusCP {
         //This method is similar to that of `create_time_table` but somewhat simpler
         //We first create a time-table per point in the horizon
-<<<<<<< HEAD
-        let horizon = params
-            .tasks
-            .iter()
-            .map(|current| current.processing_time)
-            .sum::<i32>();
-=======
         let horizon = params.horizon;
->>>>>>> 015d26ce
         let mut profile: Vec<ResourceProfile<Var>> = Vec::with_capacity(horizon as usize);
         for i in 0..=horizon {
             profile.push(ResourceProfile {
@@ -152,11 +144,7 @@
     }
 }
 
-<<<<<<< HEAD
-impl<Var: IntVar + 'static> ConstraintProgrammingPropagator for TimeTablePerPoint<Var> {
-=======
 impl<Var: IntVar + 'static> ConstraintProgrammingPropagator for TimeTablePerPointProp<Var> {
->>>>>>> 015d26ce
     fn propagate(&mut self, context: &mut PropagationContext) -> PropagationStatusCP {
         let CumulativePropagationResult {
             status,
@@ -215,22 +203,14 @@
         &self,
         context: &mut PropagationContext,
     ) -> PropagationStatusCP {
-<<<<<<< HEAD
-        TimeTablePerPoint::debug_propagate_from_scratch_time_table_point(
-=======
         TimeTablePerPointProp::debug_propagate_from_scratch_time_table_point(
->>>>>>> 015d26ce
             context,
             self.get_parameters(),
         )
     }
 }
 
-<<<<<<< HEAD
-impl<Var: IntVar + 'static> TimeTablePropagator<Var> for TimeTablePerPoint<Var> {
-=======
 impl<Var: IntVar + 'static> TimeTablePropagator<Var> for TimeTablePerPointProp<Var> {
->>>>>>> 015d26ce
     type TimeTableIterator<'b> = std::collections::btree_map::Values<'b, u32, ResourceProfile<Var>>;
 
     type TimeTableType = BTreeMap<u32, ResourceProfile<Var>>;
