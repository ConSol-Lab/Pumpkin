--- conflicted
+++ resolved
@@ -851,12 +851,9 @@
     use crate::engine::predicates::predicate::Predicate;
     use crate::engine::propagation::EnqueueDecision;
     use crate::engine::test_helper::TestSolver;
-<<<<<<< HEAD
-    use crate::options::CumulativePropagationMethod;
-=======
     use crate::options::CumulativeExplanationType;
     use crate::options::CumulativeOptions;
->>>>>>> f1088e8d
+    use crate::options::CumulativePropagationMethod;
     use crate::predicate;
     use crate::propagators::ArgTask;
     use crate::propagators::TimeTableOverIntervalIncrementalPropagator;
@@ -887,12 +884,9 @@
                 CumulativeOptions {
                     allow_holes_in_domain: false,
                     explanation_type: CumulativeExplanationType::default(),
-<<<<<<< HEAD
                     propagation_method:
                         CumulativePropagationMethod::TimeTableOverIntervalIncremental,
-=======
                     generate_sequence: false,
->>>>>>> f1088e8d
                 },
             ))
             .expect("No conflict");
@@ -927,11 +921,8 @@
             CumulativeOptions {
                 allow_holes_in_domain: false,
                 explanation_type: CumulativeExplanationType::Naive,
-<<<<<<< HEAD
                 propagation_method: CumulativePropagationMethod::TimeTableOverIntervalIncremental,
-=======
                 generate_sequence: false,
->>>>>>> f1088e8d
             },
         ));
         assert!(matches!(result, Err(Inconsistency::Other(_))));
@@ -978,12 +969,9 @@
                 CumulativeOptions {
                     allow_holes_in_domain: false,
                     explanation_type: CumulativeExplanationType::default(),
-<<<<<<< HEAD
                     propagation_method:
                         CumulativePropagationMethod::TimeTableOverIntervalIncremental,
-=======
                     generate_sequence: false,
->>>>>>> f1088e8d
                 },
             ))
             .expect("No conflict");
@@ -1043,12 +1031,9 @@
                 CumulativeOptions {
                     allow_holes_in_domain: false,
                     explanation_type: CumulativeExplanationType::default(),
-<<<<<<< HEAD
                     propagation_method:
                         CumulativePropagationMethod::TimeTableOverIntervalIncremental,
-=======
                     generate_sequence: false,
->>>>>>> f1088e8d
                 },
             ))
             .expect("No conflict");
@@ -1081,12 +1066,9 @@
                 CumulativeOptions {
                     allow_holes_in_domain: false,
                     explanation_type: CumulativeExplanationType::default(),
-<<<<<<< HEAD
                     propagation_method:
                         CumulativePropagationMethod::TimeTableOverIntervalIncremental,
-=======
                     generate_sequence: false,
->>>>>>> f1088e8d
                 },
             ))
             .expect("No conflict");
@@ -1134,12 +1116,9 @@
                 CumulativeOptions {
                     allow_holes_in_domain: false,
                     explanation_type: CumulativeExplanationType::Naive,
-<<<<<<< HEAD
                     propagation_method:
                         CumulativePropagationMethod::TimeTableOverIntervalIncremental,
-=======
                     generate_sequence: false,
->>>>>>> f1088e8d
                 },
             ))
             .expect("No conflict");
@@ -1211,12 +1190,9 @@
                 CumulativeOptions {
                     allow_holes_in_domain: false,
                     explanation_type: CumulativeExplanationType::default(),
-<<<<<<< HEAD
                     propagation_method:
                         CumulativePropagationMethod::TimeTableOverIntervalIncremental,
-=======
                     generate_sequence: false,
->>>>>>> f1088e8d
                 },
             ))
             .expect("No conflict");
@@ -1299,12 +1275,9 @@
                 CumulativeOptions {
                     allow_holes_in_domain: false,
                     explanation_type: CumulativeExplanationType::default(),
-<<<<<<< HEAD
                     propagation_method:
                         CumulativePropagationMethod::TimeTableOverIntervalIncremental,
-=======
                     generate_sequence: false,
->>>>>>> f1088e8d
                 },
             ))
             .expect("No conflict");
@@ -1355,12 +1328,9 @@
                 CumulativeOptions {
                     allow_holes_in_domain: false,
                     explanation_type: CumulativeExplanationType::Naive,
-<<<<<<< HEAD
                     propagation_method:
                         CumulativePropagationMethod::TimeTableOverIntervalIncremental,
-=======
                     generate_sequence: false,
->>>>>>> f1088e8d
                 },
             ))
             .expect("No conflict");
@@ -1414,12 +1384,9 @@
                 CumulativeOptions {
                     allow_holes_in_domain: false,
                     explanation_type: CumulativeExplanationType::Naive,
-<<<<<<< HEAD
                     propagation_method:
                         CumulativePropagationMethod::TimeTableOverIntervalIncremental,
-=======
                     generate_sequence: false,
->>>>>>> f1088e8d
                 },
             ))
             .expect("No conflict");
