--- conflicted
+++ resolved
@@ -5,6 +5,7 @@
 use super::debug_propagate_from_scratch_time_table_interval;
 use super::mandatory_part_addition::generate_update_range;
 use super::mandatory_part_removal::generate_removal_range;
+use super::propagation_handler::create_conflict_explanation;
 use super::time_table_util::backtrack_update;
 use super::time_table_util::has_overlap_with_interval;
 use super::time_table_util::insert_update;
@@ -18,25 +19,14 @@
 use crate::engine::propagation::Propagator;
 use crate::engine::propagation::PropagatorInitialisationContext;
 use crate::engine::variables::IntegerVariable;
-<<<<<<< HEAD
 use crate::engine::IntDomainEvent;
-use crate::predicates::PropositionalConjunction;
-use crate::propagators::create_time_table_over_interval_from_scratch;
-=======
 use crate::options::CumulativeOptions;
 use crate::predicates::PropositionalConjunction;
 use crate::propagators::create_time_table_over_interval_from_scratch;
-use crate::propagators::cumulative::time_table::propagation_handler::create_conflict_explanation;
-use crate::propagators::cumulative::time_table::time_table_util::generate_update_range;
->>>>>>> 65e599fb
 use crate::propagators::cumulative::time_table::time_table_util::propagate_based_on_timetable;
 use crate::propagators::util::check_bounds_equal_at_propagation;
 use crate::propagators::util::create_tasks;
-<<<<<<< HEAD
-=======
 use crate::propagators::util::register_tasks;
-use crate::propagators::util::reset_bounds_clear_updated;
->>>>>>> 65e599fb
 use crate::propagators::util::update_bounds_task;
 use crate::propagators::ArgTask;
 use crate::propagators::CumulativeParameters;
@@ -83,39 +73,18 @@
     dynamic_structures: DynamicStructures<Var>,
 }
 
-<<<<<<< HEAD
-impl<Var> PropagatorConstructor
-    for CumulativeConstructor<Var, TimeTableOverIntervalIncrementalPropagator<Var>>
-where
-    Var: IntegerVariable + 'static + Debug,
-{
-    type Propagator = TimeTableOverIntervalIncrementalPropagator<Var>;
-
-    fn create(self, context: &mut PropagatorConstructorContext<'_>) -> Self::Propagator {
-        let tasks = create_tasks(&self.tasks, context, true);
-        let parameters =
-            CumulativeParameters::new(tasks, self.capacity, self.allow_holes_in_domain);
-        let dynamic_structures = DynamicStructures::new(&parameters);
-        TimeTableOverIntervalIncrementalPropagator::new(parameters, dynamic_structures)
-    }
-}
-
-impl<Var: IntegerVariable + 'static + Debug> TimeTableOverIntervalIncrementalPropagator<Var> {
-    pub(crate) fn new(
-        parameters: CumulativeParameters<Var>,
-        dynamic_structures: DynamicStructures<Var>,
-=======
 impl<Var: IntegerVariable + 'static> TimeTableOverIntervalIncrementalPropagator<Var> {
     pub(crate) fn new(
         arg_tasks: &[ArgTask<Var>],
         capacity: i32,
         cumulative_options: CumulativeOptions,
->>>>>>> 65e599fb
     ) -> TimeTableOverIntervalIncrementalPropagator<Var> {
         let tasks = create_tasks(arg_tasks);
+        let parameters = CumulativeParameters::new(tasks, capacity, cumulative_options);
+        let dynamic_structures = DynamicStructures::new(&parameters);
+
         TimeTableOverIntervalIncrementalPropagator {
             time_table: Default::default(),
-<<<<<<< HEAD
             parameters,
             dynamic_structures,
         }
@@ -151,9 +120,10 @@
                     );
                     if let Err(conflict_tasks) = result {
                         if conflict.is_none() {
-                            conflict = Some(Err(create_propositional_conjunction(
-                                &context.as_readonly(),
+                            conflict = Some(Err(create_conflict_explanation(
+                                context,
                                 &conflict_tasks,
+                                self.parameters.options.explanation_type,
                             )
                             .into()));
                         }
@@ -171,10 +141,6 @@
             conflict
         } else {
             Ok(())
-=======
-            parameters: CumulativeParameters::new(tasks, capacity, cumulative_options),
-            time_table_outdated: false,
->>>>>>> 65e599fb
         }
     }
 
@@ -238,19 +204,20 @@
                 .find(|profile| profile.height > self.parameters.capacity);
             if let Some(conflicting_profile) = conflicting_profile {
                 pumpkin_assert_extreme!(
-                        create_time_table_over_interval_from_scratch(
-                            &context.as_readonly(),
-                            &self.parameters
-                        )
-                        .is_err(),
-                        "Time-table from scratch could not find conflict - Reported {conflicting_profile:#?}"
-                    );
+                    create_time_table_over_interval_from_scratch(
+                        &context.as_readonly(),
+                        &self.parameters
+                    )
+                    .is_err(),
+                    "Time-table from scratch could not find conflict"
+                );
 
                 // TODO: could decide which tasks to choose from the profile to explain the
                 // conflict
-                return Err(create_propositional_conjunction(
-                    &context.as_readonly(),
-                    &conflicting_profile.profile_tasks,
+                return Err(create_conflict_explanation(
+                    context,
+                    conflicting_profile,
+                    self.parameters.options.explanation_type,
                 )
                 .into());
             }
@@ -259,7 +226,7 @@
     }
 }
 
-impl<Var: IntegerVariable + 'static> Propagator
+impl<Var: IntegerVariable + 'static + Debug> Propagator
     for TimeTableOverIntervalIncrementalPropagator<Var>
 {
     fn propagate(&mut self, mut context: PropagationContextMut) -> PropagationStatusCP {
@@ -271,65 +238,15 @@
             ),
             "Bounds were not equal when propagating"
         );
-<<<<<<< HEAD
-=======
-        if self.time_table_outdated {
-            // The time-table needs to be recalculated from scratch anyways so we perform the
-            // calculation now
-            self.time_table = create_time_table_over_interval_from_scratch(
+
+        self.update_time_table(&mut context)?;
+
+        pumpkin_assert_extreme!(
+            debug::time_tables_are_the_same_interval(
                 &context.as_readonly(),
+                &self.time_table,
                 &self.parameters,
-            )?;
-            self.time_table_outdated = false;
-            self.parameters.updated.clear();
-        } else {
-            for update_info in self.parameters.updated.drain(..) {
-                let added_mandatory_consumption = generate_update_range(
-                    &update_info.task,
-                    update_info.old_lower_bound,
-                    update_info.old_upper_bound,
-                    update_info.new_lower_bound,
-                    update_info.new_upper_bound,
-                );
-                // We consider both of the possible update ranges
-                // Note that the upper update range is first considered to avoid any issues with the
-                // indices when processing the other update range
-                for update_range in added_mandatory_consumption.get_reverse_update_ranges() {
-                    // First we attempt to find overlapping profiles
-                    match determine_profiles_to_update(&self.time_table, &update_range) {
-                        Ok((start_index, end_index)) => {
-                            insertion::insert_profiles_overlapping_with_added_mandatory_part(
-                                &mut self.time_table,
-                                start_index,
-                                end_index,
-                                &update_range,
-                                &update_info.task,
-                                self.parameters.capacity,
-                            )
-                            .map_err(|conflict_profile| {
-                                create_conflict_explanation(
-                                    &context.as_readonly(),
-                                    &conflict_profile,
-                                    self.parameters.options.explanation_type,
-                                )
-                            })?;
-                        }
-                        Err(index_to_insert) => insertion::insert_profile_new_mandatory_part(
-                            &mut self.time_table,
-                            index_to_insert,
-                            &update_range,
-                            &update_info.task,
-                        ),
-                    }
-                }
-            }
-        }
->>>>>>> 65e599fb
-
-        self.update_time_table(&mut context)?;
-
-        pumpkin_assert_extreme!(
-            debug::time_tables_are_the_same_interval(&context.as_readonly(), &self.time_table, &self.parameters),
+            ),
             "The profiles were not the same between the incremental and the non-incremental version"
         );
 
@@ -424,20 +341,15 @@
         &mut self,
         context: &mut PropagatorInitialisationContext,
     ) -> Result<(), PropositionalConjunction> {
-        register_tasks(&self.parameters.tasks, context);
+        register_tasks(&self.parameters.tasks, context, true);
 
         // First we store the bounds in the parameters
         self.dynamic_structures
-            .reset_all_bounds_and_remove_fixed(&context, &self.parameters);
+            .reset_all_bounds_and_remove_fixed(context, &self.parameters);
         self.dynamic_structures.clean_updated();
 
         // Then we do normal propagation
-<<<<<<< HEAD
-        self.time_table = create_time_table_over_interval_from_scratch(&context, &self.parameters)?;
-=======
         self.time_table = create_time_table_over_interval_from_scratch(context, &self.parameters)?;
-        self.time_table_outdated = false;
->>>>>>> 65e599fb
         Ok(())
     }
 
@@ -989,44 +901,30 @@
         if new_profile_upper_bound >= new_profile_lower_bound {
             let mut new_profile_tasks = profile.profile_tasks.clone();
             new_profile_tasks.push(Rc::clone(task));
-<<<<<<< HEAD
-
-            // We thus create a new profile consisting of the combination of
-            // the previous profile and the updated task under consideration
-            to_add.push(ResourceProfile {
+
+            let new_profile = ResourceProfile {
                 start: new_profile_lower_bound,
                 end: new_profile_upper_bound,
                 profile_tasks: new_profile_tasks.clone(),
                 height: profile.height + task.resource_usage,
-            });
+            };
+
+            // We thus create a new profile consisting of the combination of
+            // the previous profile and the updated task under consideration
+            to_add.push(new_profile);
 
             // A sanity check, there is a new profile to create consisting
             // of a combination of the previous profile and the updated task
-            if profile.height + task.resource_usage > capacity {
+            if profile.height + task.resource_usage + task.resource_usage > capacity {
                 // The addition of the new mandatory part to the profile
                 // caused an overflow of the resource
-                return Err(new_profile_tasks);
+                return Err(ResourceProfile {
+                    start: new_profile_lower_bound,
+                    end: new_profile_upper_bound,
+                    profile_tasks: new_profile_tasks,
+                    height: profile.height + task.resource_usage,
+                });
             }
-=======
-
-            let updated_profile = ResourceProfile {
-                start: new_profile_lower_bound,
-                end: new_profile_upper_bound,
-                profile_tasks: new_profile_tasks,
-                height: profile.height + task.resource_usage,
-            };
-            // A sanity check, there is a new profile to create consisting
-            // of a combination of the previous profile and the updated task
-            if updated_profile.height > capacity {
-                // The addition of the new mandatory part to the profile
-                // caused an overflow of the resource
-                return Err(updated_profile);
-            }
-
-            // We thus create a new profile consisting of the combination of
-            // the previous profile and the updated task under consideration
-            to_add.push(updated_profile)
->>>>>>> 65e599fb
         }
         Ok(())
     }
@@ -1138,14 +1036,15 @@
                 .iter()
                 .zip(time_table_scratch)
                 .all(|(actual, expected)| {
-                    actual.height == expected.height
+                    let result = actual.height == expected.height
                         && actual.start == expected.start
                         && actual.end == expected.end
                         && actual.profile_tasks.len() == expected.profile_tasks.len()
                         && actual
                             .profile_tasks
                             .iter()
-                            .all(|task| expected.profile_tasks.contains(task))
+                            .all(|task| expected.profile_tasks.contains(task));
+                    result
                 })
     }
 
