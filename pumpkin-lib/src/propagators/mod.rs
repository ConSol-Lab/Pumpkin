--- conflicted
+++ resolved
@@ -1,19 +1,3 @@
-<<<<<<< HEAD
-pub mod clausal_propagators;
-mod cumulative;
-mod diff_logic;
-mod element;
-mod int_times;
-mod linear_leq;
-mod linear_ne;
-mod not_eq_propagator;
-
-pub use cumulative::*;
-pub use int_times::*;
-pub use linear_leq::*;
-pub use linear_ne::*;
-pub use not_eq_propagator::*;
-=======
 //! Contains the propagators which are used by the Pumpkin solver
 //!
 //! # Theoretical
@@ -63,5 +47,4 @@
 #[cfg(doc)]
 use crate::engine::CPPropagatorConstructor;
 #[cfg(doc)]
-use crate::engine::ConstraintProgrammingPropagator;
->>>>>>> 390ccede
+use crate::engine::ConstraintProgrammingPropagator;