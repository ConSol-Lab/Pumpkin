--- conflicted
+++ resolved
@@ -15,20 +15,11 @@
 use crate::engine::variables::IntegerVariable;
 use crate::predicate;
 
-<<<<<<< HEAD
-#[derive(Clone, Debug)]
-pub(crate) struct ElementConstructor<VX, VI, VE> {
-    pub(crate) array: Box<[VX]>,
-    pub(crate) index: VI,
-    pub(crate) rhs: VE,
-}
-
-=======
->>>>>>> 02b96990
 /// Arc-consistent propagator for constraint `element([x_1, \ldots, x_n], i, e)`, where `x_j` are
 ///  variables, `i` is an integer variable, and `e` is a variable, which holds iff `x_i = e`
 ///
 /// Note that this propagator is 0-indexed
+#[derive(Clone, Debug)]
 pub(crate) struct ElementPropagator<VX, VI, VE> {
     array: Rc<[VX]>,
     index: VI,
