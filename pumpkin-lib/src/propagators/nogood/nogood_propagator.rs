use std::cell::RefCell;
use std::ops::Not;
use std::rc::Rc;

use log::warn;

use crate::basic_types::ConstraintOperationError;
use crate::basic_types::HashSet;
use crate::basic_types::Inconsistency;
use crate::basic_types::KeyedVec;
use crate::basic_types::PropositionalConjunction;
use crate::basic_types::StorageKey;
use crate::conjunction;
use crate::engine::conflict_analysis::AdvancedNogood;
use crate::engine::opaque_domain_event::OpaqueDomainEvent;
use crate::engine::predicates::predicate::Predicate;
use crate::engine::propagation::propagation_context::HasAssignments;
use crate::engine::propagation::EnqueueDecision;
use crate::engine::propagation::LocalId;
use crate::engine::propagation::PropagationContext;
use crate::engine::propagation::PropagationContextMut;
use crate::engine::propagation::Propagator;
use crate::engine::propagation::PropagatorConstructor;
use crate::engine::propagation::PropagatorConstructorContext;
use crate::engine::propagation::ReadDomains;
use crate::engine::reason::LazyReason;
use crate::engine::variables::DomainId;
use crate::engine::Assignments;
use crate::engine::EventSink;
use crate::engine::IntDomainEvent;
use crate::pumpkin_assert_simple;

// TODO:
// Define data structures.
// Notify should accumulate things to propagate.
// Propagating goes through the data structures?
//
// todo: for now we do not accumulate the updates, we simply update as we enqueued them.
// todo: could specialise the propagator for binary integers. This is a general comment.

// Need also LBD, and nogood clean ups! Remove root level true predicates.

// Todo: add predicate compression for 1) logging nogoods, and 2) smaller memory footprint.

// Current data structure:
// [domain_id][operation] -> [list of A], where A is list of watchers, where a watcher where is:

// Say for operation >=
// A is a list of pairs (bound, nogood)

// Todo: the way the hashmap is used is not efficient.

#[derive(Debug, Clone, Copy)]
pub(crate) struct NogoodPropagatorConstructor;

impl PropagatorConstructor for NogoodPropagatorConstructor {
    type Propagator = NogoodPropagator;

    fn create(self, mut _context: &mut PropagatorConstructorContext<'_>) -> Self::Propagator {
        NogoodPropagator::default()
    }
}

#[derive(Default, Clone, Debug)]
struct Nogood {
    predicates: Vec<Predicate>,
    #[allow(dead_code)]
    is_learned: bool,
}

#[derive(Clone, Copy, Debug, Hash)]
#[allow(dead_code)]
struct PairDomainEvent {
    domain_id: DomainId,
    event: IntDomainEvent,
}

#[derive(Default, Clone, Debug)]
pub(crate) struct NogoodPropagator {
    nogoods: KeyedVec<NogoodId, Rc<RefCell<Nogood>>>,
    permanent_nogoods: Vec<NogoodId>,
    learned_nogoods: Vec<NogoodId>,
    // The trail index is used to determine the domains of the variables since last time.
    last_index_on_trail: usize,
    is_in_infeasible_state: bool,
    // Watch lists for the nogood propagator.
    // todo: could improve the data structure for watching.
    // todo: no point in using HashMaps, could us a simple array with direct hashing.
    watch_lists: KeyedVec<DomainId, WatchList>,
    enqueued_updates: EventSink, /* HashSet<(DomainId, IntDomainEvent)>, // Vec<(DomainId,
                                  * IntDomainEvent)>, */
}

impl NogoodPropagator {
    /// Does simple preprocessing, modifying the input nogood by:
    ///     1. Removing duplicate predicates.
    ///     2. Removing satisfied predicates at the root.
    ///     3. Detecting predicates falsified at the root. In that case, the nogood is preprocessed
    ///        to the empty nogood.
    ///     4. Conflicting predicates?
    fn preprocess_nogood(nogood: &mut Vec<Predicate>, context: &mut PropagationContextMut) {
        pumpkin_assert_simple!(context.get_decision_level() == 0);
        // The code below is broken down into several parts,
        // could be done more efficiently but probably okay.

        // println!("In comes the nogood: {:?}", nogood);

        // Check if the nogood cannot be violated, i.e., it has a falsified predicate.
        if nogood.is_empty() || nogood.iter().any(|p| context.is_predicate_falsified(*p)) {
            *nogood = vec![Predicate::trivially_false()];
            return;
        }

        // Remove predicates that are satisfied at the root level.
        nogood.retain(|p| !context.is_predicate_satisfied(*p));

        // println!("after removing sat predicates : {:?}", nogood);

        // If the nogood is violating at the root, the previous retain would leave an empty
        // Return a violating nogood.
        if nogood.is_empty() {
            *nogood = vec![Predicate::trivially_true()];
            return;
        }

        // We now remove duplicated predicates.
        let mut present_predicates: HashSet<Predicate> = HashSet::default();
        // We make use that adding elements to a hashset returns true if the element was not present
        // in the set.
        nogood.retain(|p| present_predicates.insert(*p));

        // println!("after removing duplicates: {:?}", nogood);

        // Check for contradicting predicates. In this case, the nogood cannot lead to propagation,
        // so we can ignore it.
        // Todo: The current version only partially does this, since there may be symmetries that
        // are not detected, e.g., for a 0-1 integer variable, [x >= 1] and [x == 0] are
        // opposite predicates but we do not detect these, and only check for direct
        // negatives [x <= 0] and [x == 1], [x == 1] & [x == 2] is not sensible.
        if nogood.iter().any(|p| present_predicates.contains(&p.not())) {
            *nogood = vec![Predicate::trivially_false()];
        }

        // This is a way to do semantic minimisation.
        let mut temp = AdvancedNogood::new(0);
        temp.add_predicates(nogood.clone(), context.assignments, None);
        *nogood = temp.extract_final_learned_nogood(context.assignments());
        // println!("after extraction: {:?}", nogood);
    }

    // Learned nogood during search.
    pub(crate) fn add_asserting_nogood(
        &mut self,
        nogood: Vec<Predicate>,
        context: &mut PropagationContextMut,
    ) {
        // println!("Learn: {:?}", nogood);

        if nogood.len() == 1 {
            self.add_permanent_nogood(nogood, context)
                .expect("Unit learned nogoods cannot fail.");
            return;
        }

        let nogood_id = NogoodId {
            id: self.nogoods.len() as u32,
        };
        self.add_watcher(nogood[0], nogood_id);
        self.add_watcher(nogood[1], nogood_id);
        self.nogoods.push(Rc::new(RefCell::new(Nogood {
            predicates: nogood,
            is_learned: true,
        })));

        self.debug_propagate_nogood_from_scratch(nogood_id, context)
            .expect("Do not expect to fail propagating learned nogood.");

        self.learned_nogoods.push(nogood_id);

        // TODO PROPAGATION
        // todo!();
    }

    pub(crate) fn add_nogood(
        &mut self,
        nogood: Vec<Predicate>,
        context: &mut PropagationContextMut,
    ) -> Result<(), ConstraintOperationError> {
        // println!("Perma: {:?}", nogood);

        match self.add_permanent_nogood(nogood, context) {
            Ok(_) => Ok(()),
            Err(e) => {
                self.is_in_infeasible_state = true;
                Err(e)
            }
        }
    }

    #[allow(dead_code)]
    fn add_permanent_nogood(
        &mut self,
        mut nogood: Vec<Predicate>,
        context: &mut PropagationContextMut,
    ) -> Result<(), ConstraintOperationError> {
        pumpkin_assert_simple!(
            context.get_decision_level() == 0,
            "Only allowed to add nogoods permanently at the root for now."
        );

        if self.is_in_infeasible_state {
            return Err(ConstraintOperationError::InfeasibleState);
        }

        if nogood.is_empty() {
            warn!("Adding empty nogood, unusual!");
            return Ok(());
        }

        // println!("before process: {:?}", nogood);

        Self::preprocess_nogood(&mut nogood, context);

        // println!("after process: {:?}", nogood);

        // Unit nogoods are added as root assignments rather than as nogoods.
        if nogood.len() == 1 {
            if context.is_predicate_satisfied(nogood[0]) {
                self.is_in_infeasible_state = true;
                Err(ConstraintOperationError::InfeasibleNogood)
            } else if context.is_predicate_falsified(nogood[0]) {
                Ok(())
            } else {
                // Post the negated predicate at the root to respect the nogood.
                let result = context.post_predicate(!nogood[0], conjunction!());
                match result {
                    Ok(_) => Ok(()),
                    Err(_) => {
                        self.is_in_infeasible_state = true;
                        Err(ConstraintOperationError::InfeasibleNogood)
                    }
                }
            }
        }
        // Standard case, nogood is of size at least two.
        // The preprocessing ensures that all predicates are unassigned.
        else {
            let new_nogood_id = NogoodId {
                id: self.nogoods.len() as u32,
            };
            self.permanent_nogoods.push(new_nogood_id);

            self.add_watcher(nogood[0], new_nogood_id);
            self.add_watcher(nogood[1], new_nogood_id);

            self.nogoods.push(Rc::new(RefCell::new(Nogood {
                predicates: nogood,
                is_learned: false,
            })));

            Ok(())
        }
    }

    fn add_watcher(&mut self, predicate: Predicate, nogood_id: NogoodId) {
        // Add this nogood to the watch list of the new watcher.

        if predicate.get_domain().id as usize >= self.watch_lists.len() {
            self.watch_lists.resize(
                (predicate.get_domain().id + 1) as usize,
                WatchList::default(),
            );
        }

        match predicate {
            Predicate::LowerBound {
                domain_id,
                lower_bound,
            } => self.watch_lists[domain_id].lower_bound.push(Watcher {
                right_hand_side: lower_bound,
                nogood_id,
            }),
            Predicate::UpperBound {
                domain_id,
                upper_bound,
            } => self.watch_lists[domain_id].upper_bound.push(Watcher {
                right_hand_side: upper_bound,
                nogood_id,
            }),
            Predicate::NotEqual {
                domain_id,
                not_equal_constant,
            } => self.watch_lists[domain_id].hole.push(Watcher {
                right_hand_side: not_equal_constant,
                nogood_id,
            }),
            Predicate::Equal {
                domain_id,
                equality_constant,
            } => self.watch_lists[domain_id].equals.push(Watcher {
                right_hand_side: equality_constant,
                nogood_id,
            }),
        }
    }

    #[allow(dead_code)]
    fn is_propagation_complete(&self, _trail_size: usize) -> bool {
        todo!();
    }

    #[allow(dead_code)]
    fn debug_propagate_nogood_from_scratch(
        &self,
        nogood_id: NogoodId,
        context: &mut PropagationContextMut,
    ) -> Result<(), Inconsistency> {
        // Inefficient way of propagating, but okay for testing purposes
        // Explicitly goes through each predicate, and does multiple passes.

        let nogood = &self.nogoods[nogood_id];

        let num_falsified_predicates = nogood
            .borrow()
            .predicates
            .iter()
            .filter(|predicate| context.evaluate_predicate(**predicate).is_some_and(|x| !x))
            .count();

        // if at least one predicate is false, then the nogood can be skipped
        if num_falsified_predicates > 0 {
            return Ok(());
        }

        let num_satisfied_predicates = nogood
            .borrow()
            .predicates
            .iter()
            .filter(|predicate| context.evaluate_predicate(**predicate).is_some_and(|x| x))
            .count();

        let nogood_len = nogood.borrow().predicates.len();
        assert!(num_satisfied_predicates + num_falsified_predicates <= nogood_len);

        // If all predicates in the nogood are satisfied, there is a conflict.
        if num_satisfied_predicates == nogood_len {
            return Err(Inconsistency::Conflict {
                conflict_nogood: nogood.borrow().predicates.iter().copied().collect(),
            });
        }
        // If all but one predicate are satisfied, then we can propagate.
        // Note that this only makes sense since we know that there are no falsifying predicates at
        // this point.
        else if num_satisfied_predicates == nogood_len - 1 {
            // Note that we negate the remaining unassigned predicate!
            let propagated_predicate = nogood
                .borrow()
                .predicates
                .iter()
                .find(|predicate| context.evaluate_predicate(**predicate).is_none())
                .unwrap()
                .not();

            assert!(nogood
                .borrow()
                .predicates
                .iter()
                .any(|p| *p == propagated_predicate.not()));

            // Cannot use lazy explanations when propagating from scratch,
            // since the propagated predicate may not be at position zero,
            // but we cannot change the nogood since this function is with nonmutable self.
            // So we need to do eager then.
            // let reason = NogoodReason {
            //    nogood: Rc::clone(nogood),
            //};

            let reason: PropositionalConjunction = nogood
                .borrow()
                .predicates
                .iter()
                .filter(|p| **p != !propagated_predicate)
                .copied()
                .collect();

            // println!("from scratching: {}", propagated_predicate);
            // println!("...because of: {:?}", reason);

            context.post_predicate(propagated_predicate, reason)?;
        }
        Ok(())
    }

    // fn is_update_present(&self, local_id: LocalId, event: OpaqueDomainEvent) -> bool {
    // self.enqueued_updates.contains(&(
    // DomainId {
    // id: local_id.unpack(),
    // },
    // event.unwrap(),
    // ))
    // }

    // fn add_watcher(&mut self, predicate: Predicate, nogood_id: NogoodId) {
    // todo: look up Hashset operations to do this properly.
    // Create an entry in case the predicate is missing
    // if !self.watch_lists.contains_key(&predicate.get_domain()) {
    // let _ = self
    // .watch_lists
    // .insert(predicate.get_domain(), WatchList::default());
    // }
    //
    // match predicate {
    // Predicate::LowerBound {
    // domain_id,
    // lower_bound,
    // } => todo!(),
    // Predicate::UpperBound {
    // domain_id,
    // upper_bound,
    // } => todo!(),
    // Predicate::NotEqual {
    // domain_id,
    // not_equal_constant,
    // } => todo!(),
    // Predicate::Equal {
    // domain_id,
    // equality_constant,
    // } => todo!(),
    // }
    //
    //         self.watch_lists
    // .get_mut(&predicate.get_domain())
    // .unwrap()
    // .push(Watcher { nogood_id });
    // }

    #[allow(dead_code)]
    fn debug_print(&self, assignments: &Assignments) {
        for nogood in self.nogoods.iter() {
            print!("ng: ");

            for p in nogood.borrow().predicates.iter() {
                let m = match assignments.evaluate_predicate(*p) {
                    Some(b) => b as i32,
                    None => -1,
                };

                print!("{} ({}) ", p, m);
            }
            println!();
        }

        println!("= list");
        for m in self.watch_lists.iter().enumerate() {
            println!("var x{}: {:?}", m.0, m.1.equals);
        }

        println!("+++++++");
    }

        #[allow(dead_code)]
    fn debug_is_properly_watched(&self) -> bool {
        let is_watching =
            |predicate: Predicate, nogood_id: NogoodId| -> bool {
                match predicate {
                    Predicate::LowerBound {
                        domain_id,
                        lower_bound,
                    } => self.watch_lists[domain_id].lower_bound.iter().any(|w| {
                        w.right_hand_side == lower_bound && w.nogood_id.id == nogood_id.id
                    }),
                    Predicate::UpperBound {
                        domain_id,
                        upper_bound,
                    } => self.watch_lists[domain_id].upper_bound.iter().any(|w| {
                        w.right_hand_side == upper_bound && w.nogood_id.id == nogood_id.id
                    }),
                    Predicate::NotEqual {
                        domain_id,
                        not_equal_constant,
                    } => self.watch_lists[domain_id].hole.iter().any(|w| {
                        w.right_hand_side == not_equal_constant && w.nogood_id.id == nogood_id.id
                    }),
                    Predicate::Equal {
                        domain_id,
                        equality_constant,
                    } => self.watch_lists[domain_id].equals.iter().any(|w| {
                        w.right_hand_side == equality_constant && w.nogood_id.id == nogood_id.id
                    }),
                }
            };

        for nogood in self.nogoods.iter().enumerate() {
            let nogood_id = NogoodId {
                id: nogood.0 as u32,
            };
            assert!(
                is_watching(nogood.1.borrow().predicates[0], nogood_id)
                    && is_watching(nogood.1.borrow().predicates[1], nogood_id)
            );
        }
        true
    }
}

impl Propagator for NogoodPropagator {
    fn name(&self) -> &str {
        // It is important to keep this name exactly this.
        // In parts of code for debugging, it looks for this particular name.
        "NogoodPropagator"
    }

    fn priority(&self) -> u32 {
        0
    }

    fn propagate(&mut self, context: PropagationContextMut) -> Result<(), Inconsistency> {
        // old version from scratch:
<<<<<<< HEAD
        
        // self.last_index_on_trail = context.assignments.trail.len() - 1;
        self.debug_propagate_from_scratch(context)
=======
        // let result = self.debug_propagate_from_scratch(context);
        // self.last_index_on_trail = context.assignments.trail.len() - 1;
        // return result;
>>>>>>> c0058f77

        // pumpkin_assert_advanced!(self.debug_is_properly_watched());

        // if self.watch_lists.len() <= context.assignments().num_domains() as usize {
        //     self.watch_lists.resize(
        //         context.assignments().num_domains() as usize + 1,
        //         WatchList::default(),
        //     );
        // }

        // let old_trail_position = context.assignments.trail.len() - 1;

        // // for t in context.assignments.trail.iter() {
        // // println!("\t{}, dec: {}", t.predicate, t.reason.is_none());
        // // }
        // //
        // // println!("before propagate");
        // // self.debug_print(context.assignments());

        // // Because drain lazily removes and updates internal data structures, in case a conflict is
        // // detected and the loop exists, some elements might not get cleaned up properly. So we
        // // eager call each elements here by copying. Could think about avoiding this in the future.
        // let events: Vec<(IntDomainEvent, DomainId)> = self.enqueued_updates.drain().collect();

        // // println!("Before prop num events: {}", events.len());
        // // println!("elems: {:?}", events);
        // //
        // // for var in events.iter() {
        // // println!(
        // // "var {}: lb = {}, ub = {}",
        // // var.1,
        // // context.assignments.get_lower_bound(var.1),
        // // context.assignments.get_upper_bound(var.1),
        // // );
        // // }

        // for update_info in events {
        //     let update_info: (DomainId, IntDomainEvent) = (update_info.1, update_info.0);
        //     // println!("\tmm: {}", update_info.0);
        //     // for m in self.watch_lists[update_info.0].hole.iter() {
        //     // println!("w {}: {:?}", m.right_hand_side, self.nogoods[m.nogood_id]);
        //     // }
        //     //
        //     // match update_info.1 {
        //     // IntDomainEvent::Assign => println!("ass"),
        //     // IntDomainEvent::LowerBound => println!("lb"),
        //     // IntDomainEvent::UpperBound => println!("ub"),
        //     // IntDomainEvent::Removal => println!("rem"),
        //     // }

        //     match update_info.1 {
        //         IntDomainEvent::LowerBound => {
        //             let old_lower_bound = context
        //                 .lower_bound_at_trail_position(&update_info.0, self.last_index_on_trail);
        //             let new_lower_bound = context.lower_bound(&update_info.0);

        //             // We are manually implementing a retain-like function from Vec.

        //             // Effectively, resizing the watch list to size zero,
        //             // and in the loop add some of the old watchers back.
        //             let mut current_index = 0_usize;
        //             let mut end_index = 0_usize;
        //             let num_watchers = self.watch_lists[update_info.0].lower_bound.len();
        //             // Iterate through all watchers.
        //             while current_index < num_watchers {
        //                 let right_hand_side = self.watch_lists[update_info.0].lower_bound
        //                     [current_index]
        //                     .right_hand_side;

        //                 if old_lower_bound < right_hand_side && right_hand_side <= new_lower_bound {
        //                     // todo: check cached predicate?

        //                     let nogood_id = self.watch_lists[update_info.0].lower_bound
        //                         [current_index]
        //                         .nogood_id;

        //                     let nogood = &mut self.nogoods[nogood_id].borrow_mut().predicates;

        //                     let is_watched_predicate = |predicate: Predicate| {
        //                         predicate.is_lower_bound_predicate()
        //                             && predicate.get_domain() == update_info.0
        //                     };

        //                     // Place the watched predicate at position 1 for simplicity.
        //                     if is_watched_predicate(nogood[0]) {
        //                         nogood.swap(0, 1);
        //                     }

        //                     pumpkin_assert_moderate!(context.is_predicate_satisfied(nogood[1]));

        //                     // Check the other watched predicate is already falsified, in which case
        //                     // no propagation can take place. Recall that the other watched
        //                     // predicate is at position 0 due to previous code.
        //                     // todo: check if comparing to the cache literal would make sense.
        //                     if context.is_predicate_falsified(nogood[0]) {
        //                         // Keep the watchers, the nogood is falsified,
        //                         // no propagation can take place.
        //                         self.watch_lists[update_info.0].lower_bound[end_index] =
        //                             self.watch_lists[update_info.0].lower_bound[current_index];
        //                         current_index += 1;
        //                         end_index += 1;
        //                         continue;
        //                     }
        //                     // Look for another nonsatisfied predicate
        //                     // to replace the watched predicate.
        //                     let mut found_new_watch = false;
        //                     // Start from index 2 since we are skipping watched predicates.
        //                     for i in 2..nogood.len() {
        //                         // Find a predicate that is either false or unassigned,
        //                         // i.e., not assigned true.
        //                         if !context.is_predicate_satisfied(nogood[i]) {
        //                             // Found another predicate that can be the watcher.
        //                             found_new_watch = true;
        //                             // todo: does it make sense to replace the cached predicate with
        //                             // this new predicate?

        //                             // Replace the current watcher with the new predicate watcher.
        //                             nogood.swap(1, i);
        //                             pumpkin_assert_moderate!(
        //                                 nogood[i].get_domain() == update_info.0
        //                             );
        //                             // Add this nogood to the watch list of the new watcher.
        //                             match nogood[1] {
        //                                 Predicate::LowerBound {
        //                                     domain_id,
        //                                     lower_bound,
        //                                 } => {
        //                                     self.watch_lists[domain_id].lower_bound.push(Watcher {
        //                                         right_hand_side: lower_bound,
        //                                         nogood_id,
        //                                     })
        //                                 }
        //                                 Predicate::UpperBound {
        //                                     domain_id,
        //                                     upper_bound,
        //                                 } => {
        //                                     self.watch_lists[domain_id].upper_bound.push(Watcher {
        //                                         right_hand_side: upper_bound,
        //                                         nogood_id,
        //                                     })
        //                                 }
        //                                 Predicate::NotEqual {
        //                                     domain_id,
        //                                     not_equal_constant,
        //                                 } => self.watch_lists[domain_id].hole.push(Watcher {
        //                                     right_hand_side: not_equal_constant,
        //                                     nogood_id,
        //                                 }),
        //                                 Predicate::Equal {
        //                                     domain_id,
        //                                     equality_constant,
        //                                 } => self.watch_lists[domain_id].equals.push(Watcher {
        //                                     right_hand_side: equality_constant,
        //                                     nogood_id,
        //                                 }),
        //                             }

        //                             // No propagation is taking place, go to the next nogood.
        //                             break;
        //                         }
        //                     } // end iterating through the nogood

        //                     if found_new_watch {
        //                         // Note this nogood is effectively removed from the watch list
        //                         // of the the current predicate, since we
        //                         // are only incrementing the current index, and not copying
        //                         // anything to the end_index.

        //                         current_index += 1;
        //                         continue;
        //                     }

        //                     // Keep the current watch for this predicate.
        //                     self.watch_lists[update_info.0].lower_bound[end_index] =
        //                         self.watch_lists[update_info.0].lower_bound[current_index];
        //                     end_index += 1;
        //                     current_index += 1;

        //                     // At this point, nonwatched predicates and nogood[1] are falsified.
        //                     pumpkin_assert_advanced!(nogood[1..]
        //                         .iter()
        //                         .all(|p| context.is_predicate_satisfied(*p)));

        //                     // There are two scenarios:
        //                     // nogood[0] is unassigned -> propagate the predicate to false
        //                     // nogood[0] is assigned true -> conflict.
        //                     let reason = NogoodReason {
        //                         nogood: Rc::clone(&self.nogoods[nogood_id]),
        //                     };

        //                     let result = context.post_predicate(!nogood[0], reason);
        //                     // If the propagation lead to a conflict.
        //                     if let Err(e) = result {
        //                         // Stop any further propagation and report the conflict.
        //                         // Readd the remaining watchers to the watch list.
        //                         while current_index < num_watchers {
        //                             self.watch_lists[update_info.0].lower_bound[end_index] =
        //                                 self.watch_lists[update_info.0].lower_bound[current_index];
        //                             current_index += 1;
        //                             end_index += 1;
        //                         }
        //                         self.watch_lists[update_info.0]
        //                             .lower_bound
        //                             .truncate(end_index);
        //                         return Err(e.into());
        //                     }
        //                 } else {
        //                     // Keep the current watch for this predicate.
        //                     self.watch_lists[update_info.0].lower_bound[end_index] =
        //                         self.watch_lists[update_info.0].lower_bound[current_index];
        //                     end_index += 1;
        //                     current_index += 1;
        //                 }
        //             }
        //             // Went through all the watchers.
        //             if num_watchers > 0 {
        //                 self.watch_lists[update_info.0]
        //                     .lower_bound
        //                     .truncate(end_index);
        //             }
        //         }
        //         IntDomainEvent::UpperBound => {
        //             let old_upper_bound = context
        //                 .upper_bound_at_trail_position(&update_info.0, self.last_index_on_trail);
        //             let new_upper_bound = context.upper_bound(&update_info.0);

        //             // We are manually implementing a retain-like function from Vec.

        //             // Effectively, resizing the watch list to size zero,
        //             // and in the loop add some of the old watchers back.
        //             let mut current_index = 0_usize;
        //             let mut end_index = 0_usize;
        //             let num_watchers = self.watch_lists[update_info.0].upper_bound.len();
        //             // println!("num watching {}", num_watchers);
        //             // Iterate through all watchers.
        //             while current_index < num_watchers {
        //                 let right_hand_side = self.watch_lists[update_info.0].upper_bound
        //                     [current_index]
        //                     .right_hand_side;

        //                 // println!("...hmm {old_upper_bound} > {right_hand_side} &&
        //                 // {right_hand_side} >= {new_upper_bound}");
        //                 // println!("trail pos: {}", self.last_index_on_trail);
        //                 // println!(
        //                 // "how {:?}",
        //                 // context.assignments.domains[update_info.0].upper_bound_updates
        //                 // );

        //                 if old_upper_bound > right_hand_side && right_hand_side >= new_upper_bound {
        //                     // println!("Im in?");
        //                     // todo: check cached predicate?

        //                     let nogood_id = self.watch_lists[update_info.0].upper_bound
        //                         [current_index]
        //                         .nogood_id;
        //                     let nogood = &mut self.nogoods[nogood_id].borrow_mut().predicates;

        //                     let is_watched_predicate = |predicate: Predicate| {
        //                         predicate.is_upper_bound_predicate()
        //                             && predicate.get_domain() == update_info.0
        //                     };

        //                     // Place the watched predicate at position 1 for simplicity.
        //                     if is_watched_predicate(nogood[0]) {
        //                         nogood.swap(0, 1);
        //                     }

        //                     pumpkin_assert_moderate!(context.is_predicate_satisfied(nogood[1]));

        //                     // Check the other watched predicate is already falsified, in which case
        //                     // no propagation can take place. Recall that the other watched
        //                     // predicate is at position 0 due to previous code.
        //                     // todo: check if comparing to the cache literal would make sense.
        //                     if context.is_predicate_falsified(nogood[0]) {
        //                         // Keep the watchers, the nogood is falsified,
        //                         // no propagation can take place.
        //                         self.watch_lists[update_info.0].upper_bound[end_index] =
        //                             self.watch_lists[update_info.0].upper_bound[current_index];
        //                         current_index += 1;
        //                         end_index += 1;
        //                         continue;
        //                     }
        //                     // Look for another nonsatisfied predicate
        //                     // to replace the watched predicate.
        //                     let mut found_new_watch = false;
        //                     // Start from index 2 since we are skipping watched predicates.
        //                     for i in 2..nogood.len() {
        //                         // Find a predicate that is either false or unassigned,
        //                         // i.e., not assigned true.
        //                         if !context.is_predicate_satisfied(nogood[i]) {
        //                             // Found another predicate that can be the watcher.
        //                             found_new_watch = true;
        //                             // todo: does it make sense to replace the cached predicate with
        //                             // this new predicate?

        //                             // Replace the current watcher with the new predicate watcher.
        //                             nogood.swap(1, i);
        //                             pumpkin_assert_moderate!(
        //                                 nogood[i].get_domain() == update_info.0
        //                             );
        //                             // Add this nogood to the watch list of the new watcher.
        //                             match nogood[1] {
        //                                 Predicate::LowerBound {
        //                                     domain_id,
        //                                     lower_bound,
        //                                 } => {
        //                                     self.watch_lists[domain_id].lower_bound.push(Watcher {
        //                                         right_hand_side: lower_bound,
        //                                         nogood_id,
        //                                     })
        //                                 }
        //                                 Predicate::UpperBound {
        //                                     domain_id,
        //                                     upper_bound,
        //                                 } => {
        //                                     self.watch_lists[domain_id].upper_bound.push(Watcher {
        //                                         right_hand_side: upper_bound,
        //                                         nogood_id,
        //                                     })
        //                                 }
        //                                 Predicate::NotEqual {
        //                                     domain_id,
        //                                     not_equal_constant,
        //                                 } => self.watch_lists[domain_id].hole.push(Watcher {
        //                                     right_hand_side: not_equal_constant,
        //                                     nogood_id,
        //                                 }),
        //                                 Predicate::Equal {
        //                                     domain_id,
        //                                     equality_constant,
        //                                 } => self.watch_lists[domain_id].equals.push(Watcher {
        //                                     right_hand_side: equality_constant,
        //                                     nogood_id,
        //                                 }),
        //                             }

        //                             // No propagation is taking place, go to the next nogood.
        //                             break;
        //                         }
        //                     } // end iterating through the nogood

        //                     if found_new_watch {
        //                         // Note this nogood is effectively removed from the watch list
        //                         // of the the current predicate, since we
        //                         // are only incrementing the current index, and not copying
        //                         // anything to the end_index.

        //                         current_index += 1;
        //                         continue;
        //                     }

        //                     // Keep the current watch for this predicate.
        //                     self.watch_lists[update_info.0].upper_bound[end_index] =
        //                         self.watch_lists[update_info.0].upper_bound[current_index];
        //                     end_index += 1;
        //                     current_index += 1;

        //                     // At this point, nonwatched predicates and nogood[1] are falsified.
        //                     pumpkin_assert_advanced!(nogood[1..]
        //                         .iter()
        //                         .all(|p| context.is_predicate_satisfied(*p)));

        //                     // There are two scenarios:
        //                     // nogood[0] is unassigned -> propagate the predicate to false
        //                     // nogood[0] is assigned true -> conflict.
        //                     let reason = NogoodReason {
        //                         nogood: Rc::clone(&self.nogoods[nogood_id]),
        //                     };

        //                     let result = context.post_predicate(!nogood[0], reason);
        //                     // If the propagation lead to a conflict.
        //                     if let Err(e) = result {
        //                         // Stop any further propagation and report the conflict.
        //                         // Readd the remaining watchers to the watch list.
        //                         while current_index < num_watchers {
        //                             self.watch_lists[update_info.0].upper_bound[end_index] =
        //                                 self.watch_lists[update_info.0].upper_bound[current_index];
        //                             current_index += 1;
        //                             end_index += 1;
        //                         }
        //                         self.watch_lists[update_info.0]
        //                             .upper_bound
        //                             .truncate(end_index);
        //                         return Err(e.into());
        //                     }
        //                 } else {
        //                     // Keep the current watch for this predicate.
        //                     self.watch_lists[update_info.0].upper_bound[end_index] =
        //                         self.watch_lists[update_info.0].upper_bound[current_index];
        //                     end_index += 1;
        //                     current_index += 1;
        //                 }
        //             }
        //             // Went through all the watchers.
        //             if num_watchers > 0 {
        //                 self.watch_lists[update_info.0]
        //                     .upper_bound
        //                     .truncate(end_index);
        //             }
        //         }
        //         IntDomainEvent::Removal => {
        //             let old_lower_bound = context
        //                 .lower_bound_at_trail_position(&update_info.0, self.last_index_on_trail);
        //             let new_lower_bound = context.lower_bound(&update_info.0);

        //             let old_upper_bound = context
        //                 .upper_bound_at_trail_position(&update_info.0, self.last_index_on_trail);
        //             let new_upper_bound = context.upper_bound(&update_info.0);

        //             // We are manually implementing a retain-like function from Vec.

        //             // Effectively, resizing the watch list to size zero,
        //             // and in the loop add some of the old watchers back.
        //             let mut current_index = 0_usize;
        //             let mut end_index = 0_usize;
        //             let num_watchers = self.watch_lists[update_info.0].hole.len();
        //             // Iterate through all watchers.
        //             while current_index < num_watchers {
        //                 let right_hand_side =
        //                     self.watch_lists[update_info.0].hole[current_index].right_hand_side;

        //                 let update_domain = update_info.0;
        //                 // Only look at the watcher if:
        //                 // 1) The removed value was definitely removed due to bound changes, OR
        //                 // 2) The removed value is within the bounds, and was actually removed.
        //                 if old_upper_bound >= right_hand_side && right_hand_side > new_upper_bound
        //                     || old_lower_bound <= right_hand_side
        //                         && right_hand_side < new_lower_bound
        //                     || (new_lower_bound < right_hand_side
        //                         && right_hand_side < new_upper_bound
        //                         && context.is_predicate_satisfied(predicate!(
        //                             update_domain != right_hand_side
        //                         )))
        //                 {
        //                     // todo: check cached predicate?

        //                     let nogood_id =
        //                         self.watch_lists[update_info.0].hole[current_index].nogood_id;
        //                     let nogood = &mut self.nogoods[nogood_id].borrow_mut().predicates;

        //                     let is_watched_predicate = |predicate: Predicate| {
        //                         predicate.is_not_equal_predicate()
        //                             && predicate.get_domain() == update_info.0
        //                             && predicate.get_right_hand_side() == right_hand_side
        //                     };

        //                     // Place the watched predicate at position 1 for simplicity.
        //                     if is_watched_predicate(nogood[0]) {
        //                         nogood.swap(0, 1);
        //                     }

        //                     pumpkin_assert_moderate!(context.is_predicate_satisfied(nogood[1]));

        //                     // Check the other watched predicate is already falsified, in which case
        //                     // no propagation can take place. Recall that the other watched
        //                     // predicate is at position 0 due to previous code.
        //                     // todo: check if comparing to the cache literal would make sense.
        //                     if context.is_predicate_falsified(nogood[0]) {
        //                         // Keep the watchers, the nogood is falsified,
        //                         // no propagation can take place.
        //                         self.watch_lists[update_info.0].hole[end_index] =
        //                             self.watch_lists[update_info.0].hole[current_index];
        //                         current_index += 1;
        //                         end_index += 1;
        //                         continue;
        //                     }
        //                     // Look for another nonsatisfied predicate
        //                     // to replace the watched predicate.
        //                     let mut found_new_watch = false;
        //                     // Start from index 2 since we are skipping watched predicates.
        //                     for i in 2..nogood.len() {
        //                         // Find a predicate that is either false or unassigned,
        //                         // i.e., not assigned true.
        //                         if !context.is_predicate_satisfied(nogood[i]) {
        //                             // Found another predicate that can be the watcher.
        //                             found_new_watch = true;
        //                             // todo: does it make sense to replace the cached predicate with
        //                             // this new predicate?

        //                             // Replace the current watcher with the new predicate watcher.
        //                             nogood.swap(1, i);
        //                             pumpkin_assert_moderate!(
        //                                 nogood[i].get_domain() == update_info.0
        //                             );
        //                             // Add this nogood to the watch list of the new watcher.
        //                             match nogood[1] {
        //                                 Predicate::LowerBound {
        //                                     domain_id,
        //                                     lower_bound,
        //                                 } => {
        //                                     self.watch_lists[domain_id].lower_bound.push(Watcher {
        //                                         right_hand_side: lower_bound,
        //                                         nogood_id,
        //                                     })
        //                                 }
        //                                 Predicate::UpperBound {
        //                                     domain_id,
        //                                     upper_bound,
        //                                 } => {
        //                                     self.watch_lists[domain_id].upper_bound.push(Watcher {
        //                                         right_hand_side: upper_bound,
        //                                         nogood_id,
        //                                     })
        //                                 }
        //                                 Predicate::NotEqual {
        //                                     domain_id,
        //                                     not_equal_constant,
        //                                 } => self.watch_lists[domain_id].hole.push(Watcher {
        //                                     right_hand_side: not_equal_constant,
        //                                     nogood_id,
        //                                 }),
        //                                 Predicate::Equal {
        //                                     domain_id,
        //                                     equality_constant,
        //                                 } => self.watch_lists[domain_id].equals.push(Watcher {
        //                                     right_hand_side: equality_constant,
        //                                     nogood_id,
        //                                 }),
        //                             }

        //                             // No propagation is taking place, go to the next nogood.
        //                             break;
        //                         }
        //                     } // end iterating through the nogood

        //                     if found_new_watch {
        //                         // Note this nogood is effectively removed from the watch list
        //                         // of the the current predicate, since we
        //                         // are only incrementing the current index, and not copying
        //                         // anything to the end_index.

        //                         current_index += 1;
        //                         continue;
        //                     }

        //                     // Keep the current watch for this predicate.
        //                     self.watch_lists[update_info.0].hole[end_index] =
        //                         self.watch_lists[update_info.0].hole[current_index];
        //                     end_index += 1;
        //                     current_index += 1;

        //                     // At this point, nonwatched predicates and nogood[1] are falsified.
        //                     pumpkin_assert_advanced!(nogood[1..]
        //                         .iter()
        //                         .all(|p| context.is_predicate_satisfied(*p)));

        //                     // There are two scenarios:
        //                     // nogood[0] is unassigned -> propagate the predicate to false
        //                     // nogood[0] is assigned true -> conflict.
        //                     let reason = NogoodReason {
        //                         nogood: Rc::clone(&self.nogoods[nogood_id]),
        //                     };

        //                     let result = context.post_predicate(!nogood[0], reason);
        //                     // If the propagation lead to a conflict.
        //                     if let Err(e) = result {
        //                         // Stop any further propagation and report the conflict.
        //                         // Readd the remaining watchers to the watch list.
        //                         while current_index < num_watchers {
        //                             self.watch_lists[update_info.0].hole[end_index] =
        //                                 self.watch_lists[update_info.0].hole[current_index];
        //                             current_index += 1;
        //                             end_index += 1;
        //                         }
        //                         self.watch_lists[update_info.0].hole.truncate(end_index);
        //                         return Err(e.into());
        //                     }
        //                 } else {
        //                     // Keep the current watch for this predicate.
        //                     self.watch_lists[update_info.0].hole[end_index] =
        //                         self.watch_lists[update_info.0].hole[current_index];
        //                     end_index += 1;
        //                     current_index += 1;
        //                 }
        //             }
        //             // Went through all the watchers.
        //             if num_watchers > 0 {
        //                 self.watch_lists[update_info.0].hole.truncate(end_index);
        //             }
        //         }
        //         IntDomainEvent::Assign => {
        //             let new_lower_bound = context.lower_bound(&update_info.0);
        //             let new_upper_bound = context.upper_bound(&update_info.0);

        //             // println!("\tlb {new_lower_bound}, ub {new_upper_bound}");

        //             assert!(new_lower_bound == new_upper_bound);
        //             let assigned_value = new_lower_bound;

        //             // We are manually implementing a retain-like function from Vec.

        //             // Effectively, resizing the watch list to size zero,
        //             // and in the loop add some of the old watchers back.
        //             let mut current_index = 0_usize;
        //             let mut end_index = 0_usize;
        //             let num_watchers = self.watch_lists[update_info.0].equals.len();
        //             // Iterate through all watchers.

        //             while current_index < num_watchers {
        //                 let right_hand_side =
        //                     self.watch_lists[update_info.0].equals[current_index].right_hand_side;

        //                 // println!("\teq {} = {}", update_info.0, assigned_value);
        //                 // println!("\tassn val: {}", assigned_value);
        //                 // println!("\t rhs: {}", right_hand_side);

        //                 if assigned_value == right_hand_side {
        //                     // todo: check cached predicate?

        //                     let nogood_id =
        //                         self.watch_lists[update_info.0].equals[current_index].nogood_id;
        //                     let nogood = &mut self.nogoods[nogood_id].borrow_mut().predicates;

        //                     let is_watched_predicate = |predicate: Predicate| {
        //                         predicate.is_equality_predicate()
        //                             && predicate.get_domain() == update_info.0
        //                             && predicate.get_right_hand_side() == assigned_value
        //                     };

        //                     // Place the watched predicate at position 1 for simplicity.
        //                     if is_watched_predicate(nogood[0]) {
        //                         nogood.swap(0, 1);
        //                     }

        //                     // println!("eye: {:?}", nogood);

        //                     pumpkin_assert_moderate!(context.is_predicate_satisfied(nogood[1]));

        //                     // Check the other watched predicate is already falsified, in which case
        //                     // no propagation can take place. Recall that the other watched
        //                     // predicate is at position 0 due to previous code.
        //                     // todo: check if comparing to the cache literal would make sense.
        //                     if context.is_predicate_falsified(nogood[0]) {
        //                         // println!("!!falsi");
        //                         // Keep the watchers, the nogood is falsified,
        //                         // no propagation can take place.
        //                         self.watch_lists[update_info.0].equals[end_index] =
        //                             self.watch_lists[update_info.0].equals[current_index];
        //                         current_index += 1;
        //                         end_index += 1;
        //                         continue;
        //                     }
        //                     // Look for another nonsatisfied predicate
        //                     // to replace the watched predicate.
        //                     let mut found_new_watch = false;
        //                     // Start from index 2 since we are skipping watched predicates.
        //                     for i in 2..nogood.len() {
        //                         // Find a predicate that is either false or unassigned,
        //                         // i.e., not assigned true.
        //                         if !context.is_predicate_satisfied(nogood[i]) {
        //                             // Found another predicate that can be the watcher.
        //                             found_new_watch = true;
        //                             // todo: does it make sense to replace the cached predicate with
        //                             // this new predicate?

        //                             // Replace the current watcher with the new predicate watcher.
        //                             nogood.swap(1, i);
        //                             pumpkin_assert_moderate!(
        //                                 nogood[i].get_domain() == update_info.0
        //                             );
        //                             // Add this nogood to the watch list of the new watcher.
        //                             // Ensure there is an entry.
        //                             match nogood[1] {
        //                                 Predicate::LowerBound {
        //                                     domain_id,
        //                                     lower_bound,
        //                                 } => {
        //                                     self.watch_lists[domain_id].lower_bound.push(Watcher {
        //                                         right_hand_side: lower_bound,
        //                                         nogood_id,
        //                                     })
        //                                 }
        //                                 Predicate::UpperBound {
        //                                     domain_id,
        //                                     upper_bound,
        //                                 } => {
        //                                     self.watch_lists[domain_id].upper_bound.push(Watcher {
        //                                         right_hand_side: upper_bound,
        //                                         nogood_id,
        //                                     })
        //                                 }
        //                                 Predicate::NotEqual {
        //                                     domain_id,
        //                                     not_equal_constant,
        //                                 } => self.watch_lists[domain_id].hole.push(Watcher {
        //                                     right_hand_side: not_equal_constant,
        //                                     nogood_id,
        //                                 }),
        //                                 Predicate::Equal {
        //                                     domain_id,
        //                                     equality_constant,
        //                                 } => self.watch_lists[domain_id].equals.push(Watcher {
        //                                     right_hand_side: equality_constant,
        //                                     nogood_id,
        //                                 }),
        //                             }

        //                             // No propagation is taking place, go to the next nogood.
        //                             break;
        //                         }
        //                     } // end iterating through the nogood

        //                     if found_new_watch {
        //                         // Note this nogood is effectively removed from the watch list
        //                         // of the the current predicate, since we
        //                         // are only incrementing the current index, and not copying
        //                         // anything to the end_index.

        //                         current_index += 1;
        //                         continue;
        //                     }

        //                     // println!("\tok going in");

        //                     // Keep the current watch for this predicate.
        //                     self.watch_lists[update_info.0].equals[end_index] =
        //                         self.watch_lists[update_info.0].equals[current_index];
        //                     end_index += 1;
        //                     current_index += 1;

        //                     // At this point, nonwatched predicates and nogood[1] are falsified.
        //                     pumpkin_assert_advanced!(nogood[1..]
        //                         .iter()
        //                         .all(|p| context.is_predicate_satisfied(*p)));

        //                     // There are two scenarios:
        //                     // nogood[0] is unassigned -> propagate the predicate to false
        //                     // nogood[0] is assigned true -> conflict.
        //                     let reason = NogoodReason {
        //                         nogood: Rc::clone(&self.nogoods[nogood_id]),
        //                     };

        //                     // println!("propagating {}", !nogood[0]);
        //                     let result = context.post_predicate(!nogood[0], reason);
        //                     // If the propagation lead to a conflict.
        //                     if let Err(e) = result {
        //                         //  println!("erroni!");
        //                         // Stop any further propagation and report the conflict.
        //                         // Readd the remaining watchers to the watch list.
        //                         while current_index < num_watchers {
        //                             self.watch_lists[update_info.0].equals[end_index] =
        //                                 self.watch_lists[update_info.0].equals[current_index];
        //                             current_index += 1;
        //                             end_index += 1;
        //                         }
        //                         self.watch_lists[update_info.0].equals.truncate(end_index);
        //                         return Err(e.into());
        //                     }
        //                 } else {
        //                     // Keep the current watch for this predicate.
        //                     self.watch_lists[update_info.0].equals[end_index] =
        //                         self.watch_lists[update_info.0].equals[current_index];
        //                     end_index += 1;
        //                     current_index += 1;
        //                 }
        //             }
        //             // Went through all the watchers.
        //             if num_watchers > 0 {
        //                 self.watch_lists[update_info.0].equals.truncate(end_index);
        //             }
        //         }
        //     }
        // }
        // self.last_index_on_trail = old_trail_position;

        // // let _ = self.enqueued_updates.drain();

        // // println!("after propagate");
        // // self.debug_print(context.assignments());

        // pumpkin_assert_advanced!(self.debug_is_properly_watched());

        // Ok(())
    }

    fn synchronise(&mut self, context: &PropagationContext) {
        self.last_index_on_trail = context.assignments().trail.len() - 1;
        let _ = self.enqueued_updates.drain();
    }

    fn notify(
        &mut self,
        _context: PropagationContext,
        local_id: LocalId,
        event: OpaqueDomainEvent,
    ) -> EnqueueDecision {
        // let domain_id = DomainId {
        // id: local_id.unpack(),
        // };
        // match event.unwrap() {
        // IntDomainEvent::Assign => println!(
        // "\te {} = {} {} {}",
        // domain_id,
        // context.assignments.get_lower_bound(domain_id),
        // context.assignments.get_upper_bound(domain_id),
        // context.assignments.is_domain_assigned(domain_id)
        // ),
        // IntDomainEvent::LowerBound => println!(
        // "\te {} >= {} {} {}",
        // domain_id,
        // context.assignments.get_lower_bound(domain_id),
        // context.assignments.get_upper_bound(domain_id),
        // context.assignments.is_domain_assigned(domain_id)
        // ),
        // IntDomainEvent::UpperBound => println!(
        // "\te {} <= {} {} {}",
        // domain_id,
        // context.assignments.get_lower_bound(domain_id),
        // context.assignments.get_upper_bound(domain_id),
        // context.assignments.is_domain_assigned(domain_id)
        // ),
        // IntDomainEvent::Removal => println!(
        // "\te {} != {} {} {}",
        // domain_id,
        // context.assignments.get_lower_bound(domain_id),
        // context.assignments.get_upper_bound(domain_id),
        // context.assignments.is_domain_assigned(domain_id)
        // ),
        // }

        while local_id.unpack() as usize >= self.enqueued_updates.num_domains() {
            self.enqueued_updates.grow();
        }

        // if local_id.unpack() as usize >= self.watch_lists.len() {
        // self.watch_lists
        // .resize((local_id.unpack() + 1) as usize, WatchList::default());
        // }

        // Save the update,
        // and also enqueue removal in case the lower or upper bound updates are set.
        self.enqueued_updates.event_occurred(
            event.unwrap(),
            DomainId {
                id: local_id.unpack(),
            },
        );
        match event.unwrap() {
            IntDomainEvent::Assign => {
                // do nothing
            }
            IntDomainEvent::LowerBound => {
                self.enqueued_updates.event_occurred(
                    IntDomainEvent::Removal,
                    DomainId {
                        id: local_id.unpack(),
                    },
                );
            }
            IntDomainEvent::UpperBound => {
                self.enqueued_updates.event_occurred(
                    IntDomainEvent::Removal,
                    DomainId {
                        id: local_id.unpack(),
                    },
                );
            }
            IntDomainEvent::Removal => {
                // do nothing
            }
        }
        EnqueueDecision::Enqueue
    }

    // fn propagate(&mut self, context: &mut PropagationContextMut) -> Result<(), Inconsistency> {
    // todo: do incrementally, two levels:
    // 1. Skip looking at nogoods that are for sure not changing their watched predicate.
    // For this need to take into account the trail position and when the updates took place.
    // 2. While going through the watch list, partition the watchers. Then next time we can skip
    // the ones we looked at before, since those are guaranteed to be not propagating. I think
    // this only works downwards, need to see how to handle synchronisation/backtracking.
    //
    // The idea is to go through nogoods which had their watched predicate evaluate to true.
    // for update in &self.enqueued_updates {
    // match update {
    // Update::LowerBound {
    // old_lower_bound,
    // new_lower_bound,
    // } => {
    // Go through the watchers of:
    // 1) Lower bounds in the range (old, new].
    // 2) Not equals in the range [old, new).
    // Equality watchers can be skipped since that is a separate domain event.
    // todo!()
    // }
    // Update::UpperBound {
    // old_upper_bound,
    // new_upper_bound,
    // } => {
    // Go through the watchers of:
    // 1) Upper bounds in the range [new, old).
    // 2) Not equals in the range (new, old].
    // Equality watchers can be skipped since that is a separate domain event.
    // todo!()
    // }
    // Update::Hole { hole_value } => {
    // Only need to go through the watchers of
    // not equals for exactly the hole value.
    // todo!()
    // }
    // Update::Assignment { assigned_value } => {
    // Only need to go through the watchers of
    // assignments for exactly the assigned value.
    // todo!()
    // }
    // }
    // }
    // todo!();
    // }

    // fn synchronise(&mut self, _context: &PropagationContext) {
    // self.enqueued_updates.clear();
    // }

    // fn notify(
    // &mut self,
    // _context: &mut PropagationContextMut,
    // _local_id: LocalId,
    // _event: OpaqueDomainEvent,
    // ) -> EnqueueDecision {
    // self.enqueued_updates.push(value)
    // EnqueueDecision::Enqueue
    // It seems we removed the delta idea?
    // todo!();
    // }

    fn debug_propagate_from_scratch(
        &self,
        mut context: PropagationContextMut,
    ) -> Result<(), Inconsistency> {
        // Very inefficient version!

        // The algorithm goes through every nogood explicitly
        // and computes from scratch.
        for nogood_id in self.nogoods.keys() {
            self.debug_propagate_nogood_from_scratch(nogood_id, &mut context)?;
        }
        Ok(())
    }
}

/// The watch list is specific to a domain id.
#[derive(Default, Clone, Debug)]
struct WatchList {
    /// Nogoods with a watched predicate [x >= k]
    lower_bound: Vec<Watcher>,
    /// Nogoods with a watched predicate [x <= k]
    upper_bound: Vec<Watcher>,
    /// Nogoods with a watched predicate [x != k]
    hole: Vec<Watcher>,
    /// Nogoods with a watched predicate [x == k]
    equals: Vec<Watcher>,
}

/// The watcher is with respect to a specific domain id and predicate type.
#[derive(Default, Clone, Copy, Debug)]
    #[allow(dead_code)]
struct Watcher {
    // This field represents the right-hand side of the predicate present in the nogood.
    // It is used as an indicator to whether the nogood should be inspected.
    right_hand_side: i32,
    nogood_id: NogoodId,
    // todo: consider the cached literal
}

// impl Display for Watcher {
// fn fmt(&self, f: &mut std::fmt::Formatter<'_>) -> std::fmt::Result {
// let rhs = self.right_hand_side;
// let ngid = self.nogood_id.id;
// write!(f, "[{rhs}: {ngid}]")
// }
// }

#[derive(Default, Clone, Copy, Debug)]
struct NogoodId {
    id: u32,
}

impl StorageKey for NogoodId {
    fn index(&self) -> usize {
        self.id as usize
    }

    fn create_from_index(index: usize) -> Self {
        NogoodId { id: index as u32 }
    }
}

struct NogoodReason {
    nogood: Rc<RefCell<Nogood>>,
}

impl LazyReason for NogoodReason {
    fn compute(self: Box<Self>, _: &PropagationContext) -> PropositionalConjunction {
        // We assume the propagated predicate is at position 0 in the nogood.
        self.nogood
            .borrow()
            .predicates
            .iter()
            .skip(1)
            .copied()
            .collect()
    }
}

#[cfg(test)]
mod tests {
    // use super::*;
    // use crate::conjunction;
    // use crate::engine::test_helper::TestSolver;
    // use crate::predicate;

    // detect unsat
    // detect propagation correctly
    //
    // check reason for unsat
    // check reason for propagation
    //
    // inconsistent nogood -> never propagates
    //
    // nogood with redundant predicate

    use super::NogoodPropagator;
    use crate::conjunction;
    use crate::engine::propagation::Propagator;
    use crate::engine::propagation::PropagatorId;
    use crate::engine::test_solver::TestSolver;
    use crate::predicate;
    use crate::propagators::nogood::NogoodPropagatorConstructor;

    fn downcast_to_nogood_propagator(
        nogood_propagator: &mut Box<dyn Propagator>,
    ) -> &mut NogoodPropagator {
        match nogood_propagator.downcast_mut::<NogoodPropagator>() {
            Some(nogood_propagator) => nogood_propagator,
            None => panic!("Provided propagator should be the nogood propagator"),
        }
    }

    #[test]
    fn ternary_nogood_propagate() {
        let mut solver = TestSolver::default();
        let dummy = solver.new_variable(0, 1);
        let a = solver.new_variable(1, 3);
        let b = solver.new_variable(-4, 4);
        let c = solver.new_variable(-10, 20);

        let mut propagator = solver
            .new_propagator(NogoodPropagatorConstructor)
            .expect("no empty domains");

        let _ = solver.increase_lower_bound_and_notify(&mut propagator, dummy.id as i32, dummy, 1);

        let nogood = conjunction!([a >= 2] & [b >= 1] & [c >= 10]);
        {
            let context = &mut solver.get_propagation_context_mut(PropagatorId(0));
            downcast_to_nogood_propagator(&mut propagator)
                .add_nogood(nogood.into(), context)
                .expect("");
        }

        let _ = solver.increase_lower_bound_and_notify(&mut propagator, a.id as i32, a, 3);
        let _ = solver.increase_lower_bound_and_notify(&mut propagator, b.id as i32, b, 0);

        solver
            .propagate_until_fixed_point(&mut propagator)
            .expect("");

        let _ = solver.increase_lower_bound_and_notify(&mut propagator, c.id as i32, c, 15);

        solver.propagate(&mut propagator).expect("");

        assert_eq!(solver.upper_bound(b), 0);

        let reason_lb = solver.get_reason_int(predicate!(b <= 0));
        assert_eq!(conjunction!([a >= 2] & [c >= 10]), *reason_lb);
    }

    #[test]
    fn unsat() {
        let mut solver = TestSolver::default();
        let a = solver.new_variable(1, 3);
        let b = solver.new_variable(-4, 4);
        let c = solver.new_variable(-10, 20);

        let mut propagator = solver
            .new_propagator(NogoodPropagatorConstructor {})
            .expect("no empty domains");

        let nogood = conjunction!([a >= 2] & [b >= 1] & [c >= 10]);
        {
            let context = &mut solver.get_propagation_context_mut(PropagatorId(0));
            downcast_to_nogood_propagator(&mut propagator)
                .add_nogood(nogood.into(), context)
                .expect("");
        }

        let _ = solver.increase_lower_bound_and_notify(&mut propagator, a.id as i32, a, 3);
        let _ = solver.increase_lower_bound_and_notify(&mut propagator, b.id as i32, b, 1);
        let _ = solver.increase_lower_bound_and_notify(&mut propagator, c.id as i32, c, 15);

        let result = solver.propagate_until_fixed_point(&mut propagator);
        assert!(result.is_err());
    }
}<|MERGE_RESOLUTION|>--- conflicted
+++ resolved
@@ -28,6 +28,9 @@
 use crate::engine::Assignments;
 use crate::engine::EventSink;
 use crate::engine::IntDomainEvent;
+use crate::predicate;
+use crate::pumpkin_assert_advanced;
+use crate::pumpkin_assert_moderate;
 use crate::pumpkin_assert_simple;
 
 // TODO:
@@ -458,7 +461,6 @@
         println!("+++++++");
     }
 
-        #[allow(dead_code)]
     fn debug_is_properly_watched(&self) -> bool {
         let is_watching =
             |predicate: Predicate, nogood_id: NogoodId| -> bool {
@@ -514,790 +516,784 @@
         0
     }
 
-    fn propagate(&mut self, context: PropagationContextMut) -> Result<(), Inconsistency> {
+    fn propagate(&mut self, mut context: PropagationContextMut) -> Result<(), Inconsistency> {
         // old version from scratch:
-<<<<<<< HEAD
-        
-        // self.last_index_on_trail = context.assignments.trail.len() - 1;
-        self.debug_propagate_from_scratch(context)
-=======
         // let result = self.debug_propagate_from_scratch(context);
         // self.last_index_on_trail = context.assignments.trail.len() - 1;
         // return result;
->>>>>>> c0058f77
-
-        // pumpkin_assert_advanced!(self.debug_is_properly_watched());
-
-        // if self.watch_lists.len() <= context.assignments().num_domains() as usize {
-        //     self.watch_lists.resize(
-        //         context.assignments().num_domains() as usize + 1,
-        //         WatchList::default(),
-        //     );
+
+        pumpkin_assert_advanced!(self.debug_is_properly_watched());
+
+        if self.watch_lists.len() <= context.assignments().num_domains() as usize {
+            self.watch_lists.resize(
+                context.assignments().num_domains() as usize + 1,
+                WatchList::default(),
+            );
+        }
+
+        let old_trail_position = context.assignments.trail.len() - 1;
+
+        // for t in context.assignments.trail.iter() {
+        // println!("\t{}, dec: {}", t.predicate, t.reason.is_none());
         // }
-
-        // let old_trail_position = context.assignments.trail.len() - 1;
-
-        // // for t in context.assignments.trail.iter() {
-        // // println!("\t{}, dec: {}", t.predicate, t.reason.is_none());
-        // // }
-        // //
-        // // println!("before propagate");
-        // // self.debug_print(context.assignments());
-
-        // // Because drain lazily removes and updates internal data structures, in case a conflict is
-        // // detected and the loop exists, some elements might not get cleaned up properly. So we
-        // // eager call each elements here by copying. Could think about avoiding this in the future.
-        // let events: Vec<(IntDomainEvent, DomainId)> = self.enqueued_updates.drain().collect();
-
-        // // println!("Before prop num events: {}", events.len());
-        // // println!("elems: {:?}", events);
-        // //
-        // // for var in events.iter() {
-        // // println!(
-        // // "var {}: lb = {}, ub = {}",
-        // // var.1,
-        // // context.assignments.get_lower_bound(var.1),
-        // // context.assignments.get_upper_bound(var.1),
-        // // );
-        // // }
-
-        // for update_info in events {
-        //     let update_info: (DomainId, IntDomainEvent) = (update_info.1, update_info.0);
-        //     // println!("\tmm: {}", update_info.0);
-        //     // for m in self.watch_lists[update_info.0].hole.iter() {
-        //     // println!("w {}: {:?}", m.right_hand_side, self.nogoods[m.nogood_id]);
-        //     // }
-        //     //
-        //     // match update_info.1 {
-        //     // IntDomainEvent::Assign => println!("ass"),
-        //     // IntDomainEvent::LowerBound => println!("lb"),
-        //     // IntDomainEvent::UpperBound => println!("ub"),
-        //     // IntDomainEvent::Removal => println!("rem"),
-        //     // }
-
-        //     match update_info.1 {
-        //         IntDomainEvent::LowerBound => {
-        //             let old_lower_bound = context
-        //                 .lower_bound_at_trail_position(&update_info.0, self.last_index_on_trail);
-        //             let new_lower_bound = context.lower_bound(&update_info.0);
-
-        //             // We are manually implementing a retain-like function from Vec.
-
-        //             // Effectively, resizing the watch list to size zero,
-        //             // and in the loop add some of the old watchers back.
-        //             let mut current_index = 0_usize;
-        //             let mut end_index = 0_usize;
-        //             let num_watchers = self.watch_lists[update_info.0].lower_bound.len();
-        //             // Iterate through all watchers.
-        //             while current_index < num_watchers {
-        //                 let right_hand_side = self.watch_lists[update_info.0].lower_bound
-        //                     [current_index]
-        //                     .right_hand_side;
-
-        //                 if old_lower_bound < right_hand_side && right_hand_side <= new_lower_bound {
-        //                     // todo: check cached predicate?
-
-        //                     let nogood_id = self.watch_lists[update_info.0].lower_bound
-        //                         [current_index]
-        //                         .nogood_id;
-
-        //                     let nogood = &mut self.nogoods[nogood_id].borrow_mut().predicates;
-
-        //                     let is_watched_predicate = |predicate: Predicate| {
-        //                         predicate.is_lower_bound_predicate()
-        //                             && predicate.get_domain() == update_info.0
-        //                     };
-
-        //                     // Place the watched predicate at position 1 for simplicity.
-        //                     if is_watched_predicate(nogood[0]) {
-        //                         nogood.swap(0, 1);
-        //                     }
-
-        //                     pumpkin_assert_moderate!(context.is_predicate_satisfied(nogood[1]));
-
-        //                     // Check the other watched predicate is already falsified, in which case
-        //                     // no propagation can take place. Recall that the other watched
-        //                     // predicate is at position 0 due to previous code.
-        //                     // todo: check if comparing to the cache literal would make sense.
-        //                     if context.is_predicate_falsified(nogood[0]) {
-        //                         // Keep the watchers, the nogood is falsified,
-        //                         // no propagation can take place.
-        //                         self.watch_lists[update_info.0].lower_bound[end_index] =
-        //                             self.watch_lists[update_info.0].lower_bound[current_index];
-        //                         current_index += 1;
-        //                         end_index += 1;
-        //                         continue;
-        //                     }
-        //                     // Look for another nonsatisfied predicate
-        //                     // to replace the watched predicate.
-        //                     let mut found_new_watch = false;
-        //                     // Start from index 2 since we are skipping watched predicates.
-        //                     for i in 2..nogood.len() {
-        //                         // Find a predicate that is either false or unassigned,
-        //                         // i.e., not assigned true.
-        //                         if !context.is_predicate_satisfied(nogood[i]) {
-        //                             // Found another predicate that can be the watcher.
-        //                             found_new_watch = true;
-        //                             // todo: does it make sense to replace the cached predicate with
-        //                             // this new predicate?
-
-        //                             // Replace the current watcher with the new predicate watcher.
-        //                             nogood.swap(1, i);
-        //                             pumpkin_assert_moderate!(
-        //                                 nogood[i].get_domain() == update_info.0
-        //                             );
-        //                             // Add this nogood to the watch list of the new watcher.
-        //                             match nogood[1] {
-        //                                 Predicate::LowerBound {
-        //                                     domain_id,
-        //                                     lower_bound,
-        //                                 } => {
-        //                                     self.watch_lists[domain_id].lower_bound.push(Watcher {
-        //                                         right_hand_side: lower_bound,
-        //                                         nogood_id,
-        //                                     })
-        //                                 }
-        //                                 Predicate::UpperBound {
-        //                                     domain_id,
-        //                                     upper_bound,
-        //                                 } => {
-        //                                     self.watch_lists[domain_id].upper_bound.push(Watcher {
-        //                                         right_hand_side: upper_bound,
-        //                                         nogood_id,
-        //                                     })
-        //                                 }
-        //                                 Predicate::NotEqual {
-        //                                     domain_id,
-        //                                     not_equal_constant,
-        //                                 } => self.watch_lists[domain_id].hole.push(Watcher {
-        //                                     right_hand_side: not_equal_constant,
-        //                                     nogood_id,
-        //                                 }),
-        //                                 Predicate::Equal {
-        //                                     domain_id,
-        //                                     equality_constant,
-        //                                 } => self.watch_lists[domain_id].equals.push(Watcher {
-        //                                     right_hand_side: equality_constant,
-        //                                     nogood_id,
-        //                                 }),
-        //                             }
-
-        //                             // No propagation is taking place, go to the next nogood.
-        //                             break;
-        //                         }
-        //                     } // end iterating through the nogood
-
-        //                     if found_new_watch {
-        //                         // Note this nogood is effectively removed from the watch list
-        //                         // of the the current predicate, since we
-        //                         // are only incrementing the current index, and not copying
-        //                         // anything to the end_index.
-
-        //                         current_index += 1;
-        //                         continue;
-        //                     }
-
-        //                     // Keep the current watch for this predicate.
-        //                     self.watch_lists[update_info.0].lower_bound[end_index] =
-        //                         self.watch_lists[update_info.0].lower_bound[current_index];
-        //                     end_index += 1;
-        //                     current_index += 1;
-
-        //                     // At this point, nonwatched predicates and nogood[1] are falsified.
-        //                     pumpkin_assert_advanced!(nogood[1..]
-        //                         .iter()
-        //                         .all(|p| context.is_predicate_satisfied(*p)));
-
-        //                     // There are two scenarios:
-        //                     // nogood[0] is unassigned -> propagate the predicate to false
-        //                     // nogood[0] is assigned true -> conflict.
-        //                     let reason = NogoodReason {
-        //                         nogood: Rc::clone(&self.nogoods[nogood_id]),
-        //                     };
-
-        //                     let result = context.post_predicate(!nogood[0], reason);
-        //                     // If the propagation lead to a conflict.
-        //                     if let Err(e) = result {
-        //                         // Stop any further propagation and report the conflict.
-        //                         // Readd the remaining watchers to the watch list.
-        //                         while current_index < num_watchers {
-        //                             self.watch_lists[update_info.0].lower_bound[end_index] =
-        //                                 self.watch_lists[update_info.0].lower_bound[current_index];
-        //                             current_index += 1;
-        //                             end_index += 1;
-        //                         }
-        //                         self.watch_lists[update_info.0]
-        //                             .lower_bound
-        //                             .truncate(end_index);
-        //                         return Err(e.into());
-        //                     }
-        //                 } else {
-        //                     // Keep the current watch for this predicate.
-        //                     self.watch_lists[update_info.0].lower_bound[end_index] =
-        //                         self.watch_lists[update_info.0].lower_bound[current_index];
-        //                     end_index += 1;
-        //                     current_index += 1;
-        //                 }
-        //             }
-        //             // Went through all the watchers.
-        //             if num_watchers > 0 {
-        //                 self.watch_lists[update_info.0]
-        //                     .lower_bound
-        //                     .truncate(end_index);
-        //             }
-        //         }
-        //         IntDomainEvent::UpperBound => {
-        //             let old_upper_bound = context
-        //                 .upper_bound_at_trail_position(&update_info.0, self.last_index_on_trail);
-        //             let new_upper_bound = context.upper_bound(&update_info.0);
-
-        //             // We are manually implementing a retain-like function from Vec.
-
-        //             // Effectively, resizing the watch list to size zero,
-        //             // and in the loop add some of the old watchers back.
-        //             let mut current_index = 0_usize;
-        //             let mut end_index = 0_usize;
-        //             let num_watchers = self.watch_lists[update_info.0].upper_bound.len();
-        //             // println!("num watching {}", num_watchers);
-        //             // Iterate through all watchers.
-        //             while current_index < num_watchers {
-        //                 let right_hand_side = self.watch_lists[update_info.0].upper_bound
-        //                     [current_index]
-        //                     .right_hand_side;
-
-        //                 // println!("...hmm {old_upper_bound} > {right_hand_side} &&
-        //                 // {right_hand_side} >= {new_upper_bound}");
-        //                 // println!("trail pos: {}", self.last_index_on_trail);
-        //                 // println!(
-        //                 // "how {:?}",
-        //                 // context.assignments.domains[update_info.0].upper_bound_updates
-        //                 // );
-
-        //                 if old_upper_bound > right_hand_side && right_hand_side >= new_upper_bound {
-        //                     // println!("Im in?");
-        //                     // todo: check cached predicate?
-
-        //                     let nogood_id = self.watch_lists[update_info.0].upper_bound
-        //                         [current_index]
-        //                         .nogood_id;
-        //                     let nogood = &mut self.nogoods[nogood_id].borrow_mut().predicates;
-
-        //                     let is_watched_predicate = |predicate: Predicate| {
-        //                         predicate.is_upper_bound_predicate()
-        //                             && predicate.get_domain() == update_info.0
-        //                     };
-
-        //                     // Place the watched predicate at position 1 for simplicity.
-        //                     if is_watched_predicate(nogood[0]) {
-        //                         nogood.swap(0, 1);
-        //                     }
-
-        //                     pumpkin_assert_moderate!(context.is_predicate_satisfied(nogood[1]));
-
-        //                     // Check the other watched predicate is already falsified, in which case
-        //                     // no propagation can take place. Recall that the other watched
-        //                     // predicate is at position 0 due to previous code.
-        //                     // todo: check if comparing to the cache literal would make sense.
-        //                     if context.is_predicate_falsified(nogood[0]) {
-        //                         // Keep the watchers, the nogood is falsified,
-        //                         // no propagation can take place.
-        //                         self.watch_lists[update_info.0].upper_bound[end_index] =
-        //                             self.watch_lists[update_info.0].upper_bound[current_index];
-        //                         current_index += 1;
-        //                         end_index += 1;
-        //                         continue;
-        //                     }
-        //                     // Look for another nonsatisfied predicate
-        //                     // to replace the watched predicate.
-        //                     let mut found_new_watch = false;
-        //                     // Start from index 2 since we are skipping watched predicates.
-        //                     for i in 2..nogood.len() {
-        //                         // Find a predicate that is either false or unassigned,
-        //                         // i.e., not assigned true.
-        //                         if !context.is_predicate_satisfied(nogood[i]) {
-        //                             // Found another predicate that can be the watcher.
-        //                             found_new_watch = true;
-        //                             // todo: does it make sense to replace the cached predicate with
-        //                             // this new predicate?
-
-        //                             // Replace the current watcher with the new predicate watcher.
-        //                             nogood.swap(1, i);
-        //                             pumpkin_assert_moderate!(
-        //                                 nogood[i].get_domain() == update_info.0
-        //                             );
-        //                             // Add this nogood to the watch list of the new watcher.
-        //                             match nogood[1] {
-        //                                 Predicate::LowerBound {
-        //                                     domain_id,
-        //                                     lower_bound,
-        //                                 } => {
-        //                                     self.watch_lists[domain_id].lower_bound.push(Watcher {
-        //                                         right_hand_side: lower_bound,
-        //                                         nogood_id,
-        //                                     })
-        //                                 }
-        //                                 Predicate::UpperBound {
-        //                                     domain_id,
-        //                                     upper_bound,
-        //                                 } => {
-        //                                     self.watch_lists[domain_id].upper_bound.push(Watcher {
-        //                                         right_hand_side: upper_bound,
-        //                                         nogood_id,
-        //                                     })
-        //                                 }
-        //                                 Predicate::NotEqual {
-        //                                     domain_id,
-        //                                     not_equal_constant,
-        //                                 } => self.watch_lists[domain_id].hole.push(Watcher {
-        //                                     right_hand_side: not_equal_constant,
-        //                                     nogood_id,
-        //                                 }),
-        //                                 Predicate::Equal {
-        //                                     domain_id,
-        //                                     equality_constant,
-        //                                 } => self.watch_lists[domain_id].equals.push(Watcher {
-        //                                     right_hand_side: equality_constant,
-        //                                     nogood_id,
-        //                                 }),
-        //                             }
-
-        //                             // No propagation is taking place, go to the next nogood.
-        //                             break;
-        //                         }
-        //                     } // end iterating through the nogood
-
-        //                     if found_new_watch {
-        //                         // Note this nogood is effectively removed from the watch list
-        //                         // of the the current predicate, since we
-        //                         // are only incrementing the current index, and not copying
-        //                         // anything to the end_index.
-
-        //                         current_index += 1;
-        //                         continue;
-        //                     }
-
-        //                     // Keep the current watch for this predicate.
-        //                     self.watch_lists[update_info.0].upper_bound[end_index] =
-        //                         self.watch_lists[update_info.0].upper_bound[current_index];
-        //                     end_index += 1;
-        //                     current_index += 1;
-
-        //                     // At this point, nonwatched predicates and nogood[1] are falsified.
-        //                     pumpkin_assert_advanced!(nogood[1..]
-        //                         .iter()
-        //                         .all(|p| context.is_predicate_satisfied(*p)));
-
-        //                     // There are two scenarios:
-        //                     // nogood[0] is unassigned -> propagate the predicate to false
-        //                     // nogood[0] is assigned true -> conflict.
-        //                     let reason = NogoodReason {
-        //                         nogood: Rc::clone(&self.nogoods[nogood_id]),
-        //                     };
-
-        //                     let result = context.post_predicate(!nogood[0], reason);
-        //                     // If the propagation lead to a conflict.
-        //                     if let Err(e) = result {
-        //                         // Stop any further propagation and report the conflict.
-        //                         // Readd the remaining watchers to the watch list.
-        //                         while current_index < num_watchers {
-        //                             self.watch_lists[update_info.0].upper_bound[end_index] =
-        //                                 self.watch_lists[update_info.0].upper_bound[current_index];
-        //                             current_index += 1;
-        //                             end_index += 1;
-        //                         }
-        //                         self.watch_lists[update_info.0]
-        //                             .upper_bound
-        //                             .truncate(end_index);
-        //                         return Err(e.into());
-        //                     }
-        //                 } else {
-        //                     // Keep the current watch for this predicate.
-        //                     self.watch_lists[update_info.0].upper_bound[end_index] =
-        //                         self.watch_lists[update_info.0].upper_bound[current_index];
-        //                     end_index += 1;
-        //                     current_index += 1;
-        //                 }
-        //             }
-        //             // Went through all the watchers.
-        //             if num_watchers > 0 {
-        //                 self.watch_lists[update_info.0]
-        //                     .upper_bound
-        //                     .truncate(end_index);
-        //             }
-        //         }
-        //         IntDomainEvent::Removal => {
-        //             let old_lower_bound = context
-        //                 .lower_bound_at_trail_position(&update_info.0, self.last_index_on_trail);
-        //             let new_lower_bound = context.lower_bound(&update_info.0);
-
-        //             let old_upper_bound = context
-        //                 .upper_bound_at_trail_position(&update_info.0, self.last_index_on_trail);
-        //             let new_upper_bound = context.upper_bound(&update_info.0);
-
-        //             // We are manually implementing a retain-like function from Vec.
-
-        //             // Effectively, resizing the watch list to size zero,
-        //             // and in the loop add some of the old watchers back.
-        //             let mut current_index = 0_usize;
-        //             let mut end_index = 0_usize;
-        //             let num_watchers = self.watch_lists[update_info.0].hole.len();
-        //             // Iterate through all watchers.
-        //             while current_index < num_watchers {
-        //                 let right_hand_side =
-        //                     self.watch_lists[update_info.0].hole[current_index].right_hand_side;
-
-        //                 let update_domain = update_info.0;
-        //                 // Only look at the watcher if:
-        //                 // 1) The removed value was definitely removed due to bound changes, OR
-        //                 // 2) The removed value is within the bounds, and was actually removed.
-        //                 if old_upper_bound >= right_hand_side && right_hand_side > new_upper_bound
-        //                     || old_lower_bound <= right_hand_side
-        //                         && right_hand_side < new_lower_bound
-        //                     || (new_lower_bound < right_hand_side
-        //                         && right_hand_side < new_upper_bound
-        //                         && context.is_predicate_satisfied(predicate!(
-        //                             update_domain != right_hand_side
-        //                         )))
-        //                 {
-        //                     // todo: check cached predicate?
-
-        //                     let nogood_id =
-        //                         self.watch_lists[update_info.0].hole[current_index].nogood_id;
-        //                     let nogood = &mut self.nogoods[nogood_id].borrow_mut().predicates;
-
-        //                     let is_watched_predicate = |predicate: Predicate| {
-        //                         predicate.is_not_equal_predicate()
-        //                             && predicate.get_domain() == update_info.0
-        //                             && predicate.get_right_hand_side() == right_hand_side
-        //                     };
-
-        //                     // Place the watched predicate at position 1 for simplicity.
-        //                     if is_watched_predicate(nogood[0]) {
-        //                         nogood.swap(0, 1);
-        //                     }
-
-        //                     pumpkin_assert_moderate!(context.is_predicate_satisfied(nogood[1]));
-
-        //                     // Check the other watched predicate is already falsified, in which case
-        //                     // no propagation can take place. Recall that the other watched
-        //                     // predicate is at position 0 due to previous code.
-        //                     // todo: check if comparing to the cache literal would make sense.
-        //                     if context.is_predicate_falsified(nogood[0]) {
-        //                         // Keep the watchers, the nogood is falsified,
-        //                         // no propagation can take place.
-        //                         self.watch_lists[update_info.0].hole[end_index] =
-        //                             self.watch_lists[update_info.0].hole[current_index];
-        //                         current_index += 1;
-        //                         end_index += 1;
-        //                         continue;
-        //                     }
-        //                     // Look for another nonsatisfied predicate
-        //                     // to replace the watched predicate.
-        //                     let mut found_new_watch = false;
-        //                     // Start from index 2 since we are skipping watched predicates.
-        //                     for i in 2..nogood.len() {
-        //                         // Find a predicate that is either false or unassigned,
-        //                         // i.e., not assigned true.
-        //                         if !context.is_predicate_satisfied(nogood[i]) {
-        //                             // Found another predicate that can be the watcher.
-        //                             found_new_watch = true;
-        //                             // todo: does it make sense to replace the cached predicate with
-        //                             // this new predicate?
-
-        //                             // Replace the current watcher with the new predicate watcher.
-        //                             nogood.swap(1, i);
-        //                             pumpkin_assert_moderate!(
-        //                                 nogood[i].get_domain() == update_info.0
-        //                             );
-        //                             // Add this nogood to the watch list of the new watcher.
-        //                             match nogood[1] {
-        //                                 Predicate::LowerBound {
-        //                                     domain_id,
-        //                                     lower_bound,
-        //                                 } => {
-        //                                     self.watch_lists[domain_id].lower_bound.push(Watcher {
-        //                                         right_hand_side: lower_bound,
-        //                                         nogood_id,
-        //                                     })
-        //                                 }
-        //                                 Predicate::UpperBound {
-        //                                     domain_id,
-        //                                     upper_bound,
-        //                                 } => {
-        //                                     self.watch_lists[domain_id].upper_bound.push(Watcher {
-        //                                         right_hand_side: upper_bound,
-        //                                         nogood_id,
-        //                                     })
-        //                                 }
-        //                                 Predicate::NotEqual {
-        //                                     domain_id,
-        //                                     not_equal_constant,
-        //                                 } => self.watch_lists[domain_id].hole.push(Watcher {
-        //                                     right_hand_side: not_equal_constant,
-        //                                     nogood_id,
-        //                                 }),
-        //                                 Predicate::Equal {
-        //                                     domain_id,
-        //                                     equality_constant,
-        //                                 } => self.watch_lists[domain_id].equals.push(Watcher {
-        //                                     right_hand_side: equality_constant,
-        //                                     nogood_id,
-        //                                 }),
-        //                             }
-
-        //                             // No propagation is taking place, go to the next nogood.
-        //                             break;
-        //                         }
-        //                     } // end iterating through the nogood
-
-        //                     if found_new_watch {
-        //                         // Note this nogood is effectively removed from the watch list
-        //                         // of the the current predicate, since we
-        //                         // are only incrementing the current index, and not copying
-        //                         // anything to the end_index.
-
-        //                         current_index += 1;
-        //                         continue;
-        //                     }
-
-        //                     // Keep the current watch for this predicate.
-        //                     self.watch_lists[update_info.0].hole[end_index] =
-        //                         self.watch_lists[update_info.0].hole[current_index];
-        //                     end_index += 1;
-        //                     current_index += 1;
-
-        //                     // At this point, nonwatched predicates and nogood[1] are falsified.
-        //                     pumpkin_assert_advanced!(nogood[1..]
-        //                         .iter()
-        //                         .all(|p| context.is_predicate_satisfied(*p)));
-
-        //                     // There are two scenarios:
-        //                     // nogood[0] is unassigned -> propagate the predicate to false
-        //                     // nogood[0] is assigned true -> conflict.
-        //                     let reason = NogoodReason {
-        //                         nogood: Rc::clone(&self.nogoods[nogood_id]),
-        //                     };
-
-        //                     let result = context.post_predicate(!nogood[0], reason);
-        //                     // If the propagation lead to a conflict.
-        //                     if let Err(e) = result {
-        //                         // Stop any further propagation and report the conflict.
-        //                         // Readd the remaining watchers to the watch list.
-        //                         while current_index < num_watchers {
-        //                             self.watch_lists[update_info.0].hole[end_index] =
-        //                                 self.watch_lists[update_info.0].hole[current_index];
-        //                             current_index += 1;
-        //                             end_index += 1;
-        //                         }
-        //                         self.watch_lists[update_info.0].hole.truncate(end_index);
-        //                         return Err(e.into());
-        //                     }
-        //                 } else {
-        //                     // Keep the current watch for this predicate.
-        //                     self.watch_lists[update_info.0].hole[end_index] =
-        //                         self.watch_lists[update_info.0].hole[current_index];
-        //                     end_index += 1;
-        //                     current_index += 1;
-        //                 }
-        //             }
-        //             // Went through all the watchers.
-        //             if num_watchers > 0 {
-        //                 self.watch_lists[update_info.0].hole.truncate(end_index);
-        //             }
-        //         }
-        //         IntDomainEvent::Assign => {
-        //             let new_lower_bound = context.lower_bound(&update_info.0);
-        //             let new_upper_bound = context.upper_bound(&update_info.0);
-
-        //             // println!("\tlb {new_lower_bound}, ub {new_upper_bound}");
-
-        //             assert!(new_lower_bound == new_upper_bound);
-        //             let assigned_value = new_lower_bound;
-
-        //             // We are manually implementing a retain-like function from Vec.
-
-        //             // Effectively, resizing the watch list to size zero,
-        //             // and in the loop add some of the old watchers back.
-        //             let mut current_index = 0_usize;
-        //             let mut end_index = 0_usize;
-        //             let num_watchers = self.watch_lists[update_info.0].equals.len();
-        //             // Iterate through all watchers.
-
-        //             while current_index < num_watchers {
-        //                 let right_hand_side =
-        //                     self.watch_lists[update_info.0].equals[current_index].right_hand_side;
-
-        //                 // println!("\teq {} = {}", update_info.0, assigned_value);
-        //                 // println!("\tassn val: {}", assigned_value);
-        //                 // println!("\t rhs: {}", right_hand_side);
-
-        //                 if assigned_value == right_hand_side {
-        //                     // todo: check cached predicate?
-
-        //                     let nogood_id =
-        //                         self.watch_lists[update_info.0].equals[current_index].nogood_id;
-        //                     let nogood = &mut self.nogoods[nogood_id].borrow_mut().predicates;
-
-        //                     let is_watched_predicate = |predicate: Predicate| {
-        //                         predicate.is_equality_predicate()
-        //                             && predicate.get_domain() == update_info.0
-        //                             && predicate.get_right_hand_side() == assigned_value
-        //                     };
-
-        //                     // Place the watched predicate at position 1 for simplicity.
-        //                     if is_watched_predicate(nogood[0]) {
-        //                         nogood.swap(0, 1);
-        //                     }
-
-        //                     // println!("eye: {:?}", nogood);
-
-        //                     pumpkin_assert_moderate!(context.is_predicate_satisfied(nogood[1]));
-
-        //                     // Check the other watched predicate is already falsified, in which case
-        //                     // no propagation can take place. Recall that the other watched
-        //                     // predicate is at position 0 due to previous code.
-        //                     // todo: check if comparing to the cache literal would make sense.
-        //                     if context.is_predicate_falsified(nogood[0]) {
-        //                         // println!("!!falsi");
-        //                         // Keep the watchers, the nogood is falsified,
-        //                         // no propagation can take place.
-        //                         self.watch_lists[update_info.0].equals[end_index] =
-        //                             self.watch_lists[update_info.0].equals[current_index];
-        //                         current_index += 1;
-        //                         end_index += 1;
-        //                         continue;
-        //                     }
-        //                     // Look for another nonsatisfied predicate
-        //                     // to replace the watched predicate.
-        //                     let mut found_new_watch = false;
-        //                     // Start from index 2 since we are skipping watched predicates.
-        //                     for i in 2..nogood.len() {
-        //                         // Find a predicate that is either false or unassigned,
-        //                         // i.e., not assigned true.
-        //                         if !context.is_predicate_satisfied(nogood[i]) {
-        //                             // Found another predicate that can be the watcher.
-        //                             found_new_watch = true;
-        //                             // todo: does it make sense to replace the cached predicate with
-        //                             // this new predicate?
-
-        //                             // Replace the current watcher with the new predicate watcher.
-        //                             nogood.swap(1, i);
-        //                             pumpkin_assert_moderate!(
-        //                                 nogood[i].get_domain() == update_info.0
-        //                             );
-        //                             // Add this nogood to the watch list of the new watcher.
-        //                             // Ensure there is an entry.
-        //                             match nogood[1] {
-        //                                 Predicate::LowerBound {
-        //                                     domain_id,
-        //                                     lower_bound,
-        //                                 } => {
-        //                                     self.watch_lists[domain_id].lower_bound.push(Watcher {
-        //                                         right_hand_side: lower_bound,
-        //                                         nogood_id,
-        //                                     })
-        //                                 }
-        //                                 Predicate::UpperBound {
-        //                                     domain_id,
-        //                                     upper_bound,
-        //                                 } => {
-        //                                     self.watch_lists[domain_id].upper_bound.push(Watcher {
-        //                                         right_hand_side: upper_bound,
-        //                                         nogood_id,
-        //                                     })
-        //                                 }
-        //                                 Predicate::NotEqual {
-        //                                     domain_id,
-        //                                     not_equal_constant,
-        //                                 } => self.watch_lists[domain_id].hole.push(Watcher {
-        //                                     right_hand_side: not_equal_constant,
-        //                                     nogood_id,
-        //                                 }),
-        //                                 Predicate::Equal {
-        //                                     domain_id,
-        //                                     equality_constant,
-        //                                 } => self.watch_lists[domain_id].equals.push(Watcher {
-        //                                     right_hand_side: equality_constant,
-        //                                     nogood_id,
-        //                                 }),
-        //                             }
-
-        //                             // No propagation is taking place, go to the next nogood.
-        //                             break;
-        //                         }
-        //                     } // end iterating through the nogood
-
-        //                     if found_new_watch {
-        //                         // Note this nogood is effectively removed from the watch list
-        //                         // of the the current predicate, since we
-        //                         // are only incrementing the current index, and not copying
-        //                         // anything to the end_index.
-
-        //                         current_index += 1;
-        //                         continue;
-        //                     }
-
-        //                     // println!("\tok going in");
-
-        //                     // Keep the current watch for this predicate.
-        //                     self.watch_lists[update_info.0].equals[end_index] =
-        //                         self.watch_lists[update_info.0].equals[current_index];
-        //                     end_index += 1;
-        //                     current_index += 1;
-
-        //                     // At this point, nonwatched predicates and nogood[1] are falsified.
-        //                     pumpkin_assert_advanced!(nogood[1..]
-        //                         .iter()
-        //                         .all(|p| context.is_predicate_satisfied(*p)));
-
-        //                     // There are two scenarios:
-        //                     // nogood[0] is unassigned -> propagate the predicate to false
-        //                     // nogood[0] is assigned true -> conflict.
-        //                     let reason = NogoodReason {
-        //                         nogood: Rc::clone(&self.nogoods[nogood_id]),
-        //                     };
-
-        //                     // println!("propagating {}", !nogood[0]);
-        //                     let result = context.post_predicate(!nogood[0], reason);
-        //                     // If the propagation lead to a conflict.
-        //                     if let Err(e) = result {
-        //                         //  println!("erroni!");
-        //                         // Stop any further propagation and report the conflict.
-        //                         // Readd the remaining watchers to the watch list.
-        //                         while current_index < num_watchers {
-        //                             self.watch_lists[update_info.0].equals[end_index] =
-        //                                 self.watch_lists[update_info.0].equals[current_index];
-        //                             current_index += 1;
-        //                             end_index += 1;
-        //                         }
-        //                         self.watch_lists[update_info.0].equals.truncate(end_index);
-        //                         return Err(e.into());
-        //                     }
-        //                 } else {
-        //                     // Keep the current watch for this predicate.
-        //                     self.watch_lists[update_info.0].equals[end_index] =
-        //                         self.watch_lists[update_info.0].equals[current_index];
-        //                     end_index += 1;
-        //                     current_index += 1;
-        //                 }
-        //             }
-        //             // Went through all the watchers.
-        //             if num_watchers > 0 {
-        //                 self.watch_lists[update_info.0].equals.truncate(end_index);
-        //             }
-        //         }
-        //     }
+        //
+        // println!("before propagate");
+        // self.debug_print(context.assignments());
+
+        // Because drain lazily removes and updates internal data structures, in case a conflict is
+        // detected and the loop exists, some elements might not get cleaned up properly. So we
+        // eager call each elements here by copying. Could think about avoiding this in the future.
+        let events: Vec<(IntDomainEvent, DomainId)> = self.enqueued_updates.drain().collect();
+
+        // println!("Before prop num events: {}", events.len());
+        // println!("elems: {:?}", events);
+        //
+        // for var in events.iter() {
+        // println!(
+        // "var {}: lb = {}, ub = {}",
+        // var.1,
+        // context.assignments.get_lower_bound(var.1),
+        // context.assignments.get_upper_bound(var.1),
+        // );
         // }
-        // self.last_index_on_trail = old_trail_position;
-
-        // // let _ = self.enqueued_updates.drain();
-
-        // // println!("after propagate");
-        // // self.debug_print(context.assignments());
-
-        // pumpkin_assert_advanced!(self.debug_is_properly_watched());
-
-        // Ok(())
+
+        for update_info in events {
+            let update_info: (DomainId, IntDomainEvent) = (update_info.1, update_info.0);
+            // println!("\tmm: {}", update_info.0);
+            // for m in self.watch_lists[update_info.0].hole.iter() {
+            // println!("w {}: {:?}", m.right_hand_side, self.nogoods[m.nogood_id]);
+            // }
+            //
+            // match update_info.1 {
+            // IntDomainEvent::Assign => println!("ass"),
+            // IntDomainEvent::LowerBound => println!("lb"),
+            // IntDomainEvent::UpperBound => println!("ub"),
+            // IntDomainEvent::Removal => println!("rem"),
+            // }
+
+            match update_info.1 {
+                IntDomainEvent::LowerBound => {
+                    let old_lower_bound = context
+                        .lower_bound_at_trail_position(&update_info.0, self.last_index_on_trail);
+                    let new_lower_bound = context.lower_bound(&update_info.0);
+
+                    // We are manually implementing a retain-like function from Vec.
+
+                    // Effectively, resizing the watch list to size zero,
+                    // and in the loop add some of the old watchers back.
+                    let mut current_index = 0_usize;
+                    let mut end_index = 0_usize;
+                    let num_watchers = self.watch_lists[update_info.0].lower_bound.len();
+                    // Iterate through all watchers.
+                    while current_index < num_watchers {
+                        let right_hand_side = self.watch_lists[update_info.0].lower_bound
+                            [current_index]
+                            .right_hand_side;
+
+                        if old_lower_bound < right_hand_side && right_hand_side <= new_lower_bound {
+                            // todo: check cached predicate?
+
+                            let nogood_id = self.watch_lists[update_info.0].lower_bound
+                                [current_index]
+                                .nogood_id;
+
+                            let nogood = &mut self.nogoods[nogood_id].borrow_mut().predicates;
+
+                            let is_watched_predicate = |predicate: Predicate| {
+                                predicate.is_lower_bound_predicate()
+                                    && predicate.get_domain() == update_info.0
+                            };
+
+                            // Place the watched predicate at position 1 for simplicity.
+                            if is_watched_predicate(nogood[0]) {
+                                nogood.swap(0, 1);
+                            }
+
+                            pumpkin_assert_moderate!(context.is_predicate_satisfied(nogood[1]));
+
+                            // Check the other watched predicate is already falsified, in which case
+                            // no propagation can take place. Recall that the other watched
+                            // predicate is at position 0 due to previous code.
+                            // todo: check if comparing to the cache literal would make sense.
+                            if context.is_predicate_falsified(nogood[0]) {
+                                // Keep the watchers, the nogood is falsified,
+                                // no propagation can take place.
+                                self.watch_lists[update_info.0].lower_bound[end_index] =
+                                    self.watch_lists[update_info.0].lower_bound[current_index];
+                                current_index += 1;
+                                end_index += 1;
+                                continue;
+                            }
+                            // Look for another nonsatisfied predicate
+                            // to replace the watched predicate.
+                            let mut found_new_watch = false;
+                            // Start from index 2 since we are skipping watched predicates.
+                            for i in 2..nogood.len() {
+                                // Find a predicate that is either false or unassigned,
+                                // i.e., not assigned true.
+                                if !context.is_predicate_satisfied(nogood[i]) {
+                                    // Found another predicate that can be the watcher.
+                                    found_new_watch = true;
+                                    // todo: does it make sense to replace the cached predicate with
+                                    // this new predicate?
+
+                                    // Replace the current watcher with the new predicate watcher.
+                                    nogood.swap(1, i);
+                                    pumpkin_assert_moderate!(
+                                        nogood[i].get_domain() == update_info.0
+                                    );
+                                    // Add this nogood to the watch list of the new watcher.
+                                    match nogood[1] {
+                                        Predicate::LowerBound {
+                                            domain_id,
+                                            lower_bound,
+                                        } => {
+                                            self.watch_lists[domain_id].lower_bound.push(Watcher {
+                                                right_hand_side: lower_bound,
+                                                nogood_id,
+                                            })
+                                        }
+                                        Predicate::UpperBound {
+                                            domain_id,
+                                            upper_bound,
+                                        } => {
+                                            self.watch_lists[domain_id].upper_bound.push(Watcher {
+                                                right_hand_side: upper_bound,
+                                                nogood_id,
+                                            })
+                                        }
+                                        Predicate::NotEqual {
+                                            domain_id,
+                                            not_equal_constant,
+                                        } => self.watch_lists[domain_id].hole.push(Watcher {
+                                            right_hand_side: not_equal_constant,
+                                            nogood_id,
+                                        }),
+                                        Predicate::Equal {
+                                            domain_id,
+                                            equality_constant,
+                                        } => self.watch_lists[domain_id].equals.push(Watcher {
+                                            right_hand_side: equality_constant,
+                                            nogood_id,
+                                        }),
+                                    }
+
+                                    // No propagation is taking place, go to the next nogood.
+                                    break;
+                                }
+                            } // end iterating through the nogood
+
+                            if found_new_watch {
+                                // Note this nogood is effectively removed from the watch list
+                                // of the the current predicate, since we
+                                // are only incrementing the current index, and not copying
+                                // anything to the end_index.
+
+                                current_index += 1;
+                                continue;
+                            }
+
+                            // Keep the current watch for this predicate.
+                            self.watch_lists[update_info.0].lower_bound[end_index] =
+                                self.watch_lists[update_info.0].lower_bound[current_index];
+                            end_index += 1;
+                            current_index += 1;
+
+                            // At this point, nonwatched predicates and nogood[1] are falsified.
+                            pumpkin_assert_advanced!(nogood[1..]
+                                .iter()
+                                .all(|p| context.is_predicate_satisfied(*p)));
+
+                            // There are two scenarios:
+                            // nogood[0] is unassigned -> propagate the predicate to false
+                            // nogood[0] is assigned true -> conflict.
+                            let reason = NogoodReason {
+                                nogood: Rc::clone(&self.nogoods[nogood_id]),
+                            };
+
+                            let result = context.post_predicate(!nogood[0], reason);
+                            // If the propagation lead to a conflict.
+                            if let Err(e) = result {
+                                // Stop any further propagation and report the conflict.
+                                // Readd the remaining watchers to the watch list.
+                                while current_index < num_watchers {
+                                    self.watch_lists[update_info.0].lower_bound[end_index] =
+                                        self.watch_lists[update_info.0].lower_bound[current_index];
+                                    current_index += 1;
+                                    end_index += 1;
+                                }
+                                self.watch_lists[update_info.0]
+                                    .lower_bound
+                                    .truncate(end_index);
+                                return Err(e.into());
+                            }
+                        } else {
+                            // Keep the current watch for this predicate.
+                            self.watch_lists[update_info.0].lower_bound[end_index] =
+                                self.watch_lists[update_info.0].lower_bound[current_index];
+                            end_index += 1;
+                            current_index += 1;
+                        }
+                    }
+                    // Went through all the watchers.
+                    if num_watchers > 0 {
+                        self.watch_lists[update_info.0]
+                            .lower_bound
+                            .truncate(end_index);
+                    }
+                }
+                IntDomainEvent::UpperBound => {
+                    let old_upper_bound = context
+                        .upper_bound_at_trail_position(&update_info.0, self.last_index_on_trail);
+                    let new_upper_bound = context.upper_bound(&update_info.0);
+
+                    // We are manually implementing a retain-like function from Vec.
+
+                    // Effectively, resizing the watch list to size zero,
+                    // and in the loop add some of the old watchers back.
+                    let mut current_index = 0_usize;
+                    let mut end_index = 0_usize;
+                    let num_watchers = self.watch_lists[update_info.0].upper_bound.len();
+                    // println!("num watching {}", num_watchers);
+                    // Iterate through all watchers.
+                    while current_index < num_watchers {
+                        let right_hand_side = self.watch_lists[update_info.0].upper_bound
+                            [current_index]
+                            .right_hand_side;
+
+                        // println!("...hmm {old_upper_bound} > {right_hand_side} &&
+                        // {right_hand_side} >= {new_upper_bound}");
+                        // println!("trail pos: {}", self.last_index_on_trail);
+                        // println!(
+                        // "how {:?}",
+                        // context.assignments.domains[update_info.0].upper_bound_updates
+                        // );
+
+                        if old_upper_bound > right_hand_side && right_hand_side >= new_upper_bound {
+                            // println!("Im in?");
+                            // todo: check cached predicate?
+
+                            let nogood_id = self.watch_lists[update_info.0].upper_bound
+                                [current_index]
+                                .nogood_id;
+                            let nogood = &mut self.nogoods[nogood_id].borrow_mut().predicates;
+
+                            let is_watched_predicate = |predicate: Predicate| {
+                                predicate.is_upper_bound_predicate()
+                                    && predicate.get_domain() == update_info.0
+                            };
+
+                            // Place the watched predicate at position 1 for simplicity.
+                            if is_watched_predicate(nogood[0]) {
+                                nogood.swap(0, 1);
+                            }
+
+                            pumpkin_assert_moderate!(context.is_predicate_satisfied(nogood[1]));
+
+                            // Check the other watched predicate is already falsified, in which case
+                            // no propagation can take place. Recall that the other watched
+                            // predicate is at position 0 due to previous code.
+                            // todo: check if comparing to the cache literal would make sense.
+                            if context.is_predicate_falsified(nogood[0]) {
+                                // Keep the watchers, the nogood is falsified,
+                                // no propagation can take place.
+                                self.watch_lists[update_info.0].upper_bound[end_index] =
+                                    self.watch_lists[update_info.0].upper_bound[current_index];
+                                current_index += 1;
+                                end_index += 1;
+                                continue;
+                            }
+                            // Look for another nonsatisfied predicate
+                            // to replace the watched predicate.
+                            let mut found_new_watch = false;
+                            // Start from index 2 since we are skipping watched predicates.
+                            for i in 2..nogood.len() {
+                                // Find a predicate that is either false or unassigned,
+                                // i.e., not assigned true.
+                                if !context.is_predicate_satisfied(nogood[i]) {
+                                    // Found another predicate that can be the watcher.
+                                    found_new_watch = true;
+                                    // todo: does it make sense to replace the cached predicate with
+                                    // this new predicate?
+
+                                    // Replace the current watcher with the new predicate watcher.
+                                    nogood.swap(1, i);
+                                    pumpkin_assert_moderate!(
+                                        nogood[i].get_domain() == update_info.0
+                                    );
+                                    // Add this nogood to the watch list of the new watcher.
+                                    match nogood[1] {
+                                        Predicate::LowerBound {
+                                            domain_id,
+                                            lower_bound,
+                                        } => {
+                                            self.watch_lists[domain_id].lower_bound.push(Watcher {
+                                                right_hand_side: lower_bound,
+                                                nogood_id,
+                                            })
+                                        }
+                                        Predicate::UpperBound {
+                                            domain_id,
+                                            upper_bound,
+                                        } => {
+                                            self.watch_lists[domain_id].upper_bound.push(Watcher {
+                                                right_hand_side: upper_bound,
+                                                nogood_id,
+                                            })
+                                        }
+                                        Predicate::NotEqual {
+                                            domain_id,
+                                            not_equal_constant,
+                                        } => self.watch_lists[domain_id].hole.push(Watcher {
+                                            right_hand_side: not_equal_constant,
+                                            nogood_id,
+                                        }),
+                                        Predicate::Equal {
+                                            domain_id,
+                                            equality_constant,
+                                        } => self.watch_lists[domain_id].equals.push(Watcher {
+                                            right_hand_side: equality_constant,
+                                            nogood_id,
+                                        }),
+                                    }
+
+                                    // No propagation is taking place, go to the next nogood.
+                                    break;
+                                }
+                            } // end iterating through the nogood
+
+                            if found_new_watch {
+                                // Note this nogood is effectively removed from the watch list
+                                // of the the current predicate, since we
+                                // are only incrementing the current index, and not copying
+                                // anything to the end_index.
+
+                                current_index += 1;
+                                continue;
+                            }
+
+                            // Keep the current watch for this predicate.
+                            self.watch_lists[update_info.0].upper_bound[end_index] =
+                                self.watch_lists[update_info.0].upper_bound[current_index];
+                            end_index += 1;
+                            current_index += 1;
+
+                            // At this point, nonwatched predicates and nogood[1] are falsified.
+                            pumpkin_assert_advanced!(nogood[1..]
+                                .iter()
+                                .all(|p| context.is_predicate_satisfied(*p)));
+
+                            // There are two scenarios:
+                            // nogood[0] is unassigned -> propagate the predicate to false
+                            // nogood[0] is assigned true -> conflict.
+                            let reason = NogoodReason {
+                                nogood: Rc::clone(&self.nogoods[nogood_id]),
+                            };
+
+                            let result = context.post_predicate(!nogood[0], reason);
+                            // If the propagation lead to a conflict.
+                            if let Err(e) = result {
+                                // Stop any further propagation and report the conflict.
+                                // Readd the remaining watchers to the watch list.
+                                while current_index < num_watchers {
+                                    self.watch_lists[update_info.0].upper_bound[end_index] =
+                                        self.watch_lists[update_info.0].upper_bound[current_index];
+                                    current_index += 1;
+                                    end_index += 1;
+                                }
+                                self.watch_lists[update_info.0]
+                                    .upper_bound
+                                    .truncate(end_index);
+                                return Err(e.into());
+                            }
+                        } else {
+                            // Keep the current watch for this predicate.
+                            self.watch_lists[update_info.0].upper_bound[end_index] =
+                                self.watch_lists[update_info.0].upper_bound[current_index];
+                            end_index += 1;
+                            current_index += 1;
+                        }
+                    }
+                    // Went through all the watchers.
+                    if num_watchers > 0 {
+                        self.watch_lists[update_info.0]
+                            .upper_bound
+                            .truncate(end_index);
+                    }
+                }
+                IntDomainEvent::Removal => {
+                    let old_lower_bound = context
+                        .lower_bound_at_trail_position(&update_info.0, self.last_index_on_trail);
+                    let new_lower_bound = context.lower_bound(&update_info.0);
+
+                    let old_upper_bound = context
+                        .upper_bound_at_trail_position(&update_info.0, self.last_index_on_trail);
+                    let new_upper_bound = context.upper_bound(&update_info.0);
+
+                    // We are manually implementing a retain-like function from Vec.
+
+                    // Effectively, resizing the watch list to size zero,
+                    // and in the loop add some of the old watchers back.
+                    let mut current_index = 0_usize;
+                    let mut end_index = 0_usize;
+                    let num_watchers = self.watch_lists[update_info.0].hole.len();
+                    // Iterate through all watchers.
+                    while current_index < num_watchers {
+                        let right_hand_side =
+                            self.watch_lists[update_info.0].hole[current_index].right_hand_side;
+
+                        let update_domain = update_info.0;
+                        // Only look at the watcher if:
+                        // 1) The removed value was definitely removed due to bound changes, OR
+                        // 2) The removed value is within the bounds, and was actually removed.
+                        if old_upper_bound >= right_hand_side && right_hand_side > new_upper_bound
+                            || old_lower_bound <= right_hand_side
+                                && right_hand_side < new_lower_bound
+                            || (new_lower_bound < right_hand_side
+                                && right_hand_side < new_upper_bound
+                                && context.is_predicate_satisfied(predicate!(
+                                    update_domain != right_hand_side
+                                )))
+                        {
+                            // todo: check cached predicate?
+
+                            let nogood_id =
+                                self.watch_lists[update_info.0].hole[current_index].nogood_id;
+                            let nogood = &mut self.nogoods[nogood_id].borrow_mut().predicates;
+
+                            let is_watched_predicate = |predicate: Predicate| {
+                                predicate.is_not_equal_predicate()
+                                    && predicate.get_domain() == update_info.0
+                                    && predicate.get_right_hand_side() == right_hand_side
+                            };
+
+                            // Place the watched predicate at position 1 for simplicity.
+                            if is_watched_predicate(nogood[0]) {
+                                nogood.swap(0, 1);
+                            }
+
+                            pumpkin_assert_moderate!(context.is_predicate_satisfied(nogood[1]));
+
+                            // Check the other watched predicate is already falsified, in which case
+                            // no propagation can take place. Recall that the other watched
+                            // predicate is at position 0 due to previous code.
+                            // todo: check if comparing to the cache literal would make sense.
+                            if context.is_predicate_falsified(nogood[0]) {
+                                // Keep the watchers, the nogood is falsified,
+                                // no propagation can take place.
+                                self.watch_lists[update_info.0].hole[end_index] =
+                                    self.watch_lists[update_info.0].hole[current_index];
+                                current_index += 1;
+                                end_index += 1;
+                                continue;
+                            }
+                            // Look for another nonsatisfied predicate
+                            // to replace the watched predicate.
+                            let mut found_new_watch = false;
+                            // Start from index 2 since we are skipping watched predicates.
+                            for i in 2..nogood.len() {
+                                // Find a predicate that is either false or unassigned,
+                                // i.e., not assigned true.
+                                if !context.is_predicate_satisfied(nogood[i]) {
+                                    // Found another predicate that can be the watcher.
+                                    found_new_watch = true;
+                                    // todo: does it make sense to replace the cached predicate with
+                                    // this new predicate?
+
+                                    // Replace the current watcher with the new predicate watcher.
+                                    nogood.swap(1, i);
+                                    pumpkin_assert_moderate!(
+                                        nogood[i].get_domain() == update_info.0
+                                    );
+                                    // Add this nogood to the watch list of the new watcher.
+                                    match nogood[1] {
+                                        Predicate::LowerBound {
+                                            domain_id,
+                                            lower_bound,
+                                        } => {
+                                            self.watch_lists[domain_id].lower_bound.push(Watcher {
+                                                right_hand_side: lower_bound,
+                                                nogood_id,
+                                            })
+                                        }
+                                        Predicate::UpperBound {
+                                            domain_id,
+                                            upper_bound,
+                                        } => {
+                                            self.watch_lists[domain_id].upper_bound.push(Watcher {
+                                                right_hand_side: upper_bound,
+                                                nogood_id,
+                                            })
+                                        }
+                                        Predicate::NotEqual {
+                                            domain_id,
+                                            not_equal_constant,
+                                        } => self.watch_lists[domain_id].hole.push(Watcher {
+                                            right_hand_side: not_equal_constant,
+                                            nogood_id,
+                                        }),
+                                        Predicate::Equal {
+                                            domain_id,
+                                            equality_constant,
+                                        } => self.watch_lists[domain_id].equals.push(Watcher {
+                                            right_hand_side: equality_constant,
+                                            nogood_id,
+                                        }),
+                                    }
+
+                                    // No propagation is taking place, go to the next nogood.
+                                    break;
+                                }
+                            } // end iterating through the nogood
+
+                            if found_new_watch {
+                                // Note this nogood is effectively removed from the watch list
+                                // of the the current predicate, since we
+                                // are only incrementing the current index, and not copying
+                                // anything to the end_index.
+
+                                current_index += 1;
+                                continue;
+                            }
+
+                            // Keep the current watch for this predicate.
+                            self.watch_lists[update_info.0].hole[end_index] =
+                                self.watch_lists[update_info.0].hole[current_index];
+                            end_index += 1;
+                            current_index += 1;
+
+                            // At this point, nonwatched predicates and nogood[1] are falsified.
+                            pumpkin_assert_advanced!(nogood[1..]
+                                .iter()
+                                .all(|p| context.is_predicate_satisfied(*p)));
+
+                            // There are two scenarios:
+                            // nogood[0] is unassigned -> propagate the predicate to false
+                            // nogood[0] is assigned true -> conflict.
+                            let reason = NogoodReason {
+                                nogood: Rc::clone(&self.nogoods[nogood_id]),
+                            };
+
+                            let result = context.post_predicate(!nogood[0], reason);
+                            // If the propagation lead to a conflict.
+                            if let Err(e) = result {
+                                // Stop any further propagation and report the conflict.
+                                // Readd the remaining watchers to the watch list.
+                                while current_index < num_watchers {
+                                    self.watch_lists[update_info.0].hole[end_index] =
+                                        self.watch_lists[update_info.0].hole[current_index];
+                                    current_index += 1;
+                                    end_index += 1;
+                                }
+                                self.watch_lists[update_info.0].hole.truncate(end_index);
+                                return Err(e.into());
+                            }
+                        } else {
+                            // Keep the current watch for this predicate.
+                            self.watch_lists[update_info.0].hole[end_index] =
+                                self.watch_lists[update_info.0].hole[current_index];
+                            end_index += 1;
+                            current_index += 1;
+                        }
+                    }
+                    // Went through all the watchers.
+                    if num_watchers > 0 {
+                        self.watch_lists[update_info.0].hole.truncate(end_index);
+                    }
+                }
+                IntDomainEvent::Assign => {
+                    let new_lower_bound = context.lower_bound(&update_info.0);
+                    let new_upper_bound = context.upper_bound(&update_info.0);
+
+                    // println!("\tlb {new_lower_bound}, ub {new_upper_bound}");
+
+                    assert!(new_lower_bound == new_upper_bound);
+                    let assigned_value = new_lower_bound;
+
+                    // We are manually implementing a retain-like function from Vec.
+
+                    // Effectively, resizing the watch list to size zero,
+                    // and in the loop add some of the old watchers back.
+                    let mut current_index = 0_usize;
+                    let mut end_index = 0_usize;
+                    let num_watchers = self.watch_lists[update_info.0].equals.len();
+                    // Iterate through all watchers.
+
+                    while current_index < num_watchers {
+                        let right_hand_side =
+                            self.watch_lists[update_info.0].equals[current_index].right_hand_side;
+
+                        // println!("\teq {} = {}", update_info.0, assigned_value);
+                        // println!("\tassn val: {}", assigned_value);
+                        // println!("\t rhs: {}", right_hand_side);
+
+                        if assigned_value == right_hand_side {
+                            // todo: check cached predicate?
+
+                            let nogood_id =
+                                self.watch_lists[update_info.0].equals[current_index].nogood_id;
+                            let nogood = &mut self.nogoods[nogood_id].borrow_mut().predicates;
+
+                            let is_watched_predicate = |predicate: Predicate| {
+                                predicate.is_equality_predicate()
+                                    && predicate.get_domain() == update_info.0
+                                    && predicate.get_right_hand_side() == assigned_value
+                            };
+
+                            // Place the watched predicate at position 1 for simplicity.
+                            if is_watched_predicate(nogood[0]) {
+                                nogood.swap(0, 1);
+                            }
+
+                            // println!("eye: {:?}", nogood);
+
+                            pumpkin_assert_moderate!(context.is_predicate_satisfied(nogood[1]));
+
+                            // Check the other watched predicate is already falsified, in which case
+                            // no propagation can take place. Recall that the other watched
+                            // predicate is at position 0 due to previous code.
+                            // todo: check if comparing to the cache literal would make sense.
+                            if context.is_predicate_falsified(nogood[0]) {
+                                // println!("!!falsi");
+                                // Keep the watchers, the nogood is falsified,
+                                // no propagation can take place.
+                                self.watch_lists[update_info.0].equals[end_index] =
+                                    self.watch_lists[update_info.0].equals[current_index];
+                                current_index += 1;
+                                end_index += 1;
+                                continue;
+                            }
+                            // Look for another nonsatisfied predicate
+                            // to replace the watched predicate.
+                            let mut found_new_watch = false;
+                            // Start from index 2 since we are skipping watched predicates.
+                            for i in 2..nogood.len() {
+                                // Find a predicate that is either false or unassigned,
+                                // i.e., not assigned true.
+                                if !context.is_predicate_satisfied(nogood[i]) {
+                                    // Found another predicate that can be the watcher.
+                                    found_new_watch = true;
+                                    // todo: does it make sense to replace the cached predicate with
+                                    // this new predicate?
+
+                                    // Replace the current watcher with the new predicate watcher.
+                                    nogood.swap(1, i);
+                                    pumpkin_assert_moderate!(
+                                        nogood[i].get_domain() == update_info.0
+                                    );
+                                    // Add this nogood to the watch list of the new watcher.
+                                    // Ensure there is an entry.
+                                    match nogood[1] {
+                                        Predicate::LowerBound {
+                                            domain_id,
+                                            lower_bound,
+                                        } => {
+                                            self.watch_lists[domain_id].lower_bound.push(Watcher {
+                                                right_hand_side: lower_bound,
+                                                nogood_id,
+                                            })
+                                        }
+                                        Predicate::UpperBound {
+                                            domain_id,
+                                            upper_bound,
+                                        } => {
+                                            self.watch_lists[domain_id].upper_bound.push(Watcher {
+                                                right_hand_side: upper_bound,
+                                                nogood_id,
+                                            })
+                                        }
+                                        Predicate::NotEqual {
+                                            domain_id,
+                                            not_equal_constant,
+                                        } => self.watch_lists[domain_id].hole.push(Watcher {
+                                            right_hand_side: not_equal_constant,
+                                            nogood_id,
+                                        }),
+                                        Predicate::Equal {
+                                            domain_id,
+                                            equality_constant,
+                                        } => self.watch_lists[domain_id].equals.push(Watcher {
+                                            right_hand_side: equality_constant,
+                                            nogood_id,
+                                        }),
+                                    }
+
+                                    // No propagation is taking place, go to the next nogood.
+                                    break;
+                                }
+                            } // end iterating through the nogood
+
+                            if found_new_watch {
+                                // Note this nogood is effectively removed from the watch list
+                                // of the the current predicate, since we
+                                // are only incrementing the current index, and not copying
+                                // anything to the end_index.
+
+                                current_index += 1;
+                                continue;
+                            }
+
+                            // println!("\tok going in");
+
+                            // Keep the current watch for this predicate.
+                            self.watch_lists[update_info.0].equals[end_index] =
+                                self.watch_lists[update_info.0].equals[current_index];
+                            end_index += 1;
+                            current_index += 1;
+
+                            // At this point, nonwatched predicates and nogood[1] are falsified.
+                            pumpkin_assert_advanced!(nogood[1..]
+                                .iter()
+                                .all(|p| context.is_predicate_satisfied(*p)));
+
+                            // There are two scenarios:
+                            // nogood[0] is unassigned -> propagate the predicate to false
+                            // nogood[0] is assigned true -> conflict.
+                            let reason = NogoodReason {
+                                nogood: Rc::clone(&self.nogoods[nogood_id]),
+                            };
+
+                            // println!("propagating {}", !nogood[0]);
+                            let result = context.post_predicate(!nogood[0], reason);
+                            // If the propagation lead to a conflict.
+                            if let Err(e) = result {
+                                //  println!("erroni!");
+                                // Stop any further propagation and report the conflict.
+                                // Readd the remaining watchers to the watch list.
+                                while current_index < num_watchers {
+                                    self.watch_lists[update_info.0].equals[end_index] =
+                                        self.watch_lists[update_info.0].equals[current_index];
+                                    current_index += 1;
+                                    end_index += 1;
+                                }
+                                self.watch_lists[update_info.0].equals.truncate(end_index);
+                                return Err(e.into());
+                            }
+                        } else {
+                            // Keep the current watch for this predicate.
+                            self.watch_lists[update_info.0].equals[end_index] =
+                                self.watch_lists[update_info.0].equals[current_index];
+                            end_index += 1;
+                            current_index += 1;
+                        }
+                    }
+                    // Went through all the watchers.
+                    if num_watchers > 0 {
+                        self.watch_lists[update_info.0].equals.truncate(end_index);
+                    }
+                }
+            }
+        }
+        self.last_index_on_trail = old_trail_position;
+
+        // let _ = self.enqueued_updates.drain();
+
+        // println!("after propagate");
+        // self.debug_print(context.assignments());
+
+        pumpkin_assert_advanced!(self.debug_is_properly_watched());
+
+        Ok(())
     }
 
     fn synchronise(&mut self, context: &PropagationContext) {
@@ -1481,7 +1477,6 @@
 
 /// The watcher is with respect to a specific domain id and predicate type.
 #[derive(Default, Clone, Copy, Debug)]
-    #[allow(dead_code)]
 struct Watcher {
     // This field represents the right-hand side of the predicate present in the nogood.
     // It is used as an indicator to whether the nogood should be inspected.
