--- conflicted
+++ resolved
@@ -1,4 +1,5 @@
 use crate::basic_types::Inconsistency;
+use crate::basic_types::PropagationStatusCP;
 use crate::conjunction;
 use crate::engine::cp::propagation::ReadDomains;
 use crate::engine::domain_events::DomainEvents;
@@ -35,25 +36,12 @@
 /// The propagator is bounds consistent wrt signed. That means that if `signed \in {-2, -1, 1, 2}`,
 /// the propagator will not propagate `[absolute >= 1]`.
 #[derive(Debug)]
-<<<<<<< HEAD
-pub struct AbsoluteValuePropagator<VA, VB> {
-=======
 pub(crate) struct AbsoluteValuePropagator<VA, VB> {
->>>>>>> f5fcf01d
     signed: VA,
     absolute: VB,
 }
 
 impl<VA: IntegerVariable, VB: IntegerVariable> Propagator for AbsoluteValuePropagator<VA, VB> {
-<<<<<<< HEAD
-    fn propagate(&mut self, context: &mut PropagationContextMut) -> Result<(), Inconsistency> {
-        self.debug_propagate_from_scratch(context)
-    }
-
-    fn synchronise(&mut self, _context: &PropagationContext) {}
-
-=======
->>>>>>> f5fcf01d
     fn priority(&self) -> u32 {
         0
     }
@@ -62,28 +50,14 @@
         "IntAbs"
     }
 
-<<<<<<< HEAD
-    fn initialise_at_root(
-        &mut self,
-        context: &mut PropagationContextMut,
-    ) -> Result<(), Inconsistency> {
-=======
     fn debug_propagate_from_scratch(
         &self,
         mut context: PropagationContextMut,
     ) -> PropagationStatusCP {
->>>>>>> f5fcf01d
         // The bound of absolute may be tightened further during propagation, but it is at least
         // zero at the root.
         context.set_lower_bound(&self.absolute, 0, conjunction!())?;
 
-<<<<<<< HEAD
-    fn debug_propagate_from_scratch(
-        &self,
-        context: &mut PropagationContextMut,
-    ) -> Result<(), Inconsistency> {
-=======
->>>>>>> f5fcf01d
         // Propagating absolute value can be broken into a few cases:
         // - `signed` is sign-fixed (i.e. `upper_bound <= 0` or `lower_bound >= 0`), in which case
         //   the bounds of `signed` can be propagated to `absolute` (taking care of swapping bounds
