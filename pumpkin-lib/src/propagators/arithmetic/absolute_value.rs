use crate::basic_types::PropagationStatusCP;
use crate::conjunction;
use crate::engine::cp::propagation::ReadDomains;
use crate::engine::domain_events::DomainEvents;
use crate::engine::propagation::LocalId;
use crate::engine::propagation::PropagationContextMut;
use crate::engine::propagation::Propagator;
use crate::engine::propagation::PropagatorConstructor;
use crate::engine::propagation::PropagatorConstructorContext;
use crate::engine::variables::IntegerVariable;

#[derive(Debug)]
pub(crate) struct AbsoluteValueConstructor<VA, VB> {
    /// The side of the equality where the sign matters.
    pub(crate) signed: VA,
    /// The absolute of `signed`.
    pub(crate) absolute: VB,
}

impl<VA: IntegerVariable, VB: IntegerVariable> PropagatorConstructor
    for AbsoluteValueConstructor<VA, VB>
{
    type Propagator = AbsoluteValuePropagator<VA, VB>;

<<<<<<< HEAD
    fn create(self, mut context: PropagatorConstructorContext<'_>) -> Self::Propagator {
        let signed = context.register(self.signed, DomainEvents::BOUNDS, LocalId::from(0), false);
        let absolute =
            context.register(self.absolute, DomainEvents::BOUNDS, LocalId::from(1), false);
=======
    fn create(self, context: &mut PropagatorConstructorContext<'_>) -> Self::Propagator {
        let signed = context.register(self.signed, DomainEvents::BOUNDS, LocalId::from(0));
        let absolute = context.register(self.absolute, DomainEvents::BOUNDS, LocalId::from(1));
>>>>>>> c51b0ba1

        AbsoluteValuePropagator { signed, absolute }
    }
}

/// Propagator for `absolute = |signed|`, where `absolute` and `signed` are integer variables.
///
/// The propagator is bounds consistent wrt signed. That means that if `signed \in {-2, -1, 1, 2}`,
/// the propagator will not propagate `[absolute >= 1]`.
#[derive(Debug)]
pub(crate) struct AbsoluteValuePropagator<VA, VB> {
    signed: VA,
    absolute: VB,
}

impl<VA: IntegerVariable, VB: IntegerVariable> Propagator for AbsoluteValuePropagator<VA, VB> {
    fn priority(&self) -> u32 {
        0
    }

    fn name(&self) -> &str {
        "IntAbs"
    }

    fn debug_propagate_from_scratch(
        &self,
        mut context: PropagationContextMut,
    ) -> PropagationStatusCP {
        // The bound of absolute may be tightened further during propagation, but it is at least
        // zero at the root.
        context.set_lower_bound(&self.absolute, 0, conjunction!())?;

        // Propagating absolute value can be broken into a few cases:
        // - `signed` is sign-fixed (i.e. `upper_bound <= 0` or `lower_bound >= 0`), in which case
        //   the bounds of `signed` can be propagated to `absolute` (taking care of swapping bounds
        //   when the `signed` is negative).
        // - `signed` is not sign-fixed (i.e. `lower_bound <= 0` and `upper_bound >= 0`), in which
        //   case the lower bound of `absolute` cannot be tightened without looking into specific
        //   domain values for `signed`, which we don't do.
        let signed_lb = context.lower_bound(&self.signed);
        let signed_ub = context.upper_bound(&self.signed);

        let signed_absolute_ub = i32::max(signed_lb.abs(), signed_ub.abs());

        context.set_upper_bound(
            &self.absolute,
            signed_absolute_ub,
            conjunction!([self.signed >= signed_lb] & [self.signed <= signed_ub]),
        )?;

        if signed_lb > 0 {
            context.set_lower_bound(
                &self.absolute,
                signed_lb,
                conjunction!([self.signed >= signed_lb]),
            )?;
        } else if signed_ub < 0 {
            context.set_lower_bound(
                &self.absolute,
                signed_ub.abs(),
                conjunction!([self.signed <= signed_ub]),
            )?;
        }

        let absolute_ub = context.upper_bound(&self.absolute);
        let absolute_lb = context.lower_bound(&self.absolute);
        context.set_lower_bound(
            &self.signed,
            -absolute_ub,
            conjunction!([self.absolute <= absolute_ub]),
        )?;
        context.set_upper_bound(
            &self.signed,
            absolute_ub,
            conjunction!([self.absolute <= absolute_ub]),
        )?;

        if signed_ub <= 0 {
            context.set_upper_bound(
                &self.signed,
                -absolute_lb,
                conjunction!([self.signed <= 0] & [self.absolute >= absolute_lb]),
            )?;
        } else if signed_lb >= 0 {
            context.set_lower_bound(
                &self.signed,
                absolute_lb,
                conjunction!([self.signed >= 0] & [self.absolute >= absolute_lb]),
            )?;
        }

        Ok(())
    }
}

#[cfg(test)]
mod tests {
    use super::*;
    use crate::engine::test_helper::TestSolver;

    #[test]
    fn absolute_bounds_are_propagated_at_initialise() {
        let mut solver = TestSolver::default();

        let signed = solver.new_variable(-3, 4);
        let absolute = solver.new_variable(-2, 10);

        let _ = solver
            .new_propagator(AbsoluteValueConstructor { signed, absolute })
            .expect("no empty domains");

        solver.assert_bounds(absolute, 0, 4);
    }

    #[test]
    fn signed_bounds_are_propagated_at_initialise() {
        let mut solver = TestSolver::default();

        let signed = solver.new_variable(-5, 5);
        let absolute = solver.new_variable(0, 3);

        let _ = solver
            .new_propagator(AbsoluteValueConstructor { signed, absolute })
            .expect("no empty domains");

        solver.assert_bounds(signed, -3, 3);
    }

    #[test]
    fn absolute_lower_bound_can_be_strictly_positive() {
        let mut solver = TestSolver::default();

        let signed = solver.new_variable(3, 6);
        let absolute = solver.new_variable(0, 10);

        let _ = solver
            .new_propagator(AbsoluteValueConstructor { signed, absolute })
            .expect("no empty domains");

        solver.assert_bounds(absolute, 3, 6);
    }

    #[test]
    fn strictly_negative_signed_value_can_propagate_lower_bound_on_absolute() {
        let mut solver = TestSolver::default();

        let signed = solver.new_variable(-5, -3);
        let absolute = solver.new_variable(1, 5);

        let _ = solver
            .new_propagator(AbsoluteValueConstructor { signed, absolute })
            .expect("no empty domains");

        solver.assert_bounds(absolute, 3, 5);
    }

    #[test]
    fn lower_bound_on_absolute_can_propagate_negative_upper_bound_on_signed() {
        let mut solver = TestSolver::default();

        let signed = solver.new_variable(-5, 0);
        let absolute = solver.new_variable(1, 5);

        let _ = solver
            .new_propagator(AbsoluteValueConstructor { signed, absolute })
            .expect("no empty domains");

        solver.assert_bounds(signed, -5, -1);
    }

    #[test]
    fn lower_bound_on_absolute_can_propagate_positive_lower_bound_on_signed() {
        let mut solver = TestSolver::default();

        let signed = solver.new_variable(1, 5);
        let absolute = solver.new_variable(3, 5);

        let _ = solver
            .new_propagator(AbsoluteValueConstructor { signed, absolute })
            .expect("no empty domains");

        solver.assert_bounds(signed, 3, 5);
    }
}<|MERGE_RESOLUTION|>--- conflicted
+++ resolved
@@ -22,16 +22,10 @@
 {
     type Propagator = AbsoluteValuePropagator<VA, VB>;
 
-<<<<<<< HEAD
-    fn create(self, mut context: PropagatorConstructorContext<'_>) -> Self::Propagator {
+    fn create(self, context: &mut PropagatorConstructorContext<'_>) -> Self::Propagator {
         let signed = context.register(self.signed, DomainEvents::BOUNDS, LocalId::from(0), false);
         let absolute =
             context.register(self.absolute, DomainEvents::BOUNDS, LocalId::from(1), false);
-=======
-    fn create(self, context: &mut PropagatorConstructorContext<'_>) -> Self::Propagator {
-        let signed = context.register(self.signed, DomainEvents::BOUNDS, LocalId::from(0));
-        let absolute = context.register(self.absolute, DomainEvents::BOUNDS, LocalId::from(1));
->>>>>>> c51b0ba1
 
         AbsoluteValuePropagator { signed, absolute }
     }
