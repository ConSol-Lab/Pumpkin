--- conflicted
+++ resolved
@@ -15,15 +15,9 @@
 /// a conflict if the variables are fixed.
 #[derive(Debug)]
 pub(crate) struct IntegerMultiplicationPropagator<VA, VB, VC> {
-<<<<<<< HEAD
-    a: PropagatorVariable<VA>,
-    b: PropagatorVariable<VB>,
-    c: PropagatorVariable<VC>,
-=======
     a: VA,
     b: VB,
     c: VC,
->>>>>>> 6bf4bca2
 }
 
 #[derive(Debug)]
