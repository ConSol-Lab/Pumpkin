use crate::basic_types::PropagationStatusCP;
use crate::basic_types::PropositionalConjunction;
use crate::engine::cp::propagation::ReadDomains;
use crate::engine::domain_events::DomainEvents;
use crate::engine::propagation::LocalId;
use crate::engine::propagation::PropagationContext;
use crate::engine::propagation::PropagationContextMut;
use crate::engine::propagation::Propagator;
use crate::engine::propagation::PropagatorConstructor;
use crate::engine::propagation::PropagatorConstructorContext;
use crate::engine::variables::IntegerVariable;
use crate::engine::variables::Literal;
use crate::predicate;

#[derive(Debug)]
pub(crate) struct LinearLessOrEqualConstructor<Var> {
    pub(crate) x: Box<[Var]>,
    pub(crate) c: i32,
    pub(crate) reif: Option<Literal>,
}

impl<Var: IntegerVariable + 'static> LinearLessOrEqualConstructor<Var> {
    pub(crate) fn new(x: Box<[Var]>, c: i32) -> Self {
        LinearLessOrEqualConstructor { x, c, reif: None }
    }

    pub(crate) fn reified(x: Box<[Var]>, c: i32, reif: Literal) -> Self {
        LinearLessOrEqualConstructor {
            x,
            c,
            reif: Some(reif),
        }
    }
}

/// Propagator for the constraint `reif => \sum x_i <= c`.
#[derive(Debug)]
pub(crate) struct LinearLessOrEqualPropagator<Var> {
<<<<<<< HEAD
    x: Box<[PropagatorVariable<Var>]>,
    c: i32,
    pub(crate) reif: Option<PropagatorVariable<Literal>>,
=======
    x: Box<[Var]>,
    c: i32,
    pub(crate) reif: Option<Literal>,
>>>>>>> 6bf4bca2
}

impl<Var> PropagatorConstructor for LinearLessOrEqualConstructor<Var>
where
    Var: IntegerVariable,
{
    type Propagator = LinearLessOrEqualPropagator<Var>;

    fn create(self, mut context: PropagatorConstructorContext<'_>) -> Self::Propagator {
        let x: Box<[_]> = self
            .x
            .iter()
            .enumerate()
            .map(|(i, x_i)| {
                context.register(
                    x_i.clone(),
                    DomainEvents::LOWER_BOUND,
                    LocalId::from(i as u32),
                    false,
                )
            })
            .collect();
        let reif = self.reif.map(|literal| {
            context.register_literal(
                literal,
                DomainEvents::ANY_BOOL,
                LocalId::from(self.x.len() as u32),
            )
        });
        LinearLessOrEqualPropagator::<Var> { x, c: self.c, reif }
    }
}

impl<Var> Propagator for LinearLessOrEqualPropagator<Var>
where
    Var: IntegerVariable,
{
    fn propagate(&mut self, context: &mut PropagationContextMut) -> PropagationStatusCP {
        perform_propagation(context, &self.x, self.c, &self.reif)
    }

    fn synchronise(&mut self, _context: &PropagationContext) {}

    fn priority(&self) -> u32 {
        0
    }

    fn name(&self) -> &str {
        "LinearLeq"
    }

    fn initialise_at_root(&mut self, context: &mut PropagationContextMut) -> PropagationStatusCP {
        self.propagate(context)
    }

    fn debug_propagate_from_scratch(
        &self,
        context: &mut PropagationContextMut,
    ) -> PropagationStatusCP {
        perform_propagation(context, &self.x, self.c, &self.reif)
    }
}

fn perform_propagation<Var: IntegerVariable>(
    context: &mut PropagationContextMut,
    x: &[Var],
    c: i32,
    reif: &Option<Literal>,
) -> PropagationStatusCP {
    let lb_lhs = x.iter().map(|var| context.lower_bound(var)).sum::<i32>();
    let reified = reif.is_some();
    if c < lb_lhs {
        if reified && !context.is_literal_fixed(reif.unwrap()) {
            let reason: PropositionalConjunction = x
                .iter()
                .map(|var| predicate![var >= context.lower_bound(var)])
                .collect();
            context.assign_literal(reif.unwrap(), false, reason)?;
        } else if !reified || context.is_literal_true(reif.unwrap()) {
            let reason: PropositionalConjunction = x
                .iter()
                .map(|var| predicate![var >= context.lower_bound(var)])
                .chain(reif.map(|variable| variable.into()))
                .collect();
            return Err(reason.into());
        }
    }

    if reified
        && (!context.is_literal_fixed(reif.unwrap()) || context.is_literal_false(reif.unwrap()))
    {
        return Ok(());
    }

    for (i, x_i) in x.iter().enumerate() {
        let bound = c - (lb_lhs - context.lower_bound(x_i));

        if context.upper_bound(x_i) > bound {
            let reason: PropositionalConjunction = x
                .iter()
                .enumerate()
                .filter_map(|(j, x_j)| {
                    if j != i {
                        Some(predicate![x_j >= context.lower_bound(x_j)])
                    } else {
                        None
                    }
                })
                .chain(reif.map(|variable| variable.into()))
                .collect();

            context.set_upper_bound(x_i, bound, reason)?;
        }
    }

    Ok(())
}

#[cfg(test)]
mod tests {
    use super::*;
    use crate::conjunction;
    use crate::engine::test_helper::TestSolver;

    #[test]
    fn test_bounds_are_propagated() {
        let mut solver = TestSolver::default();
        let x = solver.new_variable(1, 5);
        let y = solver.new_variable(0, 10);

        let mut propagator = solver
            .new_propagator(LinearLessOrEqualConstructor::new([x, y].into(), 7))
            .expect("no empty domains");

        solver.propagate(&mut propagator).expect("non-empty domain");

        solver.assert_bounds(x, 1, 5);
        solver.assert_bounds(y, 0, 6);
    }

    #[test]
    fn test_explanations() {
        let mut solver = TestSolver::default();
        let x = solver.new_variable(1, 5);
        let y = solver.new_variable(0, 10);

        let mut propagator = solver
            .new_propagator(LinearLessOrEqualConstructor::new([x, y].into(), 7))
            .expect("no empty domains");

        solver.propagate(&mut propagator).expect("non-empty domain");

        let reason = solver.get_reason_int(predicate![y <= 6].try_into().unwrap());

        assert_eq!(conjunction!([x >= 1]), *reason);
    }

    #[test]
    fn test_reified_does_not_propagate() {
        let mut solver = TestSolver::default();
        let x = solver.new_variable(1, 5);
        let y = solver.new_variable(0, 10);
        let reif = solver.new_literal();

        let mut propagator = solver
            .new_propagator(LinearLessOrEqualConstructor::reified(
                [x, y].into(),
                7,
                reif,
            ))
            .expect("No conflict");

        solver.set_literal(reif, false);

        solver.propagate(&mut propagator).expect("non-empty domain");

        solver.assert_bounds(x, 1, 5);
        solver.assert_bounds(y, 0, 10);
    }

    #[test]
    fn test_reified_does_propagate() {
        let mut solver = TestSolver::default();
        let x = solver.new_variable(1, 5);
        let y = solver.new_variable(0, 10);
        let reif = solver.new_literal();

        let mut propagator = solver
            .new_propagator(LinearLessOrEqualConstructor::reified(
                [x, y].into(),
                7,
                reif,
            ))
            .expect("No conflict");

        solver.set_literal(reif, true);

        solver.propagate(&mut propagator).expect("non-empty domain");

        solver.assert_bounds(x, 1, 5);
        solver.assert_bounds(y, 0, 6);
    }

    #[test]
    fn test_reified_propagate_literal_reason() {
        let mut solver = TestSolver::default();
        let x = solver.new_variable(10, 10);
        let y = solver.new_variable(10, 10);
        let reif = solver.new_literal();

        let _ = solver
            .new_propagator(LinearLessOrEqualConstructor::reified(
                [x, y].into(),
                1,
                reif,
            ))
            .expect("No conflict");

        assert!(solver.is_literal_false(reif));

        let reason = solver.get_reason_bool(reif, false);

        assert_eq!(conjunction!([x >= 10] & [y >= 10]), *reason);
    }
}<|MERGE_RESOLUTION|>--- conflicted
+++ resolved
@@ -36,15 +36,9 @@
 /// Propagator for the constraint `reif => \sum x_i <= c`.
 #[derive(Debug)]
 pub(crate) struct LinearLessOrEqualPropagator<Var> {
-<<<<<<< HEAD
-    x: Box<[PropagatorVariable<Var>]>,
-    c: i32,
-    pub(crate) reif: Option<PropagatorVariable<Literal>>,
-=======
     x: Box<[Var]>,
     c: i32,
     pub(crate) reif: Option<Literal>,
->>>>>>> 6bf4bca2
 }
 
 impl<Var> PropagatorConstructor for LinearLessOrEqualConstructor<Var>
