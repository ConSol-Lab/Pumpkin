--- conflicted
+++ resolved
@@ -9,23 +9,8 @@
 use crate::engine::variables::IntegerVariable;
 use crate::predicate;
 
-<<<<<<< HEAD
+/// Propagator for the constraint `reif => \sum x_i <= c`.
 #[derive(Clone, Debug)]
-pub(crate) struct LinearLessOrEqualConstructor<Var> {
-    pub(crate) x: Box<[Var]>,
-    pub(crate) c: i32,
-}
-
-impl<Var: IntegerVariable + 'static> LinearLessOrEqualConstructor<Var> {
-    pub(crate) fn new(x: Box<[Var]>, c: i32) -> Self {
-        LinearLessOrEqualConstructor { x, c }
-    }
-}
-
-=======
->>>>>>> 02b96990
-/// Propagator for the constraint `reif => \sum x_i <= c`.
-#[derive(Debug)]
 pub(crate) struct LinearLessOrEqualPropagator<Var> {
     x: Box<[Var]>,
     c: i32,
