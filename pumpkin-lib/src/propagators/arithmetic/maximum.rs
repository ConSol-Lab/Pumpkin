use crate::basic_types::PropagationStatusCP;
use crate::basic_types::PropositionalConjunction;
use crate::conjunction;
use crate::engine::cp::propagation::ReadDomains;
use crate::engine::domain_events::DomainEvents;
use crate::engine::propagation::LocalId;
use crate::engine::propagation::PropagationContextMut;
use crate::engine::propagation::Propagator;
use crate::engine::propagation::PropagatorInitialisationContext;
use crate::engine::variables::IntegerVariable;
use crate::predicate;

<<<<<<< HEAD
/// Bounds-consistent propagator which enforces `max(array) = rhs`.
#[derive(Clone, Debug)]
pub(crate) struct MaximumConstructor<ElementVar, Rhs> {
    pub(crate) array: Box<[ElementVar]>,
    pub(crate) rhs: Rhs,
=======
/// Bounds-consistent propagator which enforces `max(array) = rhs`. Can be constructed through
/// [`MaximumConstructor`].
#[derive(Debug)]
pub(crate) struct MaximumPropagator<ElementVar, Rhs> {
    array: Box<[ElementVar]>,
    rhs: Rhs,
>>>>>>> 02b96990
}

impl<ElementVar: IntegerVariable, Rhs: IntegerVariable> MaximumPropagator<ElementVar, Rhs> {
    pub(crate) fn new(array: Box<[ElementVar]>, rhs: Rhs) -> Self {
        MaximumPropagator { array, rhs }
    }
}

impl<ElementVar: IntegerVariable, Rhs: IntegerVariable> Propagator
    for MaximumPropagator<ElementVar, Rhs>
{
    fn initialise_at_root(
        &mut self,
        context: &mut PropagatorInitialisationContext,
    ) -> Result<(), PropositionalConjunction> {
        self.array
            .iter()
            .cloned()
            .enumerate()
            .for_each(|(idx, var)| {
                let _ =
                    context.register(var.clone(), DomainEvents::BOUNDS, LocalId::from(idx as u32));
            });
        let _ = context.register(
            self.rhs.clone(),
            DomainEvents::BOUNDS,
            LocalId::from(self.array.len() as u32),
        );

        Ok(())
    }

    fn priority(&self) -> u32 {
        0
    }

    fn name(&self) -> &str {
        "Maximum"
    }

    fn debug_propagate_from_scratch(
        &self,
        mut context: PropagationContextMut,
    ) -> PropagationStatusCP {
        // This is the constraint that is being propagated:
        // max(a_0, a_1, ..., a_{n-1}) = rhs

        let rhs_ub = context.upper_bound(&self.rhs);
        let mut max_ub = context.upper_bound(&self.array[0]);
        let mut max_lb = context.lower_bound(&self.array[0]);
        let mut lb_reason = predicate![self.array[0] >= max_lb];
        for var in self.array.iter() {
            // Rule 1.
            // UB(a_i) <= UB(rhs)
            context.set_upper_bound(var, rhs_ub, conjunction!([self.rhs <= rhs_ub]))?;

            let var_lb = context.lower_bound(var);
            let var_ub = context.upper_bound(var);

            if var_lb > max_lb {
                max_lb = var_lb;
                lb_reason = predicate![var >= var_lb];
            }

            if var_ub > max_ub {
                max_ub = var_ub;
            }
        }
        // Rule 2.
        // LB(rhs) >= max{LB(a_i)}.
        context.set_lower_bound(&self.rhs, max_lb, PropositionalConjunction::from(lb_reason))?;

        // Rule 3.
        // UB(rhs) <= max{UB(a_i)}.
        // Note that this implicitly also covers the rule:
        // 'if LB(rhs) > UB(a_i) for all i, then conflict'.
        if rhs_ub > max_ub {
            let ub_reason: PropositionalConjunction = self
                .array
                .iter()
                .map(|var| predicate![var <= max_ub])
                .collect();
            context.set_upper_bound(&self.rhs, max_ub, ub_reason)?;
        }

        // Rule 4.
        // If there is only one variable with UB(a_i) >= LB(rhs),
        // then the bounds for rhs and that variable should be intersected.
        let rhs_lb = context.lower_bound(&self.rhs);
        let mut propagating_variable: Option<&ElementVar> = None;
        let mut propagation_reason = PropositionalConjunction::default();
        for var in self.array.iter() {
            if context.upper_bound(var) >= rhs_lb {
                if propagating_variable.is_none() {
                    propagating_variable = Some(var);
                } else {
                    propagating_variable = None;
                    break;
                }
            } else {
                propagation_reason.add(predicate![var <= rhs_lb - 1]);
            }
        }
        // If there is exactly one variable UB(a_i) >= LB(rhs), then the propagating variable is
        // Some. In that case, intersect the bounds of that variable and the rhs. Given previous
        // rules, only the lower bound of the propagated variable needs to be propagated.
        if let Some(propagating_variable) = propagating_variable {
            let var_lb = context.lower_bound(propagating_variable);
            if var_lb < rhs_lb {
                propagation_reason.add(predicate![self.rhs >= rhs_lb]);
                context.set_lower_bound(propagating_variable, rhs_lb, propagation_reason)?;
            }
        }

        Ok(())
    }
}

#[cfg(test)]
mod tests {
    use super::*;
    use crate::engine::test_helper::TestSolver;

    #[test]
    fn upper_bound_of_rhs_matches_maximum_upper_bound_of_array_at_initialise() {
        let mut solver = TestSolver::default();

        let a = solver.new_variable(1, 3);
        let b = solver.new_variable(1, 4);
        let c = solver.new_variable(1, 5);

        let rhs = solver.new_variable(1, 10);

        let _ = solver
            .new_propagator(MaximumPropagator::new([a, b, c].into(), rhs))
            .expect("no empty domain");

        solver.assert_bounds(rhs, 1, 5);

        let reason = solver.get_reason_int(predicate![rhs <= 5].try_into().unwrap());
        assert_eq!(conjunction!([a <= 5] & [b <= 5] & [c <= 5]), reason.clone());
    }

    #[test]
    fn lower_bound_of_rhs_is_maximum_of_lower_bounds_in_array() {
        let mut solver = TestSolver::default();

        let a = solver.new_variable(3, 10);
        let b = solver.new_variable(4, 10);
        let c = solver.new_variable(5, 10);

        let rhs = solver.new_variable(1, 10);

        let _ = solver
            .new_propagator(MaximumPropagator::new([a, b, c].into(), rhs))
            .expect("no empty domain");

        solver.assert_bounds(rhs, 5, 10);

        let reason = solver.get_reason_int(predicate![rhs >= 5].try_into().unwrap());
        assert_eq!(conjunction!([c >= 5]), reason.clone());
    }

    #[test]
    fn upper_bound_of_all_array_elements_at_most_rhs_max_at_initialise() {
        let mut solver = TestSolver::default();

        let array = (1..=5)
            .map(|idx| solver.new_variable(1, 4 + idx))
            .collect::<Box<_>>();

        let rhs = solver.new_variable(1, 3);

        let _ = solver
            .new_propagator(MaximumPropagator::new(array.clone(), rhs))
            .expect("no empty domain");

        for var in array.iter() {
            solver.assert_bounds(*var, 1, 3);
            let reason = solver.get_reason_int(predicate![var <= 3].try_into().unwrap());
            assert_eq!(conjunction!([rhs <= 3]), reason.clone());
        }
    }

    #[test]
    fn single_variable_propagate() {
        let mut solver = TestSolver::default();

        let array = (1..=5)
            .map(|idx| solver.new_variable(1, 1 + 10 * idx))
            .collect::<Box<_>>();

        let rhs = solver.new_variable(45, 60);

        let _ = solver
            .new_propagator(MaximumPropagator::new(array.clone(), rhs))
            .expect("no empty domain");

        solver.assert_bounds(*array.last().unwrap(), 45, 51);
        solver.assert_bounds(rhs, 45, 51);
    }
}<|MERGE_RESOLUTION|>--- conflicted
+++ resolved
@@ -10,20 +10,12 @@
 use crate::engine::variables::IntegerVariable;
 use crate::predicate;
 
-<<<<<<< HEAD
-/// Bounds-consistent propagator which enforces `max(array) = rhs`.
-#[derive(Clone, Debug)]
-pub(crate) struct MaximumConstructor<ElementVar, Rhs> {
-    pub(crate) array: Box<[ElementVar]>,
-    pub(crate) rhs: Rhs,
-=======
 /// Bounds-consistent propagator which enforces `max(array) = rhs`. Can be constructed through
 /// [`MaximumConstructor`].
-#[derive(Debug)]
+#[derive(Clone, Debug)]
 pub(crate) struct MaximumPropagator<ElementVar, Rhs> {
     array: Box<[ElementVar]>,
     rhs: Rhs,
->>>>>>> 02b96990
 }
 
 impl<ElementVar: IntegerVariable, Rhs: IntegerVariable> MaximumPropagator<ElementVar, Rhs> {
