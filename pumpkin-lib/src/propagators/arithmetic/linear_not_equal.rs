--- conflicted
+++ resolved
@@ -46,15 +46,9 @@
 /// integer variables and `rhs` is an integer constant.
 #[derive(Debug)]
 pub(crate) struct LinearNotEqualPropagator<Var> {
-<<<<<<< HEAD
-    terms: Rc<[PropagatorVariable<Var>]>,
-    rhs: i32,
-    pub(crate) reif: Option<PropagatorVariable<Literal>>,
-=======
     terms: Rc<[Var]>,
     rhs: i32,
     pub(crate) reif: Option<Literal>,
->>>>>>> 6bf4bca2
 }
 
 impl<Var> PropagatorConstructor for LinearNotEqualConstructor<Var>
