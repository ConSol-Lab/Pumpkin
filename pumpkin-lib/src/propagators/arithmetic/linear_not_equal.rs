--- conflicted
+++ resolved
@@ -23,23 +23,10 @@
 
 impl<Var> LinearNotEqualConstructor<Var> {
     pub(crate) fn new(terms: Box<[Var]>, rhs: i32) -> Self {
-<<<<<<< HEAD
-        LinearNotEqualConstructor { terms, rhs }
-=======
         LinearNotEqualConstructor {
             terms,
             rhs,
-            reif: None,
-        }
-    }
-
-    pub(crate) fn reified(terms: Box<[Var]>, rhs: i32, reif: Literal) -> Self {
-        LinearNotEqualConstructor {
-            terms,
-            rhs,
-            reif: Some(reif),
-        }
->>>>>>> 6bf4bca2
+        }
     }
 }
 
@@ -47,14 +34,8 @@
 /// integer variables and `rhs` is an integer constant.
 #[derive(Debug)]
 pub(crate) struct LinearNotEqualPropagator<Var> {
-<<<<<<< HEAD
-    terms: Rc<[PropagatorVariable<Var>]>,
-    rhs: i32,
-=======
     terms: Rc<[Var]>,
     rhs: i32,
-    pub(crate) reif: Option<Literal>,
->>>>>>> 6bf4bca2
 }
 
 impl<Var> PropagatorConstructor for LinearNotEqualConstructor<Var>
@@ -119,13 +100,8 @@
             })
             .sum::<i32>();
 
-<<<<<<< HEAD
-        if num_fixed == self.terms.len() - 1 {
-=======
         if num_fixed == self.terms.len() - 1
-            && (!reified || context.is_literal_true(self.reif.unwrap()))
         {
->>>>>>> 6bf4bca2
             let value_to_remove = self.rhs - lhs;
 
             let unfixed_x_i = self
@@ -134,10 +110,6 @@
                 .position(|x_i| !context.is_fixed(x_i))
                 .unwrap();
             let terms = Rc::clone(&self.terms);
-<<<<<<< HEAD
-=======
-            let reif = self.reif;
->>>>>>> 6bf4bca2
             context.remove(
                 &self.terms[unfixed_x_i],
                 value_to_remove,
@@ -147,16 +119,14 @@
                         .enumerate()
                         .filter(|&(i, _)| i != unfixed_x_i)
                         .map(|(_, x_i)| predicate![x_i == context.lower_bound(x_i)])
-<<<<<<< HEAD
-=======
-                        .chain(reif.map(|variable| variable.into()))
->>>>>>> 6bf4bca2
                         .collect::<Vec<_>>();
                     predicates.into()
                 },
             )?;
         } else if num_fixed == self.terms.len() && lhs == self.rhs {
-<<<<<<< HEAD
+            // Conflict was found, either the constraint is not reified or the reification
+            // variable is already true
+
             let failure_reason: PropositionalConjunction = self
                 .terms
                 .iter()
@@ -164,31 +134,6 @@
                 .collect();
 
             return Err(failure_reason.into());
-=======
-            if reified && !context.is_literal_fixed(self.reif.unwrap()) {
-                // Conflict was found but we can set the reified literal to false to satisfy the
-                // constraint
-                let reason: PropositionalConjunction = self
-                    .terms
-                    .iter()
-                    .map(|x_i| predicate![x_i == context.lower_bound(x_i)])
-                    .collect();
-
-                context.assign_literal(self.reif.unwrap(), false, reason)?;
-            } else if !reified || context.is_literal_true(self.reif.unwrap()) {
-                // Conflict was found, either the constraint is not reified or the reification
-                // variable is already true
-
-                let failure_reason: PropositionalConjunction = self
-                    .terms
-                    .iter()
-                    .map(|x_i| predicate![x_i == context.lower_bound(x_i)])
-                    .chain(self.reif.map(|variable| variable.into()))
-                    .collect();
-
-                return Err(failure_reason.into());
-            }
->>>>>>> 6bf4bca2
         }
 
         Ok(())
