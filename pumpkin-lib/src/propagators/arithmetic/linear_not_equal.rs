use std::rc::Rc;

use enumset::enum_set;

use crate::basic_types::PropagationStatusCP;
use crate::basic_types::PropositionalConjunction;
use crate::engine::cp::propagation::ReadDomains;
use crate::engine::domain_events::DomainEvents;
use crate::engine::opaque_domain_event::OpaqueDomainEvent;
use crate::engine::propagation::EnqueueDecision;
use crate::engine::propagation::LocalId;
use crate::engine::propagation::PropagationContext;
use crate::engine::propagation::PropagationContextMut;
use crate::engine::propagation::Propagator;
use crate::engine::propagation::PropagatorInitialisationContext;
use crate::engine::variables::IntegerVariable;
use crate::engine::IntDomainEvent;
use crate::predicate;
use crate::pumpkin_assert_extreme;
use crate::pumpkin_assert_moderate;
use crate::pumpkin_assert_simple;

/// Propagator for the constraint `\sum x_i != rhs`, where `x_i` are
/// integer variables and `rhs` is an integer constant.
#[derive(Debug)]
pub(crate) struct LinearNotEqualPropagator<Var> {
    /// The terms of the sum
    terms: Rc<[Var]>,
    /// The right-hand side of the sum
    rhs: i32,

    /// The number of fixed terms; note that this constraint can only propagate when there is a
    /// single unfixed variable and can only detect conflicts if all variables are assigned
    number_of_fixed_terms: usize,
    /// The sum of the values of the fixed terms
    fixed_lhs: i32,
    /// Indicates whether the single unfixed variable has been updated; if this is the case then
    /// the propagator is not scheduled again
    unfixed_variable_has_been_updated: bool,
    /// Indicates whether the value of [`LinearNotEqualPropagator::fixed_lhs`] is invalid and
    /// should be recalculated
    should_recalculate_lhs: bool,
}

impl<Var> LinearNotEqualPropagator<Var>
where
    Var: IntegerVariable + 'static,
{
    pub(crate) fn new(terms: Box<[Var]>, rhs: i32) -> Self {
        LinearNotEqualPropagator {
            terms: terms.into(),
            rhs,
            number_of_fixed_terms: 0,
            fixed_lhs: 0,
            unfixed_variable_has_been_updated: false,
            should_recalculate_lhs: false,
        }
    }
}

impl<Var> Propagator for LinearNotEqualPropagator<Var>
where
    Var: IntegerVariable + 'static,
{
    fn priority(&self) -> u32 {
        0
    }

    fn name(&self) -> &str {
        "LinearNe"
    }

    fn notify(
        &mut self,
        context: PropagationContext,
        local_id: LocalId,
        _event: OpaqueDomainEvent,
    ) -> EnqueueDecision {
        // We update the number of fixed variables
        self.number_of_fixed_terms += 1;
        // We update the value of the left-hand side with the value of the newly fixed variable
        self.fixed_lhs += context.lower_bound(&self.terms[local_id.unpack() as usize]);

        // Either the number of fixed variables is the number of terms - 1 in which case we can
        // propagate if it has not been updated before; if it has been updated then we don't need to
        // remove the value from its domain again.
        let can_propagate = self.number_of_fixed_terms == self.terms.len() - 1
            && !self.unfixed_variable_has_been_updated;
        // Otherwise the number of fixed variables is equal to the number of terms in the following
        // cases:
        // - Either we can report a conflict
        // - Or the sum of the values of the left-hand side is inaccurate and we should recalculate
        let is_conflicting_or_outdated = self.number_of_fixed_terms == self.terms.len()
            && (self.should_recalculate_lhs || self.fixed_lhs == self.rhs);
        if can_propagate || is_conflicting_or_outdated {
            EnqueueDecision::Enqueue
        } else {
            EnqueueDecision::Skip
        }
    }

    fn notify_backtrack(
        &mut self,
        _context: &PropagationContext,
        local_id: LocalId,
        event: OpaqueDomainEvent,
    ) {
        if matches!(
            self.terms[local_id.unpack() as usize].unpack_event(event),
            IntDomainEvent::Assign
        ) {
            pumpkin_assert_simple!(
                self.number_of_fixed_terms >= 1,
                "The number of fixed terms should never be negative"
            );
            // An assign has been undone, we can decrease the
            // number of fixed variables
            self.number_of_fixed_terms -= 1;

            // We don't keep track of the old bound to which this variable was assigned so we simply
            // indicate that our lhs is out-of-date
            self.should_recalculate_lhs = true;
        } else {
            // A removal has been undone
            pumpkin_assert_moderate!(matches!(
                self.terms[local_id.unpack() as usize].unpack_event(event),
                IntDomainEvent::Removal
            ));

            // We set the flag whether the unfixed variable has been updated
            self.unfixed_variable_has_been_updated = false;
        }
    }

    fn initialise_at_root(
        &mut self,
        context: &mut PropagatorInitialisationContext,
    ) -> Result<(), PropositionalConjunction> {
        self.terms.iter().enumerate().for_each(|(i, x_i)| {
            let _ = context.register(x_i.clone(), DomainEvents::ASSIGN, LocalId::from(i as u32));
            let _ = context.register_for_backtrack_events(
                x_i.clone(),
                DomainEvents::create_with_int_events(enum_set!(
                    IntDomainEvent::Assign | IntDomainEvent::Removal
                )),
                LocalId::from(i as u32),
            );
        });

        self.recalculate_fixed_variables(context);
        self.check_for_conflict(context)?;
        Ok(())
    }

    fn propagate(&mut self, mut context: PropagationContextMut) -> PropagationStatusCP {
        // If the left-hand side is out of date then we simply recalculate from scratch; we only do
        // this when we can propagate or check for a conflict
        if self.should_recalculate_lhs && self.number_of_fixed_terms >= self.terms.len() - 1 {
            self.recalculate_fixed_variables(&context.as_readonly());
            self.should_recalculate_lhs = false;
        }
        pumpkin_assert_extreme!(self.is_propagator_state_consistent(context.as_readonly()));

        // If there is only 1 unfixed variable, then we can propagate
        if self.number_of_fixed_terms == self.terms.len() - 1 {
            pumpkin_assert_simple!(!self.should_recalculate_lhs);

            // The value which would cause a conflict if the current variable would be set equal to
            // this
            let value_to_remove = self.rhs - self.fixed_lhs;

            // We find the value which is unfixed
            // We could make use of a sparse-set to determine this, if necessary
            let unfixed_x_i = self
                .terms
                .iter()
                .position(|x_i| !context.is_fixed(x_i))
                .unwrap();

            if context.contains(&self.terms[unfixed_x_i], value_to_remove) {
                // We keep track of whether we have removed the value which could cause a conflict
                // from the unfixed variable
                self.unfixed_variable_has_been_updated = true;

                // Then we remove the conflicting value from the unfixed variable
<<<<<<< HEAD
                let reason = self
                    .terms
                    .iter()
                    .enumerate()
                    .filter(|&(i, _)| i != unfixed_x_i)
                    .map(|(_, x_i)| predicate![x_i == context.lower_bound(x_i)])
                    .collect::<PropositionalConjunction>();
                context.remove(&self.terms[unfixed_x_i], value_to_remove, reason)?;
=======
                let terms = Rc::clone(&self.terms);
                context.remove(
                    &self.terms[unfixed_x_i],
                    value_to_remove,
                    move |context: &PropagationContext| {
                        terms
                            .iter()
                            .enumerate()
                            .filter(|&(i, _)| i != unfixed_x_i)
                            .map(|(_, x_i)| predicate![x_i == context.lower_bound(x_i)])
                            .collect()
                    },
                )?;
>>>>>>> d109837f
            }
        } else if self.number_of_fixed_terms == self.terms.len() {
            pumpkin_assert_simple!(!self.should_recalculate_lhs);
            // Otherwise we check for a conflict
            self.check_for_conflict(&context.as_readonly())?;
        }

        Ok(())
    }

    fn debug_propagate_from_scratch(
        &self,
        mut context: PropagationContextMut,
    ) -> PropagationStatusCP {
        let num_fixed = self
            .terms
            .iter()
            .filter(|&x_i| context.is_fixed(x_i))
            .count();
        if num_fixed < self.terms.len() - 1 {
            return Ok(());
        }

        let lhs = self
            .terms
            .iter()
            .map(|var| {
                if context.is_fixed(var) {
                    context.lower_bound(var)
                } else {
                    0
                }
            })
            .sum::<i32>();

        if num_fixed == self.terms.len() - 1 {
            let value_to_remove = self.rhs - lhs;

            let unfixed_x_i = self
                .terms
                .iter()
                .position(|x_i| !context.is_fixed(x_i))
                .unwrap();

            let reason = self
                .terms
                .iter()
                .enumerate()
                .filter(|&(i, _)| i != unfixed_x_i)
                .map(|(_, x_i)| predicate![x_i == context.lower_bound(x_i)])
                .collect::<PropositionalConjunction>();
            context.remove(&self.terms[unfixed_x_i], value_to_remove, reason)?;
        } else if num_fixed == self.terms.len() && lhs == self.rhs {
            let failure_reason: PropositionalConjunction = self
                .terms
                .iter()
                .map(|x_i| predicate![x_i == context.lower_bound(x_i)])
                .collect();

            return Err(failure_reason.into());
        }

        Ok(())
    }
}

impl<Var: IntegerVariable + 'static> LinearNotEqualPropagator<Var> {
    /// This method is used to calculate the fixed left-hand side of the equation and keep track of
    /// the number of fixed variables.
    ///
    /// Note that this method always sets the `unfixed_variable_has_been_updated` to true; this
    /// might be too lenient as it could be the case that synchronisation does not lead to the
    /// re-adding of the removed value.
    fn recalculate_fixed_variables<Context: ReadDomains>(&mut self, context: &Context) {
        self.unfixed_variable_has_been_updated = false;
        (self.fixed_lhs, self.number_of_fixed_terms) =
            self.terms
                .iter()
                .fold((0, 0), |(fixed_lhs, number_of_fixed_terms), term| {
                    if context.is_fixed(term) {
                        (
                            fixed_lhs + context.lower_bound(term),
                            number_of_fixed_terms + 1,
                        )
                    } else {
                        (fixed_lhs, number_of_fixed_terms)
                    }
                })
    }

    /// Determines whether a conflict has occurred and calculate the reason for the conflict
    fn check_for_conflict<Context: ReadDomains>(
        &self,
        context: &Context,
    ) -> Result<(), PropositionalConjunction> {
        pumpkin_assert_simple!(!self.should_recalculate_lhs);
        if self.number_of_fixed_terms == self.terms.len() && self.fixed_lhs == self.rhs {
            let failure_reason: PropositionalConjunction = self
                .terms
                .iter()
                .map(|x_i| predicate![x_i == context.lower_bound(x_i)])
                .collect();

            return Err(failure_reason);
        }
        Ok(())
    }

    /// Checks whether the number of fixed terms is equal to the number of fixed terms in the
    /// provided [`PropagationContext`] and whether the value of the fixed lhs is the same as in the
    /// provided [`PropagationContext`].
    fn is_propagator_state_consistent(&self, context: PropagationContext) -> bool {
        let expected_number_of_fixed_terms = self
            .terms
            .iter()
            .filter(|&x_i| context.is_fixed(x_i))
            .count();
        let number_of_fixed_terms_is_correct =
            self.number_of_fixed_terms == expected_number_of_fixed_terms;

        let expected_fixed_lhs = self
            .terms
            .iter()
            .filter_map(|x_i| {
                if context.is_fixed(x_i) {
                    Some(context.lower_bound(x_i))
                } else {
                    None
                }
            })
            .sum();
        let lhs_is_outdated_or_correct =
            self.should_recalculate_lhs || self.fixed_lhs == expected_fixed_lhs;

        number_of_fixed_terms_is_correct && lhs_is_outdated_or_correct
    }
}

#[cfg(test)]
mod tests {
    use super::*;
    use crate::basic_types::Inconsistency;
    use crate::conjunction;
    use crate::engine::test_helper::TestSolver;
    use crate::engine::variables::TransformableVariable;

    #[test]
    fn test_value_is_removed() {
        let mut solver = TestSolver::default();
        let x = solver.new_variable(2, 2);
        let y = solver.new_variable(1, 5);

        let mut propagator = solver
            .new_propagator(LinearNotEqualPropagator::new(
                [x.scaled(1), y.scaled(-1)].into(),
                0,
            ))
            .expect("non-empty domain");

        solver.propagate(&mut propagator).expect("non-empty domain");

        solver.assert_bounds(x, 2, 2);
        solver.assert_bounds(y, 1, 5);
        assert!(!solver.contains(y, 2));
    }

    #[test]
    fn test_empty_domain_is_detected() {
        let mut solver = TestSolver::default();
        let x = solver.new_variable(2, 2);
        let y = solver.new_variable(2, 2);

        let err = solver
            .new_propagator(LinearNotEqualPropagator::new(
                [x.scaled(1), y.scaled(-1)].into(),
                0,
            ))
            .expect_err("empty domain");

        let expected: Inconsistency = conjunction!([x == 2] & [y == 2]).into();
        assert_eq!(expected, err);
    }

    #[test]
    fn explanation_for_propagation() {
        let mut solver = TestSolver::default();
        let x = solver.new_variable(2, 2).scaled(1);
        let y = solver.new_variable(1, 5).scaled(-1);

        let mut propagator = solver
            .new_propagator(LinearNotEqualPropagator::new(
                [x.clone(), y.clone()].into(),
                0,
            ))
            .expect("non-empty domain");

        solver.propagate(&mut propagator).expect("non-empty domain");

        let reason = solver.get_reason_int(predicate![y != -2].try_into().unwrap());

        assert_eq!(conjunction!([x == 2]), *reason);
    }

    #[test]
    fn satisfied_constraint_does_not_trigger_conflict() {
        let mut solver = TestSolver::default();
        let x = solver.new_variable(0, 3);
        let y = solver.new_variable(0, 3);

        let mut propagator = solver
            .new_propagator(LinearNotEqualPropagator::new(
                [x.scaled(1), y.scaled(-1)].into(),
                0,
            ))
            .expect("non-empty domain");

        solver.remove(x, 0).expect("non-empty domain");
        solver.remove(x, 2).expect("non-empty domain");
        solver.remove(x, 3).expect("non-empty domain");

        solver.remove(y, 0).expect("non-empty domain");
        solver.remove(y, 1).expect("non-empty domain");
        solver.remove(y, 2).expect("non-empty domain");

        solver.notify_propagator(&mut propagator);

        solver.propagate(&mut propagator).expect("non-empty domain");
    }
}<|MERGE_RESOLUTION|>--- conflicted
+++ resolved
@@ -183,16 +183,6 @@
                 self.unfixed_variable_has_been_updated = true;
 
                 // Then we remove the conflicting value from the unfixed variable
-<<<<<<< HEAD
-                let reason = self
-                    .terms
-                    .iter()
-                    .enumerate()
-                    .filter(|&(i, _)| i != unfixed_x_i)
-                    .map(|(_, x_i)| predicate![x_i == context.lower_bound(x_i)])
-                    .collect::<PropositionalConjunction>();
-                context.remove(&self.terms[unfixed_x_i], value_to_remove, reason)?;
-=======
                 let terms = Rc::clone(&self.terms);
                 context.remove(
                     &self.terms[unfixed_x_i],
@@ -206,7 +196,6 @@
                             .collect()
                     },
                 )?;
->>>>>>> d109837f
             }
         } else if self.number_of_fixed_terms == self.terms.len() {
             pumpkin_assert_simple!(!self.should_recalculate_lhs);
