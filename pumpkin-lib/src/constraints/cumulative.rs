--- conflicted
+++ resolved
@@ -147,12 +147,7 @@
 ) -> impl Constraint {
     pumpkin_assert_simple!(
         start_times.len() == durations.len() && durations.len() == resource_requirements.len(),
-        "The number of start variables, durations and resource requirements should be the
-<<<<<<< HEAD
-         same!"
-=======
-same!"
->>>>>>> 65e599fb
+        "The number of start variables, durations and resource requirements should be the same!"
     );
 
     CumulativeConstraint::new(
@@ -187,7 +182,7 @@
     }
 }
 
-impl<Var: IntegerVariable + 'static> Constraint for CumulativeConstraint<Var> {
+impl<Var: IntegerVariable + 'static + Debug> Constraint for CumulativeConstraint<Var> {
     fn post(
         self,
         solver: &mut Solver,
