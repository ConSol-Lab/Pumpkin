--- conflicted
+++ resolved
@@ -203,11 +203,7 @@
     }
 }
 
-<<<<<<< HEAD
 impl<Var: IntegerVariable + 'static + Debug> Constraint for CumulativeConstraint<Var> {
-=======
-impl<Var: IntegerVariable + 'static> Constraint for CumulativeConstraint<Var> {
->>>>>>> 351f30cc
     fn post(
         self,
         solver: &mut Solver,
