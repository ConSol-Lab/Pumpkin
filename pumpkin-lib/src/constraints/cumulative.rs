--- conflicted
+++ resolved
@@ -1,17 +1,13 @@
 use std::fmt::Debug;
 
 use super::Constraint;
+use crate::options::CumulativePropagationMethod;
 use crate::propagators::ArgTask;
 use crate::propagators::CumulativeOptions;
-<<<<<<< HEAD
-use crate::propagators::CumulativePropagationMethod;
-use crate::propagators::TimeTableOverInterval;
-use crate::propagators::TimeTableOverIntervalIncremental;
-use crate::propagators::TimeTablePerPoint;
-use crate::propagators::TimeTablePerPointIncremental;
-=======
 use crate::propagators::TimeTableOverIntervalIncrementalPropagator;
->>>>>>> f1088e8d
+use crate::propagators::TimeTableOverIntervalPropagator;
+use crate::propagators::TimeTablePerPointIncrementalPropagator;
+use crate::propagators::TimeTablePerPointPropagator;
 use crate::pumpkin_assert_simple;
 use crate::variables::IntegerVariable;
 use crate::variables::Literal;
@@ -130,16 +126,11 @@
     pumpkin_assert_simple!(
         start_times.len() == durations.len() && durations.len() == resource_requirements.len(),
         "The number of start variables, durations and resource requirements should be the
-same!car"
+same!"
     );
 
-<<<<<<< HEAD
     CumulativeConstraint::new(
         start_times
-=======
-    TimeTableOverIntervalIncrementalPropagator::new(
-        &start_times
->>>>>>> f1088e8d
             .iter()
             .zip(durations)
             .zip(resource_requirements)
@@ -211,16 +202,11 @@
     pumpkin_assert_simple!(
         start_times.len() == durations.len() && durations.len() == resource_requirements.len(),
         "The number of start variables, durations and resource requirements should be the
-same!car"
+same!"
     );
 
-<<<<<<< HEAD
     CumulativeConstraint::new(
         start_times
-=======
-    TimeTableOverIntervalIncrementalPropagator::new(
-        &start_times
->>>>>>> f1088e8d
             .iter()
             .zip(durations)
             .zip(resource_requirements)
@@ -258,19 +244,24 @@
     fn post(self, solver: &mut Solver) -> Result<(), ConstraintOperationError> {
         match self.options.propagation_method {
             CumulativePropagationMethod::TimeTablePerPoint => {
-                TimeTablePerPoint::new(self.tasks.into(), self.capacity, self.options).post(solver)
+                TimeTablePerPointPropagator::new(&self.tasks, self.capacity, self.options)
+                    .post(solver)
             }
             CumulativePropagationMethod::TimeTablePerPointIncremental => {
-                TimeTablePerPointIncremental::new(self.tasks.into(), self.capacity, self.options)
+                TimeTablePerPointIncrementalPropagator::new(
+                    &self.tasks,
+                    self.capacity,
+                    self.options,
+                )
+                .post(solver)
+            }
+            CumulativePropagationMethod::TimeTableOverInterval => {
+                TimeTableOverIntervalPropagator::new(&self.tasks, self.capacity, self.options)
                     .post(solver)
             }
-            CumulativePropagationMethod::TimeTableOverInterval => {
-                TimeTableOverInterval::new(self.tasks.into(), self.capacity, self.options)
-                    .post(solver)
-            }
             CumulativePropagationMethod::TimeTableOverIntervalIncremental => {
-                TimeTableOverIntervalIncremental::new(
-                    self.tasks.into(),
+                TimeTableOverIntervalIncrementalPropagator::new(
+                    &self.tasks,
                     self.capacity,
                     self.options,
                 )
@@ -286,25 +277,29 @@
     ) -> Result<(), ConstraintOperationError> {
         match self.options.propagation_method {
             CumulativePropagationMethod::TimeTablePerPoint => {
-                TimeTablePerPoint::new(self.tasks.into(), self.capacity, self.options)
+                TimeTablePerPointPropagator::new(&self.tasks, self.capacity, self.options)
                     .implied_by(solver, reification_literal)
             }
             CumulativePropagationMethod::TimeTablePerPointIncremental => {
-                TimeTablePerPointIncremental::new(self.tasks.into(), self.capacity, self.options)
-                    .implied_by(solver, reification_literal)
-            }
-            CumulativePropagationMethod::TimeTableOverInterval => {
-                TimeTableOverInterval::new(self.tasks.into(), self.capacity, self.options)
-                    .implied_by(solver, reification_literal)
-            }
-            CumulativePropagationMethod::TimeTableOverIntervalIncremental => {
-                TimeTableOverIntervalIncremental::new(
-                    self.tasks.into(),
+                TimeTablePerPointIncrementalPropagator::new(
+                    &self.tasks,
                     self.capacity,
                     self.options,
                 )
                 .implied_by(solver, reification_literal)
             }
+            CumulativePropagationMethod::TimeTableOverInterval => {
+                TimeTableOverIntervalPropagator::new(&self.tasks, self.capacity, self.options)
+                    .implied_by(solver, reification_literal)
+            }
+            CumulativePropagationMethod::TimeTableOverIntervalIncremental => {
+                TimeTableOverIntervalIncrementalPropagator::new(
+                    &self.tasks,
+                    self.capacity,
+                    self.options,
+                )
+                .implied_by(solver, reification_literal)
+            }
         }
     }
 }