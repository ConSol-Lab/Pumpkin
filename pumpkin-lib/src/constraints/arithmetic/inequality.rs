--- conflicted
+++ resolved
@@ -46,17 +46,12 @@
 }
 
 impl<Var: IntegerVariable + 'static> Constraint for Inequality<Var> {
-<<<<<<< HEAD
-    fn post(&self, solver: &mut Solver) -> Result<(), ConstraintOperationError> {
-        LinearLessOrEqualConstructor::new(self.terms.clone(), self.rhs).post(solver)
-=======
     fn post(
-        self,
+        &self,
         solver: &mut Solver,
         tag: Option<NonZero<u32>>,
     ) -> Result<(), ConstraintOperationError> {
-        LinearLessOrEqualPropagator::new(self.terms, self.rhs).post(solver, tag)
->>>>>>> 02b96990
+        LinearLessOrEqualPropagator::new(self.terms.clone(), self.rhs).post(solver, tag)
     }
 
     fn implied_by(
@@ -65,16 +60,11 @@
         reification_literal: crate::variables::Literal,
         tag: Option<NonZero<u32>>,
     ) -> Result<(), ConstraintOperationError> {
-<<<<<<< HEAD
-        LinearLessOrEqualConstructor::new(self.terms.clone(), self.rhs)
-            .implied_by(solver, reification_literal)
-=======
-        LinearLessOrEqualPropagator::new(self.terms, self.rhs).implied_by(
+        LinearLessOrEqualPropagator::new(self.terms.clone(), self.rhs).implied_by(
             solver,
             reification_literal,
             tag,
         )
->>>>>>> 02b96990
     }
 }
 
