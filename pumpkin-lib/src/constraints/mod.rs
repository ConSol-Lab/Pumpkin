//! Defines the constraints that Pumpkin provides out of the box which can be added to the
//! [`Solver`].
//!
//! A constraint is a relation over variables. In the solver, constraints are enforced through
//! propagators, and therefore constraints can be viewed as a collection of propagators.
//!
//! # Example
//! ```
//! # use pumpkin_lib::constraints;
//! # use pumpkin_lib::Solver;
//! let mut solver = Solver::default();
//!
//! let a = solver.new_bounded_integer(0, 3);
//! let b = solver.new_bounded_integer(0, 3);
//!
//! solver.add_constraint(constraints::equals([a, b], 0)).post();
//! ```
//!
//! # Note
//! At the moment, the API for posting propagators is not yet publicly accessible as it is
//! unstable. Consumers of the Pumpkin library can therefore only define constraints by
//! decomposing them into the constraints that are predefined in the library. Once the
//! propagator API is stabilized, it will become part of the public API.

mod all_different;
mod arithmetic;
mod boolean;
mod clause;
mod constraint_poster;
mod cumulative;
mod element;

use std::num::NonZero;

pub use all_different::*;
pub use arithmetic::*;
pub use boolean::*;
pub use clause::*;
pub use constraint_poster::*;
pub use cumulative::*;
pub use element::*;

use crate::engine::propagation::Propagator;
use crate::propagators::ReifiedPropagator;
use crate::variables::Literal;
use crate::ConstraintOperationError;
use crate::Solver;

/// A [`Constraint`] is a relation over variables. It disqualifies certain partial assignments of
/// making it into a solution of the problem.
///
/// For example, the constraint `a = b` over two variables `a` and `b` only allows assignments to
/// `a` and `b` of the same value, and rejects any assignment where `a` and `b` differ.
pub trait Constraint {
    /// Add the [`Constraint`] to the [`Solver`].
    ///
    /// This method returns a [`ConstraintOperationError`] if the addition of the [`Constraint`] led
    /// to a root-level conflict.
<<<<<<< HEAD
    fn post(&self, solver: &mut Solver) -> Result<(), ConstraintOperationError>;
=======
    ///
    /// The `tag` allows inferences to be traced to the constraint that implies them. They will
    /// show up in the proof log.
    fn post(
        self,
        solver: &mut Solver,
        tag: Option<NonZero<u32>>,
    ) -> Result<(), ConstraintOperationError>;
>>>>>>> 02b96990

    /// Add the half-reified version of the [`Constraint`] to the [`Solver`]; i.e. post the
    /// constraint `r -> constraint` where `r` is a reification literal.
    ///
    /// This method returns a [`ConstraintOperationError`] if the addition of the [`Constraint`] led
    /// to a root-level conflict.
    ///
    /// The `tag` allows inferences to be traced to the constraint that implies them. They will
    /// show up in the proof log.
    fn implied_by(
        &self,
        solver: &mut Solver,
        reification_literal: Literal,
        tag: Option<NonZero<u32>>,
    ) -> Result<(), ConstraintOperationError>;
}

impl<ConcretePropagator> Constraint for ConcretePropagator
where
<<<<<<< HEAD
    Constructor: PropagatorConstructor + Clone,
    Constructor::Propagator: 'static,
{
    fn post(&self, solver: &mut Solver) -> Result<(), ConstraintOperationError> {
        solver.add_propagator(self.clone())
=======
    ConcretePropagator: Propagator + 'static,
{
    fn post(
        self,
        solver: &mut Solver,
        tag: Option<NonZero<u32>>,
    ) -> Result<(), ConstraintOperationError> {
        if let Some(tag) = tag {
            solver.add_tagged_propagator(self, tag)
        } else {
            solver.add_propagator(self)
        }
>>>>>>> 02b96990
    }

    fn implied_by(
        &self,
        solver: &mut Solver,
        reification_literal: Literal,
        tag: Option<NonZero<u32>>,
    ) -> Result<(), ConstraintOperationError> {
<<<<<<< HEAD
        solver.add_propagator(ReifiedPropagatorConstructor {
            propagator: self.clone(),
            reification_literal,
        })
=======
        if let Some(tag) = tag {
            solver.add_tagged_propagator(ReifiedPropagator::new(self, reification_literal), tag)
        } else {
            solver.add_propagator(ReifiedPropagator::new(self, reification_literal))
        }
>>>>>>> 02b96990
    }
}

impl<C: Constraint> Constraint for Vec<C> {
<<<<<<< HEAD
    fn post(&self, solver: &mut Solver) -> Result<(), ConstraintOperationError> {
        self.iter().try_for_each(|c| c.post(solver))
=======
    fn post(
        self,
        solver: &mut Solver,
        tag: Option<NonZero<u32>>,
    ) -> Result<(), ConstraintOperationError> {
        self.into_iter().try_for_each(|c| c.post(solver, tag))
>>>>>>> 02b96990
    }

    fn implied_by(
        &self,
        solver: &mut Solver,
        reification_literal: Literal,
        tag: Option<NonZero<u32>>,
    ) -> Result<(), ConstraintOperationError> {
<<<<<<< HEAD
        self.iter()
            .try_for_each(|c| c.implied_by(solver, reification_literal))
=======
        self.into_iter()
            .try_for_each(|c| c.implied_by(solver, reification_literal, tag))
>>>>>>> 02b96990
    }
}

/// A [`Constraint`] which has a well-defined negation.
///
/// Having a negation means the [`Constraint`] can be fully reified; i.e., a constraint `C` can be
/// turned into `r <-> C` where `r` is a reification literal.
///
/// For example, the negation of the [`Constraint`] `a = b` is (well-)defined as `a != b`.
pub trait NegatableConstraint: Constraint {
    type NegatedConstraint: NegatableConstraint + 'static;

    fn negation(&self) -> Self::NegatedConstraint;

    /// Add the reified version of the [`Constraint`] to the [`Solver`]; i.e. post the constraint
    /// `r <-> constraint` where `r` is a reification literal.
    ///
    /// This method returns a [`ConstraintOperationError`] if the addition of the [`Constraint`] led
    /// to a root-level conflict.
    ///
    /// The `tag` allows inferences to be traced to the constraint that implies them. They will
    /// show up in the proof log.
    fn reify(
        self,
        solver: &mut Solver,
        reification_literal: Literal,
        tag: Option<NonZero<u32>>,
    ) -> Result<(), ConstraintOperationError>
    where
        Self: Sized,
    {
        let negation = self.negation();

        self.implied_by(solver, reification_literal, tag)?;
        negation.implied_by(solver, !reification_literal, tag)
    }
}<|MERGE_RESOLUTION|>--- conflicted
+++ resolved
@@ -56,18 +56,14 @@
     ///
     /// This method returns a [`ConstraintOperationError`] if the addition of the [`Constraint`] led
     /// to a root-level conflict.
-<<<<<<< HEAD
-    fn post(&self, solver: &mut Solver) -> Result<(), ConstraintOperationError>;
-=======
     ///
     /// The `tag` allows inferences to be traced to the constraint that implies them. They will
     /// show up in the proof log.
     fn post(
-        self,
+        &self,
         solver: &mut Solver,
         tag: Option<NonZero<u32>>,
     ) -> Result<(), ConstraintOperationError>;
->>>>>>> 02b96990
 
     /// Add the half-reified version of the [`Constraint`] to the [`Solver`]; i.e. post the
     /// constraint `r -> constraint` where `r` is a reification literal.
@@ -87,26 +83,18 @@
 
 impl<ConcretePropagator> Constraint for ConcretePropagator
 where
-<<<<<<< HEAD
-    Constructor: PropagatorConstructor + Clone,
-    Constructor::Propagator: 'static,
-{
-    fn post(&self, solver: &mut Solver) -> Result<(), ConstraintOperationError> {
-        solver.add_propagator(self.clone())
-=======
-    ConcretePropagator: Propagator + 'static,
+    ConcretePropagator: Propagator + Clone + 'static,
 {
     fn post(
-        self,
+        &self,
         solver: &mut Solver,
         tag: Option<NonZero<u32>>,
     ) -> Result<(), ConstraintOperationError> {
         if let Some(tag) = tag {
-            solver.add_tagged_propagator(self, tag)
+            solver.add_tagged_propagator(self.clone(), tag)
         } else {
-            solver.add_propagator(self)
+            solver.add_propagator(self.clone())
         }
->>>>>>> 02b96990
     }
 
     fn implied_by(
@@ -115,33 +103,24 @@
         reification_literal: Literal,
         tag: Option<NonZero<u32>>,
     ) -> Result<(), ConstraintOperationError> {
-<<<<<<< HEAD
-        solver.add_propagator(ReifiedPropagatorConstructor {
-            propagator: self.clone(),
-            reification_literal,
-        })
-=======
         if let Some(tag) = tag {
-            solver.add_tagged_propagator(ReifiedPropagator::new(self, reification_literal), tag)
+            solver.add_tagged_propagator(
+                ReifiedPropagator::new(self.clone(), reification_literal),
+                tag,
+            )
         } else {
-            solver.add_propagator(ReifiedPropagator::new(self, reification_literal))
+            solver.add_propagator(ReifiedPropagator::new(self.clone(), reification_literal))
         }
->>>>>>> 02b96990
     }
 }
 
 impl<C: Constraint> Constraint for Vec<C> {
-<<<<<<< HEAD
-    fn post(&self, solver: &mut Solver) -> Result<(), ConstraintOperationError> {
-        self.iter().try_for_each(|c| c.post(solver))
-=======
     fn post(
-        self,
+        &self,
         solver: &mut Solver,
         tag: Option<NonZero<u32>>,
     ) -> Result<(), ConstraintOperationError> {
-        self.into_iter().try_for_each(|c| c.post(solver, tag))
->>>>>>> 02b96990
+        self.iter().try_for_each(|c| c.post(solver, tag))
     }
 
     fn implied_by(
@@ -150,13 +129,8 @@
         reification_literal: Literal,
         tag: Option<NonZero<u32>>,
     ) -> Result<(), ConstraintOperationError> {
-<<<<<<< HEAD
         self.iter()
-            .try_for_each(|c| c.implied_by(solver, reification_literal))
-=======
-        self.into_iter()
             .try_for_each(|c| c.implied_by(solver, reification_literal, tag))
->>>>>>> 02b96990
     }
 }
 
