--- conflicted
+++ resolved
@@ -24,21 +24,6 @@
 use crate::engine::ConstraintSatisfactionSolver;
 use crate::options::LearningOptions;
 use crate::options::SolverOptions;
-<<<<<<< HEAD
-use crate::predicate;
-use crate::propagators::absolute_value::AbsoluteValueConstructor;
-use crate::propagators::division::DivisionConstructor;
-use crate::propagators::element::ElementConstructor;
-use crate::propagators::integer_multiplication::IntegerMultiplicationConstructor;
-use crate::propagators::linear_less_or_equal::LinearLessOrEqualConstructor;
-use crate::propagators::linear_not_equal::LinearNotEqualConstructor;
-use crate::propagators::maximum::MaximumConstructor;
-use crate::propagators::ArgTask;
-use crate::propagators::CumulativeExplanationType;
-use crate::propagators::ReifiedPropagatorConstructor;
-use crate::propagators::TimeTableOverIntervalIncremental;
-=======
->>>>>>> 71eb41d2
 use crate::pumpkin_assert_simple;
 use crate::results::solution_iterator::SolutionIterator;
 use crate::results::unsatisfiable::UnsatisfiableUnderAssumptions;
@@ -678,294 +663,7 @@
         Constructor: PropagatorConstructor,
         Constructor::Propagator: 'static,
     {
-<<<<<<< HEAD
-        self.satisfaction_solver
-            .add_propagator(DivisionConstructor {
-                numerator,
-                denominator,
-                rhs,
-            })
-    }
-
-    /// Adds the constraint `|signed| = absolute`.
-    pub fn absolute(
-        &mut self,
-        signed: impl IntegerVariable + 'static,
-        absolute: impl IntegerVariable + 'static,
-    ) -> Result<(), ConstraintOperationError> {
-        self.satisfaction_solver
-            .add_propagator(AbsoluteValueConstructor { signed, absolute })
-    }
-
-    /// Adds the constraint that all variables must be distinct.
-    pub fn all_different<Var: IntegerVariable + 'static>(
-        &mut self,
-        variables: impl Into<Box<[Var]>>,
-    ) -> Result<(), ConstraintOperationError> {
-        let variables = variables.into();
-
-        for i in 0..variables.len() {
-            for j in i + 1..variables.len() {
-                self.binary_not_equals(variables[i].clone(), variables[j].clone())?;
-            }
-        }
-
-        Ok(())
-    }
-
-    /// Posts the [Cumulative](https://sofdem.github.io/gccat/gccat/Ccumulative.html) constraint.
-    /// This constraint ensures that at no point in time, the cumulative resource usage of the tasks
-    /// exceeds `bound`.
-    ///
-    /// The implementation uses a form of time-table reasoning (for an example of this type of
-    /// reasoning, see \[1], note that it does **not** implement the specific algorithm in the paper
-    /// but that the reasoning used is the same).
-    ///
-    /// The length of `start_times`, `durations` and `resource_requirements` should be the same; if
-    /// this is not the case then this method will panic.
-    ///
-    /// # Example
-    /// ```rust
-    /// // We construct three tasks for a resource with capacity 2:
-    /// // - Task 0: Start times: [0, 5], Processing time: 4, Resource usage: 1
-    /// // - Task 1: Start times: [0, 5], Processing time: 2, Resource usage: 1
-    /// // - Task 2: Start times: [0, 5], Processing time: 4, Resource usage: 2
-    /// // We can infer that Task 0 and Task 1 execute at the same time
-    /// // while Task 2 will start after them
-    /// # use pumpkin_lib::termination::Indefinite;
-    /// # use pumpkin_lib::Solver;
-    /// # use pumpkin_lib::results::SatisfactionResult;
-    /// # use crate::pumpkin_lib::results::ProblemSolution;
-    /// # use pumpkin_lib::options::CumulativeExplanationType;
-    /// let solver = Solver::default();
-    ///
-    /// let mut solver = Solver::default();
-    ///
-    /// let start_0 = solver.new_bounded_integer(0, 4);
-    /// let start_1 = solver.new_bounded_integer(0, 4);
-    /// let start_2 = solver.new_bounded_integer(0, 5);
-    ///
-    /// let start_times = [start_0, start_1, start_2];
-    /// let durations = [5, 2, 5];
-    /// let resource_requirements = [1, 1, 2];
-    /// let resource_capacity = 2;
-    ///
-    /// solver.cumulative(
-    ///     &start_times,
-    ///     &durations,
-    ///     &resource_requirements,
-    ///     resource_capacity,
-    ///     false,
-    ///     CumulativeExplanationType::default(),
-    /// );
-    ///
-    /// let mut termination = Indefinite;
-    /// let mut brancher = solver.default_brancher_over_all_propositional_variables();
-    ///
-    /// let result = solver.satisfy(&mut brancher, &mut termination);
-    ///
-    /// // We check whether the result was feasible
-    /// if let SatisfactionResult::Satisfiable(solution) = result {
-    ///     let horizon = durations.iter().sum::<i32>();
-    ///     let start_times = [start_0, start_1, start_2];
-    ///
-    ///     // Now we check whether the resource constraint is satisfied at each time-point t
-    ///     assert!((0..=horizon).all(|t| {
-    ///         // We gather all of the resource usages at the current time t
-    ///         let resource_usage_at_t = start_times
-    ///             .iter()
-    ///             .enumerate()
-    ///             .filter_map(|(task_index, start_time)| {
-    ///                 if solution.get_integer_value(*start_time) <= t
-    ///                     && solution.get_integer_value(*start_time) + durations[task_index] > t
-    ///                 {
-    ///                     Some(resource_requirements[task_index])
-    ///                 } else {
-    ///                     None
-    ///                 }
-    ///             })
-    ///             .sum::<i32>();
-    ///         // Then we check whether the resource usage at the current time point is lower than
-    ///         // the resource capacity
-    ///         resource_usage_at_t <= resource_capacity
-    ///     }));
-    ///
-    ///     // Finally we check whether Task 2 starts after Task 0 and Task 1 and that Task 0 and
-    ///     // Task 1 overlap
-    ///     assert!(
-    ///         solution.get_integer_value(start_2)
-    ///             >= solution.get_integer_value(start_0) + durations[0]
-    ///             && solution.get_integer_value(start_2)
-    ///                 >= solution.get_integer_value(start_1) + durations[1]
-    ///     );
-    ///     assert!(
-    ///         solution.get_integer_value(start_0)
-    ///             < solution.get_integer_value(start_1) + durations[1]
-    ///             && solution.get_integer_value(start_1)
-    ///                 < solution.get_integer_value(start_0) + durations[0]
-    ///     );
-    /// }
-    /// ```
-    ///
-    /// # Bibliography
-    /// \[1\] S. Gay, R. Hartert, and P. Schaus, ‘Simple and scalable time-table filtering for the
-    /// cumulative constraint’, in Principles and Practice of Constraint Programming: 21st
-    /// International Conference, CP 2015, Cork, Ireland, August 31--September 4, 2015, Proceedings
-    /// 21, 2015, pp. 149–157.
-    pub fn cumulative<Var: IntegerVariable + 'static + std::fmt::Debug + Copy>(
-        &mut self,
-        start_times: &[Var],
-        durations: &[i32],
-        resource_requirements: &[i32],
-        resource_capacity: i32,
-        allow_holes_in_domain: bool,
-        explanation_type: CumulativeExplanationType,
-    ) -> Result<(), ConstraintOperationError> {
-        pumpkin_assert_simple!(
-            start_times.len() == durations.len() && durations.len() == resource_requirements.len(),
-            "The number of start variables, durations and resource requirements should be the same!car"
-        );
-        self.satisfaction_solver
-            .add_propagator(TimeTableOverIntervalIncremental::new(
-                start_times
-                    .iter()
-                    .zip(durations)
-                    .zip(resource_requirements)
-                    .map(|((start_time, duration), resource_requirement)| ArgTask {
-                        start_time: *start_time,
-                        processing_time: *duration,
-                        resource_usage: *resource_requirement,
-                    })
-                    .collect(),
-                resource_capacity,
-                allow_holes_in_domain,
-                explanation_type,
-            ))
-    }
-
-    /// Posts the constraint `max(array) = m`.
-    pub fn maximum<Var: IntegerVariable + 'static>(
-        &mut self,
-        array: impl Into<Box<[Var]>>,
-        rhs: impl IntegerVariable + 'static,
-    ) -> Result<(), ConstraintOperationError> {
-        self.satisfaction_solver.add_propagator(MaximumConstructor {
-            array: array.into(),
-            rhs,
-        })
-    }
-
-    /// Posts the constraint `min(array) = m`.
-    pub fn minimum<Var: IntegerVariable + 'static>(
-        &mut self,
-        array: impl IntoIterator<Item = Var>,
-        rhs: impl IntegerVariable + 'static,
-    ) -> Result<(), ConstraintOperationError> {
-        let array = array
-            .into_iter()
-            .map(|var| var.scaled(-1))
-            .collect::<Box<_>>();
-        self.maximum(array, rhs.scaled(-1))
-    }
-
-    /// Posts the constraint `reif <-> \/ clause`
-    pub fn reified_clause(
-        &mut self,
-        clause: impl Into<Vec<Literal>>,
-        reif: Literal,
-    ) -> Result<(), ConstraintOperationError> {
-        let mut clause = clause.into();
-
-        // \/clause -> r
-        clause
-            .iter()
-            .try_for_each(|&literal| self.add_clause([!literal, reif]))?;
-
-        // r -> \/clause
-        clause.insert(0, !reif);
-
-        self.add_clause(clause)
-    }
-
-    /// Posts the constraint `reif <-> /\ literal_i`
-    pub fn reified_conjunction(
-        &mut self,
-        conjunction: &[Literal],
-        reif: Literal,
-    ) -> Result<(), ConstraintOperationError> {
-        // /\conjunction -> r
-        let clause: Vec<Literal> = conjunction
-            .iter()
-            .map(|&literal| !literal)
-            .chain(std::iter::once(reif))
-            .collect();
-        self.add_clause(clause)?;
-
-        // r -> /\conjunction
-        conjunction
-            .iter()
-            .try_for_each(|&literal| self.add_clause([!reif, literal]))?;
-        Ok(())
-    }
-
-    /// Posts the constraint `\sum weights_i * bools_i <= rhs`.
-    pub fn boolean_less_than_or_equals(
-        &mut self,
-        weights: &[i32],
-        bools: &[Literal],
-        rhs: i32,
-    ) -> Result<(), ConstraintOperationError> {
-        let domains = bools
-            .iter()
-            .enumerate()
-            .map(|(index, bool)| {
-                let corresponding_domain_id = self.new_bounded_integer(0, 1);
-                // bool -> [domain = 1]
-                let _ = self.add_clause([
-                    !*bool,
-                    self.get_literal(predicate![corresponding_domain_id >= 1]),
-                ]);
-                // !bool -> [domain = 0]
-                let _ = self.add_clause([
-                    *bool,
-                    self.get_literal(predicate![corresponding_domain_id <= 0]),
-                ]);
-                corresponding_domain_id.scaled(weights[index])
-            })
-            .collect::<Vec<_>>();
-        self.less_than_or_equals(domains, rhs)
-    }
-
-    /// Posts the constraint `\sum weights_i * bools_i <= rhs`.
-    pub fn boolean_equals(
-        &mut self,
-        weights: &[i32],
-        bools: &[Literal],
-        rhs: DomainId,
-    ) -> Result<(), ConstraintOperationError> {
-        let domains = bools
-            .iter()
-            .enumerate()
-            .map(|(index, bool)| {
-                let corresponding_domain_id = self.new_bounded_integer(0, 1);
-                // bool -> [domain = 1]
-                let _ = self.add_clause([
-                    !*bool,
-                    self.get_literal(predicate![corresponding_domain_id >= 1]),
-                ]);
-                // !bool -> [domain = 0]
-                let _ = self.add_clause([
-                    *bool,
-                    self.get_literal(predicate![corresponding_domain_id <= 0]),
-                ]);
-                corresponding_domain_id.scaled(weights[index])
-            })
-            .chain(std::iter::once(rhs.scaled(-1)))
-            .collect::<Vec<_>>();
-        self.equals(domains, 0)
-=======
         self.satisfaction_solver.add_propagator(constructor)
->>>>>>> 71eb41d2
     }
 }
 
