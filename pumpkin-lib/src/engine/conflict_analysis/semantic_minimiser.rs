--- conflicted
+++ resolved
@@ -1,6 +1,4 @@
 use std::cmp;
-
-use log::warn;
 
 use super::ConflictAnalysisContext;
 use super::ConflictAnalysisResult;
@@ -75,9 +73,6 @@
         recompute_invariant_learned_clause(&mut minimised_clause, context);
 
         if minimised_clause.len() == 1 {
-            if minimised_clause[0] == context.assignments_propositional.true_literal {
-                return;
-            }
             // If the learned clause is unit then we jump back to the root and propagate it there
             analysis_result.backjump_level = 0;
         } else {
@@ -128,12 +123,7 @@
         for domain_id in self.present_ids.iter() {
             // As soon as one domain is inconsistent, we know that we can stop
             if self.domains[domain_id].inconsistent {
-<<<<<<< HEAD
-                warn!("Inconsistent domain found in the semantic minimiser; this should never happen during conflict analysis!");
-                return vec![assignments_propositional.true_literal];
-=======
                 panic!("It should not be possible to find an inconsistent domain during clause minimisation!");
->>>>>>> d109837f
             }
 
             // Then we add the predicates which describe the current domain; note that this removes
