//! Houses the solver which attempts to find a solution to a Constraint Satisfaction Problem (CSP)
//! using a Lazy Clause Generation approach.

use std::cmp::min;
use std::fmt::Debug;
use std::fmt::Formatter;
use std::marker::PhantomData;
use std::time::Instant;

use log::warn;
use rand::rngs::SmallRng;
use rand::SeedableRng;

use super::clause_allocators::ClauseAllocatorInterface;
use super::clause_allocators::ClauseInterface;
use super::conflict_analysis::AnalysisStep;
use super::conflict_analysis::ConflictAnalysisResult;
use super::conflict_analysis::ResolutionConflictAnalyser;
use super::termination::TerminationCondition;
use super::variables::IntegerVariable;
use crate::basic_types::moving_averages::CumulativeMovingAverage;
use crate::basic_types::moving_averages::MovingAverage;
use crate::basic_types::statistic_logging::statistic_logger::log_statistic;
use crate::basic_types::CSPSolverExecutionFlag;
use crate::basic_types::ClauseReference;
use crate::basic_types::ConflictInfo;
use crate::basic_types::ConstraintOperationError;
use crate::basic_types::ConstraintReference;
use crate::basic_types::Inconsistency;
use crate::basic_types::PropagationStatusOneStepCP;
use crate::basic_types::Random;
use crate::basic_types::SolutionReference;
use crate::basic_types::StoredConflictInfo;
use crate::branching::branchers::independent_variable_value_brancher::IndependentVariableValueBrancher;
use crate::branching::Brancher;
use crate::branching::PhaseSaving;
use crate::branching::SelectionContext;
use crate::branching::SolutionGuidedValueSelector;
use crate::branching::Vsids;
use crate::engine::clause_allocators::ClauseAllocatorBasic;
use crate::engine::conflict_analysis::ConflictAnalysisContext;
use crate::engine::cp::PropagatorQueue;
use crate::engine::cp::WatchListCP;
use crate::engine::cp::WatchListPropositional;
use crate::engine::debug_helper::DebugDyn;
use crate::engine::predicates::predicate::Predicate;
use crate::engine::proof::ProofLog;
use crate::engine::propagation::EnqueueDecision;
use crate::engine::propagation::PropagationContext;
use crate::engine::propagation::PropagationContextMut;
use crate::engine::propagation::Propagator;
use crate::engine::propagation::PropagatorConstructor;
use crate::engine::propagation::PropagatorConstructorContext;
use crate::engine::propagation::PropagatorId;
use crate::engine::reason::ReasonStore;
use crate::engine::variables::DomainId;
use crate::engine::variables::Literal;
use crate::engine::variables::PropositionalVariable;
use crate::engine::AssignmentsInteger;
use crate::engine::AssignmentsPropositional;
use crate::engine::BooleanDomainEvent;
use crate::engine::DebugHelper;
use crate::engine::EmptyDomain;
use crate::engine::ExplanationClauseManager;
use crate::engine::IntDomainEvent;
use crate::engine::LearnedClauseManager;
use crate::engine::LearningOptions;
use crate::engine::RestartOptions;
use crate::engine::RestartStrategy;
use crate::engine::VariableLiteralMappings;
use crate::propagators::clausal::BasicClausalPropagator;
use crate::propagators::clausal::ClausalPropagator;
use crate::pumpkin_assert_advanced;
use crate::pumpkin_assert_extreme;
use crate::pumpkin_assert_moderate;
use crate::pumpkin_assert_simple;
use crate::variable_names::VariableNames;
use crate::DefaultBrancher;
#[cfg(doc)]
use crate::Solver;

pub(crate) type ClausalPropagatorType = BasicClausalPropagator;
pub(crate) type ClauseAllocator = ClauseAllocatorBasic;

/// A solver which attempts to find a solution to a Constraint Satisfaction Problem (CSP) using
/// a Lazy Clause Generation (LCG [\[1\]](https://people.eng.unimelb.edu.au/pstuckey/papers/cp09-lc.pdf))
/// approach.
///
/// The solver maintains two views of the problem, a Constraint Programming (CP) view and a SAT
/// view. It requires that all of the propagators which are added, are able to explain the
/// propagations and conflicts they have made/found. It then uses standard SAT concepts such as
/// 1UIP (see \[2\]) to learn clauses (also called nogoods in the CP field, see \[3\]) to avoid
/// unnecessary exploration of the search space while utilizing the search procedure benefits from
/// constraint programming (e.g. by preventing the exponential blow-up of problem encodings).
///
/// # Practical
/// The [`ConstraintSatisfactionSolver`] makes use of certain options which allow the user to
/// influence the behaviour of the solver; see for example the [`SatisfactionSolverOptions`] and the
/// [`LearningOptions`].
///
/// The solver switches between making decisions using implementations of the [`Brancher`] (which
/// are passed to the [`ConstraintSatisfactionSolver::solve`] method) and propagation (use
/// [`ConstraintSatisfactionSolver::add_propagator`] to add a propagator). If a conflict is found by
/// any of the propagators (including the clausal one) then the solver will analyse the conflict
/// using 1UIP reasoning and backtrack if possible.
///
/// # Bibliography
/// \[1\] T. Feydy and P. J. Stuckey, ‘Lazy clause generation reengineered’, in International
/// Conference on Principles and Practice of Constraint Programming, 2009, pp. 352–366.
///
/// \[2\] J. Marques-Silva, I. Lynce, and S. Malik, ‘Conflict-driven clause learning SAT
/// solvers’, in Handbook of satisfiability, IOS press, 2021
///
/// \[3\] F. Rossi, P. Van Beek, and T. Walsh, ‘Constraint programming’, Foundations of Artificial
/// Intelligence, vol. 3, pp. 181–211, 2008.
pub struct ConstraintSatisfactionSolver {
    /// The solver continuously changes states during the search.
    /// The state helps track additional information and contributes to making the code clearer.
    pub(crate) state: CSPSolverState,
    /// Tracks information related to the assignments of propositional variables.
    pub(crate) assignments_propositional: AssignmentsPropositional,
    /// Responsible for clausal propagation based on the two-watched scheme.
    /// Although technically just another propagator, we treat the clausal propagator in a special
    /// way due to efficiency and conflict analysis.
    clausal_propagator: ClausalPropagatorType,
    /// The list of propagators. Propagators live here and are queried when events (domain changes)
    /// happen. The list is only traversed during synchronisation for now.
    cp_propagators: Vec<Box<dyn Propagator>>,
    /// Tracks information about all allocated clauses. All clause allocaton goes exclusively
    /// through the clause allocator. There are two notable exceptions:
    /// - Unit clauses are stored directly on the trail.
    /// - Binary clauses may be inlined in the watch lists of the clausal propagator.
    pub(crate) clause_allocator: ClauseAllocator,
    /// Tracks information about all learned clauses, with the exception of
    /// unit clauses which are directly stored on the trail.
    learned_clause_manager: LearnedClauseManager,
    /// Tracks information about the restarts. Occassionally the solver will undo all its decisions
    /// and start the search from the root note. Note that learned clauses and other state
    /// information is kept after a restart.
    restart_strategy: RestartStrategy,
    /// Holds the assumptions when the solver is queried to solve under assumptions.
    assumptions: Vec<Literal>,
    /// Performs conflict analysis, core extraction, and minimisation.
    conflict_analyser: ResolutionConflictAnalyser,
    /// Tracks information related to the assignments of integer variables.
    pub(crate) assignments_integer: AssignmentsInteger,
    /// Contains information on which propagator to notify upon
    /// integer events, e.g., lower or upper bound change of a variable.
    watch_list_cp: WatchListCP,
    /// Contains information on which propagator to notify upon
    /// literal assignment. Not to be confused with the watch list
    /// of the clausal propagator.
    watch_list_propositional: WatchListPropositional,
    /// Used in combination with the propositional watch list
    /// Indicates the next literal on the propositional trail that need to be inspected to notify
    /// subscribed propagators.
    propositional_trail_index: usize,
    /// Dictates the order in which propagators will be called to propagate.
    propagator_queue: PropagatorQueue,
    /// Handles storing information about propagation reasons, which are used later to construct
    /// explanations during conflict analysis
    pub(crate) reason_store: ReasonStore,
    /// Contains events that need to be processed to notify propagators of [`IntDomainEvent`]
    /// occurrences.
    event_drain: Vec<(IntDomainEvent, DomainId)>,
    /// Contains events that need to be processed to notify propagators of backtrack
    /// [`IntDomainEvent`] occurrences (i.e. [`IntDomainEvent`]s being undone).
    backtrack_event_drain: Vec<(IntDomainEvent, DomainId)>,
    /// Holds information needed to map atomic constraints (e.g., [x >= 5]) to literals
    pub(crate) variable_literal_mappings: VariableLiteralMappings,
    /// Used during synchronisation of the propositional and integer trail.
    /// [`AssignmentsInteger::trail`][`cp_trail_synced_position`] is the next entry
    /// that needs to be synchronised with [`AssignmentsPropositional::trail`].
    cp_trail_synced_position: usize,
    /// This is the SAT equivalent of the above, i.e., [`AssignmentsPropositional::trail`]
    /// [[`sat_trail_synced_position`]] is the next
    /// [`Literal`] on the trail that needs to be synchronised with [`AssignmentsInteger::trail`].
    sat_trail_synced_position: usize,
    /// Holds information about explanations during conflict analysis.
    explanation_clause_manager: ExplanationClauseManager,
    /// Convenience literals used in special cases.
    true_literal: Literal,
    false_literal: Literal,
    /// A set of counters updated during the search.
    counters: Counters,
    /// Used to store the learned clause.
    analysis_result: ConflictAnalysisResult,
    /// Miscellaneous constant parameters used by the solver.
    internal_parameters: SatisfactionSolverOptions,
    /// The names of the variables in the solver.
    variable_names: VariableNames,
}

impl Debug for ConstraintSatisfactionSolver {
    fn fmt(&self, f: &mut Formatter<'_>) -> std::fmt::Result {
        let cp_propagators: Vec<_> = self
            .cp_propagators
            .iter()
            .map(|_| DebugDyn::from("Propagator"))
            .collect();
        f.debug_struct("ConstraintSatisfactionSolver")
            .field("state", &self.state)
            .field("assumptions", &self.assumptions)
            .field("clausal_allocator", &self.clause_allocator)
            .field("assignments_propositional", &self.assignments_propositional)
            .field("clausal_propagator", &self.clausal_propagator)
            .field("learned_clause_manager", &self.learned_clause_manager)
            .field("restart_strategy", &self.restart_strategy)
            .field("cp_propagators", &cp_propagators)
            .field("counters", &self.counters)
            .field("internal_parameters", &self.internal_parameters)
            .field("analysis_result", &self.analysis_result)
            .finish()
    }
}

impl Default for ConstraintSatisfactionSolver {
    fn default() -> Self {
        ConstraintSatisfactionSolver::new(
            LearningOptions::default(),
            SatisfactionSolverOptions::default(),
        )
    }
}

/// Options for the [`Solver`] which determine how it behaves.
#[derive(Debug)]
pub struct SatisfactionSolverOptions {
    /// The options used by the restart strategy.
    pub restart_options: RestartOptions,
    /// Whether learned clause minimisation should take place
    pub learning_clause_minimisation: bool,

    /// The proof log.
    pub proof_log: ProofLog,

    /// A random generator which is used by the [`Solver`], passing it as an
    /// argument allows seeding of the randomization.
    pub random_generator: SmallRng,
}

impl Default for SatisfactionSolverOptions {
    fn default() -> Self {
        SatisfactionSolverOptions {
            restart_options: RestartOptions::default(),
            proof_log: ProofLog::default(),
            learning_clause_minimisation: true,
            random_generator: SmallRng::seed_from_u64(42),
        }
    }
}

impl ConstraintSatisfactionSolver {
    fn process_backtrack_events(&mut self) -> bool {
        // If there are no variables being watched then there is no reason to perform these
        // operations
        if self.watch_list_cp.is_watching_any_backtrack_events() {
            self.backtrack_event_drain
                .extend(self.assignments_integer.drain_backtrack_domain_events());

            if self.backtrack_event_drain.is_empty() {
                return false;
            }

            for (event, domain) in self.backtrack_event_drain.drain(..) {
                for propagator_var in self
                    .watch_list_cp
                    .get_backtrack_affected_propagators(event, domain)
                {
                    let propagator = &mut self.cp_propagators[propagator_var.propagator.0 as usize];
                    let context = PropagationContext::new(
                        &self.assignments_integer,
                        &self.assignments_propositional,
                    );

                    propagator.notify_backtrack(&context, propagator_var.variable, event.into())
                }
            }
        }
        true
    }

    /// Process the stored domain events. If no events were present, this returns false. Otherwise,
    /// true is returned.
    fn process_domain_events(&mut self) -> bool {
        // If there are no variables being watched then there is no reason to perform these
        // operations
        if self.watch_list_cp.is_watching_anything() {
            self.event_drain
                .extend(self.assignments_integer.drain_domain_events());

            if self.event_drain.is_empty()
                && self.propositional_trail_index
                    == self.assignments_propositional.num_trail_entries()
            {
                return false;
            }

            for (event, domain) in self.event_drain.drain(..) {
                for propagator_var in self.watch_list_cp.get_affected_propagators(event, domain) {
                    let propagator = &mut self.cp_propagators[propagator_var.propagator.0 as usize];
                    let context = PropagationContext::new(
                        &self.assignments_integer,
                        &self.assignments_propositional,
                    );

                    let enqueue_decision =
                        propagator.notify(context, propagator_var.variable, event.into());

                    if enqueue_decision == EnqueueDecision::Enqueue {
                        self.propagator_queue
                            .enqueue_propagator(propagator_var.propagator, propagator.priority());
                    }
                }
            }
        }
        // If there are no literals being watched then there is no reason to perform these
        // operations
        if self.watch_list_propositional.is_watching_anything() {
            for i in
                self.propositional_trail_index..self.assignments_propositional.num_trail_entries()
            {
                let literal = self.assignments_propositional.get_trail_entry(i);
                for (event, affected_literal) in BooleanDomainEvent::get_iterator(literal) {
                    for propagator_var in self
                        .watch_list_propositional
                        .get_affected_propagators(event, affected_literal)
                    {
                        let propagator =
                            &mut self.cp_propagators[propagator_var.propagator.0 as usize];
                        let context = PropagationContext::new(
                            &self.assignments_integer,
                            &self.assignments_propositional,
                        );

                        let enqueue_decision =
                            propagator.notify_literal(context, propagator_var.variable, event);

                        if enqueue_decision == EnqueueDecision::Enqueue {
                            self.propagator_queue.enqueue_propagator(
                                propagator_var.propagator,
                                propagator.priority(),
                            );
                        }
                    }
                }
            }
            self.propositional_trail_index = self.assignments_propositional.num_trail_entries();
        }

        true
    }

    /// Given a predicate, returns the corresponding literal.
    pub fn get_literal(&self, predicate: Predicate) -> Literal {
        match predicate {
            Predicate::IntegerPredicate(integer_predicate) => {
                self.variable_literal_mappings.get_literal(
                    integer_predicate,
                    &self.assignments_propositional,
                    &self.assignments_integer,
                )
            }
            bool_predicate => bool_predicate
                .get_literal_of_bool_predicate(self.assignments_propositional.true_literal)
                .unwrap(),
        }
    }

    /// This is a temporary accessor to help refactoring.
    pub fn get_solution_reference(&self) -> SolutionReference<'_> {
        SolutionReference::new(&self.assignments_propositional, &self.assignments_integer)
    }

    pub(crate) fn is_conflicting(&self) -> bool {
        self.state.conflicting()
    }

    pub(crate) fn declare_ready(&mut self) {
        self.state.declare_ready()
    }

    /// Conclude the proof with the unsatisfiable claim.
    ///
    /// This method will finish the proof. Any new operation will not be logged to the proof.
    pub fn conclude_proof_unsat(&mut self) -> std::io::Result<()> {
        let proof = std::mem::take(&mut self.internal_parameters.proof_log);
        proof.unsat(&self.variable_names, &self.variable_literal_mappings)
    }

    /// Conclude the proof with the optimality claim.
    ///
    /// This method will finish the proof. Any new operation will not be logged to the proof.
    pub fn conclude_proof_optimal(&mut self, bound: Literal) -> std::io::Result<()> {
        let proof = std::mem::take(&mut self.internal_parameters.proof_log);
        proof.optimal(bound, &self.variable_names, &self.variable_literal_mappings)
    }

    // fn debug_check_consistency(&self, cp_data_structures: &CPEngineDataStructures) -> bool {
    // pumpkin_assert_simple!(
    // assignments_integer.num_domains() as usize
    // == self.mapping_domain_to_lower_bound_literals.len()
    // );
    // pumpkin_assert_simple!(
    // assignments_integer.num_domains() as usize
    // == self.mapping_domain_to_equality_literals.len()
    // );
    // pumpkin_assert_simple!(
    // assignments_integer.num_domains() == cp_data_structures.watch_list_cp.num_domains()
    // );
    // true
    // }
}

// methods that offer basic functionality
impl ConstraintSatisfactionSolver {
    pub fn new(
        learning_options: LearningOptions,
        solver_options: SatisfactionSolverOptions,
    ) -> ConstraintSatisfactionSolver {
        let dummy_literal = Literal::new(PropositionalVariable::new(0), true);

        let mut csp_solver = ConstraintSatisfactionSolver {
            state: CSPSolverState::default(),
            assumptions: Vec::default(),
            assignments_propositional: AssignmentsPropositional::default(),
            clause_allocator: ClauseAllocator::default(),
            assignments_integer: AssignmentsInteger::default(),
            watch_list_cp: WatchListCP::default(),
            watch_list_propositional: WatchListPropositional::default(),
            propagator_queue: PropagatorQueue::new(5),
            reason_store: ReasonStore::default(),
            propositional_trail_index: 0,
            event_drain: vec![],
            backtrack_event_drain: vec![],
            variable_literal_mappings: VariableLiteralMappings::default(),
            cp_trail_synced_position: 0,
            sat_trail_synced_position: 0,
            explanation_clause_manager: ExplanationClauseManager::default(),
            true_literal: dummy_literal,
            false_literal: !dummy_literal,
            conflict_analyser: ResolutionConflictAnalyser::default(),
            clausal_propagator: ClausalPropagatorType::default(),
            learned_clause_manager: LearnedClauseManager::new(learning_options),
            restart_strategy: RestartStrategy::new(solver_options.restart_options),
            cp_propagators: vec![],
            counters: Counters::default(),
            internal_parameters: solver_options,
            analysis_result: ConflictAnalysisResult::default(),
            variable_names: VariableNames::default(),
        };

        // we introduce a dummy variable set to true at the root level
        //  this is useful for convenience when a fact needs to be expressed that is always true
        //  e.g., this makes writing propagator explanations easier for corner cases
        let root_variable = csp_solver.create_new_propositional_variable(Some("true".to_owned()));
        let true_literal = Literal::new(root_variable, true);

        csp_solver.assignments_propositional.true_literal = true_literal;
        csp_solver.assignments_propositional.false_literal = !true_literal;

        csp_solver.true_literal = true_literal;
        csp_solver.false_literal = !true_literal;

        let result = csp_solver.add_clause([true_literal]);
        pumpkin_assert_simple!(result.is_ok());

        csp_solver
    }

    pub fn solve(
        &mut self,
        termination: &mut impl TerminationCondition,
        brancher: &mut impl Brancher,
    ) -> CSPSolverExecutionFlag {
        let dummy_assumptions: Vec<Literal> = vec![];
        self.solve_under_assumptions(&dummy_assumptions, termination, brancher)
    }

    pub fn solve_under_assumptions(
        &mut self,
        assumptions: &[Literal],
        termination: &mut impl TerminationCondition,
        brancher: &mut impl Brancher,
    ) -> CSPSolverExecutionFlag {
        if self.state.is_inconsistent() {
            return CSPSolverExecutionFlag::Infeasible;
        }

        let start_time = Instant::now();

        self.initialise(assumptions);
        let result = self.solve_internal(termination, brancher);

        self.counters.time_spent_in_solver += start_time.elapsed().as_millis() as u64;

        result
    }

    pub fn default_brancher_over_all_propositional_variables(&self) -> DefaultBrancher {
        #[allow(deprecated)]
        let variables = self
            .get_propositional_assignments()
            .get_propositional_variables()
            .collect::<Vec<_>>();

        IndependentVariableValueBrancher {
            variable_selector: Vsids::new(&variables),
            value_selector: SolutionGuidedValueSelector::new(
                &variables,
                Vec::new(),
                PhaseSaving::new(&variables),
            ),
            variable_type: PhantomData,
        }
    }

    pub fn get_state(&self) -> &CSPSolverState {
        &self.state
    }

    pub fn get_random_generator(&mut self) -> &mut impl Random {
        &mut self.internal_parameters.random_generator
    }

    pub fn log_statistics(&self) {
        self.counters.log_statistics()
    }

    /// Create a new integer variable. Its domain will have the given lower and upper bounds.
    pub fn create_new_integer_variable(
        &mut self,
        lower_bound: i32,
        upper_bound: i32,
        name: Option<String>,
    ) -> DomainId {
        assert!(
            !self.state.is_inconsistent(),
            "Variables cannot be created in an inconsistent state"
        );

        let domain = self.variable_literal_mappings.create_new_domain(
            lower_bound,
            upper_bound,
            &mut self.assignments_integer,
            &mut self.watch_list_cp,
            &mut self.watch_list_propositional,
            &mut self.clausal_propagator,
            &mut self.assignments_propositional,
            &mut self.clause_allocator,
        );

        if let Some(name) = name {
            self.variable_names.add_integer(domain, name);
        }

        domain
    }

    /// Creates an integer variable with a domain containing only the values in `values`
    pub fn create_new_integer_variable_sparse(
        &mut self,
        mut values: Vec<i32>,
        name: Option<String>,
    ) -> DomainId {
        assert!(
            !values.is_empty(),
            "cannot create a variable with an empty domain"
        );

        values.sort();
        values.dedup();

        let lower_bound = values[0];
        let upper_bound = values[values.len() - 1];

        let domain_id = self.create_new_integer_variable(lower_bound, upper_bound, name);

        let mut next_idx = 0;
        for value in lower_bound..=upper_bound {
            if value == values[next_idx] {
                next_idx += 1;
            } else {
                self.assignments_integer
                    .remove_initial_value_from_domain(domain_id, value, None)
                    .expect("the domain should not be empty");
                self.assignments_propositional.enqueue_decision_literal(
                    self.variable_literal_mappings.get_inequality_literal(
                        domain_id,
                        value,
                        &self.assignments_propositional,
                        &self.assignments_integer,
                    ),
                )
            }
        }
        pumpkin_assert_simple!(
            next_idx == values.len(),
            "Expected all values to have been processed"
        );

        domain_id
    }

    /// Returns an unsatisfiable core.
    ///
    /// We define an unsatisfiable core as a clause containing only negated assumption literals,
    /// which is implied by the formula. Alternatively, it is the negation of a conjunction of
    /// assumptions which cannot be satisfied together with the rest of the formula. The clause is
    /// not necessarily unique or minimal.
    ///
    /// The unsatisfiable core can be verified with reverse unit propagation (RUP).
    ///
    /// *Notes:*
    ///   - If the solver is not in an unsatisfied state, this method will panic.
    ///   - If the solver is in an unsatisfied state, but solving was done without assumptions, this
    ///     will return an empty vector.
    ///   - If the assumptions are inconsistent, i.e. both literal x and !x are assumed, an error is
    ///     returned, with the literal being one of the inconsistent assumptions.
    ///
    /// # Example usage
    /// ```rust
    /// // We construct the following SAT instance:
    /// //   (x0 \/ x1 \/ x2) /\ (x0 \/ !x1 \/ x2)
    /// // And solve under the assumptions:
    /// //   !x0 /\ x1 /\ !x2
    /// # use pumpkin_lib::Solver;
    /// # use pumpkin_lib::variables::PropositionalVariable;
    /// # use pumpkin_lib::variables::Literal;
    /// # use pumpkin_lib::termination::Indefinite;
    /// # use pumpkin_lib::branching::branchers::independent_variable_value_brancher::IndependentVariableValueBrancher;
    /// # use pumpkin_lib::results::SatisfactionResultUnderAssumptions;
    /// let mut solver = Solver::default();
    /// let x = vec![
    ///     solver.new_literal(),
    ///     solver.new_literal(),
    ///     solver.new_literal(),
    /// ];
    ///
    /// solver.add_clause([x[0], x[1], x[2]]);
    /// solver.add_clause([x[0], !x[1], x[2]]);
    ///
    /// let assumptions = [!x[0], x[1], !x[2]];
    /// let mut termination = Indefinite;
    /// let mut brancher = solver.default_brancher_over_all_propositional_variables();
    /// let result =
    ///     solver.satisfy_under_assumptions(&mut brancher, &mut termination, &assumptions);
    ///
    /// if let SatisfactionResultUnderAssumptions::UnsatisfiableUnderAssumptions(
    ///     mut unsatisfiable,
    /// ) = result
    /// {
    ///     {
    ///         let core = unsatisfiable.extract_core();
    ///
    ///         // The order of the literals in the core is undefined, so we check for unordered
    ///         // equality.
    ///         assert_eq!(
    ///             core.len(),
    ///             assumptions.len(),
    ///             "the core has the length of the number of assumptions"
    ///         );
    ///         assert!(
    ///             core.iter().all(|&lit| assumptions.contains(&!lit)),
    ///             "all literals in the core are negated assumptions"
    ///         );
    ///     }
    /// }
    /// ```
    pub fn extract_clausal_core(
        &mut self,
        brancher: &mut impl Brancher,
    ) -> Result<Vec<Literal>, Literal> {
        let mut conflict_analysis_context = ConflictAnalysisContext {
            assumptions: &self.assumptions,
            clausal_propagator: &self.clausal_propagator,
            variable_literal_mappings: &self.variable_literal_mappings,
            assignments_integer: &self.assignments_integer,
            assignments_propositional: &self.assignments_propositional,
            internal_parameters: &self.internal_parameters,
            solver_state: &mut self.state,
            brancher,
            clause_allocator: &mut self.clause_allocator,
            explanation_clause_manager: &mut self.explanation_clause_manager,
            reason_store: &mut self.reason_store,
            counters: &mut self.counters,
            learned_clause_manager: &mut self.learned_clause_manager,
        };

        let core = self
            .conflict_analyser
            .compute_clausal_core(&mut conflict_analysis_context);

        if !self.state.is_infeasible() {
            self.restore_state_at_root(brancher);
        }

        core
    }

    #[allow(unused)]
    pub(crate) fn get_conflict_reasons(
        &mut self,
        brancher: &mut impl Brancher,
        on_analysis_step: impl FnMut(AnalysisStep),
    ) {
        let mut conflict_analysis_context = ConflictAnalysisContext {
            assumptions: &self.assumptions,
            clausal_propagator: &self.clausal_propagator,
            variable_literal_mappings: &self.variable_literal_mappings,
            assignments_integer: &self.assignments_integer,
            assignments_propositional: &self.assignments_propositional,
            internal_parameters: &self.internal_parameters,
            solver_state: &mut self.state,
            brancher,
            clause_allocator: &mut self.clause_allocator,
            explanation_clause_manager: &mut self.explanation_clause_manager,
            reason_store: &mut self.reason_store,
            counters: &mut self.counters,
            learned_clause_manager: &mut self.learned_clause_manager,
        };

        self.conflict_analyser
            .get_conflict_reasons(&mut conflict_analysis_context, on_analysis_step);
    }

    /// Returns an infinite iterator of positive literals of new variables. The new variables will
    /// be unnamed.
    ///
    /// Note that this method captures the lifetime of the immutable reference to `self`.
    pub fn new_literals(&mut self) -> impl Iterator<Item = Literal> + '_ {
        std::iter::from_fn(|| Some(self.create_new_propositional_variable(None)))
            .map(|var| Literal::new(var, true))
    }

    pub fn create_new_propositional_variable(
        &mut self,
        name: Option<String>,
    ) -> PropositionalVariable {
        let variable = self
            .variable_literal_mappings
            .create_new_propositional_variable(
                &mut self.watch_list_propositional,
                &mut self.clausal_propagator,
                &mut self.assignments_propositional,
            );

        if let Some(name) = name {
            self.variable_names.add_propositional(variable, name);
        }

        variable
    }

    /// Get a literal which is globally true.
    pub fn get_true_literal(&self) -> Literal {
        self.assignments_propositional.true_literal
    }

    /// Get a literal which is globally false.
    pub fn get_false_literal(&self) -> Literal {
        self.assignments_propositional.false_literal
    }

    /// Get the lower bound for the given variable.
    pub fn get_lower_bound(&self, variable: &impl IntegerVariable) -> i32 {
        variable.lower_bound(&self.assignments_integer)
    }

    /// Get the upper bound for the given variable.
    pub fn get_upper_bound(&self, variable: &impl IntegerVariable) -> i32 {
        variable.upper_bound(&self.assignments_integer)
    }

    /// Determine whether `value` is in the domain of `variable`.
    pub fn integer_variable_contains(&self, variable: &impl IntegerVariable, value: i32) -> bool {
        variable.contains(&self.assignments_integer, value)
    }

    /// Get the assigned integer for the given variable. If it is not assigned, `None` is returned.
    pub fn get_assigned_integer_value(&self, variable: &impl IntegerVariable) -> Option<i32> {
        let lb = self.get_lower_bound(variable);
        let ub = self.get_upper_bound(variable);

        if lb == ub {
            Some(lb)
        } else {
            None
        }
    }

    /// Get the value of the given literal, which could be unassigned.
    pub fn get_literal_value(&self, literal: Literal) -> Option<bool> {
        if self.assignments_propositional.is_literal_assigned(literal) {
            Some(
                self.assignments_propositional
                    .is_literal_assigned_true(literal),
            )
        } else {
            None
        }
    }

    #[deprecated = "users of the solvers should not have to access solver fields"]
    pub(crate) fn get_propositional_assignments(&self) -> &AssignmentsPropositional {
        &self.assignments_propositional
    }

    pub fn restore_state_at_root(&mut self, brancher: &mut impl Brancher) {
        if !self.assignments_propositional.is_at_the_root_level() {
            self.backtrack(0, brancher);
            self.state.declare_ready();
        }
    }

    fn synchronise_propositional_trail_based_on_integer_trail(&mut self) -> Option<ConflictInfo> {
        // for each entry on the integer trail, we now add the equivalent propositional
        // representation on the propositional trail  note that only one literal per
        // predicate will be stored      since the clausal propagator will propagate other
        // literals to ensure that the meaning of the literal is respected          e.g.,
        // placing [x >= 5] will prompt the clausal propagator to set [x >= 4] [x >= 3] ... [x >= 1]
        // to true
        for cp_trail_pos in
            self.cp_trail_synced_position..self.assignments_integer.num_trail_entries()
        {
            let entry = self.assignments_integer.get_trail_entry(cp_trail_pos);

            // It could be the case that the reason is `None`
            // due to a SAT propagation being put on the trail during
            // `synchronise_integer_trail_based_on_propositional_trail` In that case we
            // do not synchronise since we assume that the SAT trail is already aware of the
            // information
            if let Some(reason_ref) = entry.reason {
                let literal = self.variable_literal_mappings.get_literal(
                    entry.predicate,
                    &self.assignments_propositional,
                    &self.assignments_integer,
                );

                let constraint_reference = ConstraintReference::create_reason_reference(reason_ref);

                let conflict_info = self
                    .assignments_propositional
                    .enqueue_propagated_literal(literal, constraint_reference);

                if conflict_info.is_some() {
                    self.cp_trail_synced_position = cp_trail_pos + 1;
                    return conflict_info;
                }

                // It could occur that one of these propagations caused a conflict in which case the
                // SAT-view and the CP-view are unsynchronised We need to ensure
                // that the views are synchronised up to the CP trail entry which caused the
                // conflict
                if let Err(e) = self.clausal_propagator.propagate(
                    &mut self.assignments_propositional,
                    &mut self.clause_allocator,
                ) {
                    self.cp_trail_synced_position = cp_trail_pos + 1;
                    return Some(e);
                }
            }
        }
        self.cp_trail_synced_position = self.assignments_integer.num_trail_entries();
        None
    }

    fn synchronise_integer_trail_based_on_propositional_trail(
        &mut self,
    ) -> Result<(), EmptyDomain> {
        pumpkin_assert_moderate!(
            self.cp_trail_synced_position == self.assignments_integer.num_trail_entries(),
            "We can only sychronise the propositional trail if the integer trail is already
             sychronised."
        );

        // this could possibly be improved if it shows up as a performance hotspot
        //  in some cases when we push e.g., [x >= a] on the stack, then we could also add the
        // literals to the propositional stack  and update the next_domain_trail_position
        // pointer to go pass the entries that surely are not going to lead to any changes
        //  this would only work if the next_domain_trail pointer is already at the end of the
        // stack, think about this, could be useful for propagators      and might be useful
        // for a custom domain propagator  this would also simplify the code below, no
        // additional checks would be needed? Not sure.

        if self.assignments_integer.num_domains() == 0 {
            self.sat_trail_synced_position = self.assignments_propositional.num_trail_entries();
            return Ok(());
        }

        for sat_trail_pos in
            self.sat_trail_synced_position..self.assignments_propositional.num_trail_entries()
        {
            let literal = self
                .assignments_propositional
                .get_trail_entry(sat_trail_pos);
            self.synchronise_literal(literal)?;
        }
        self.sat_trail_synced_position = self.assignments_propositional.num_trail_entries();
        // the newly added entries to the trail do not need to be synchronise with the propositional
        // trail  this is because the integer trail was already synchronise when this method
        // was called  and the newly added entries are already present on the propositional
        // trail
        self.cp_trail_synced_position = self.assignments_integer.num_trail_entries();

        let _ = self.process_domain_events();

        Ok(())
    }

    fn synchronise_literal(&mut self, literal: Literal) -> Result<(), EmptyDomain> {
        // recall that a literal may be linked to multiple predicates
        //  e.g., this may happen when in preprocessing two literals are detected to be equal
        //  so now we loop for each predicate and make necessary updates
        //  (although currently we do not have any serious preprocessing!)
        for j in 0..self.variable_literal_mappings.literal_to_predicates[literal].len() {
            let predicate = self.variable_literal_mappings.literal_to_predicates[literal][j];
            self.assignments_integer
                .apply_integer_predicate(predicate, None)?;
        }
        Ok(())
    }

    fn synchronise_assignments(&mut self) {
        pumpkin_assert_simple!(
            self.sat_trail_synced_position >= self.assignments_propositional.num_trail_entries()
        );
        pumpkin_assert_simple!(
            self.cp_trail_synced_position >= self.assignments_integer.num_trail_entries()
        );
        self.cp_trail_synced_position = self.assignments_integer.num_trail_entries();
        self.sat_trail_synced_position = self.assignments_propositional.num_trail_entries();
    }
}

// methods that serve as the main building blocks
impl ConstraintSatisfactionSolver {
    fn initialise(&mut self, assumptions: &[Literal]) {
        pumpkin_assert_simple!(
            !self.state.is_infeasible_under_assumptions(),
            "Solver is not expected to be in the infeasible under assumptions state when initialising.
             Missed extracting the core?"
        );
        self.state.declare_solving();
        assumptions.clone_into(&mut self.assumptions);
    }

    fn solve_internal(
        &mut self,
        termination: &mut impl TerminationCondition,
        brancher: &mut impl Brancher,
    ) -> CSPSolverExecutionFlag {
        loop {
            if termination.should_stop() {
                self.state.declare_timeout();
                return CSPSolverExecutionFlag::Timeout;
            }

            self.learned_clause_manager
                .shrink_learned_clause_database_if_needed(
                    &self.assignments_propositional,
                    &mut self.clause_allocator,
                    &mut self.clausal_propagator,
                );

            self.propagate_enqueued();

            if self.state.no_conflict() {
                self.declare_new_decision_level();

                // Restarts should only occur after a new decision level has been declared to
                // account for the fact that all assumptions should be assigned when restarts take
                // place. Since one assumption is posted per decision level, all assumptions are
                // assigned when the decision level is strictly larger than the number of
                // assumptions.
                if self.restart_strategy.should_restart() {
                    self.restart_during_search(brancher);
                    self.declare_new_decision_level();
                }

                let branching_result = self.enqueue_next_decision(brancher);
                if let Err(flag) = branching_result {
                    return flag;
                }
            }
            // conflict
            else {
                if self.assignments_propositional.is_at_the_root_level() {
                    self.state.declare_infeasible();
                    return CSPSolverExecutionFlag::Infeasible;
                }

                self.resolve_conflict(brancher);

                self.learned_clause_manager.decay_clause_activities();

                brancher.on_conflict()
            }
        }
    }

    fn enqueue_next_decision(
        &mut self,
        brancher: &mut impl Brancher,
    ) -> Result<(), CSPSolverExecutionFlag> {
        if let Some(assumption_literal) = self.peek_next_assumption_literal() {
            let success = self.enqueue_assumption_literal(assumption_literal);
            if !success {
                return Err(CSPSolverExecutionFlag::Infeasible);
            }
            Ok(())
        } else {
            let decided_predicate = brancher.next_decision(&mut SelectionContext::new(
                &self.assignments_integer,
                &self.assignments_propositional,
                &mut self.internal_parameters.random_generator,
            ));
            if let Some(predicate) = decided_predicate {
                self.counters.num_decisions += 1;
                self.assignments_propositional
                    .enqueue_decision_literal(match predicate {
                        Predicate::IntegerPredicate(integer_predicate) => {
                            self.variable_literal_mappings.get_literal(
                                integer_predicate,
                                &self.assignments_propositional,
                                &self.assignments_integer,
                            )
                        }
                        bool_predicate => bool_predicate
                            .get_literal_of_bool_predicate(
                                self.assignments_propositional.true_literal,
                            )
                            .unwrap(),
                    });
                Ok(())
            } else {
                self.state.declare_solution_found();
                Err(CSPSolverExecutionFlag::Feasible)
            }
        }
    }

    /// Returns true if the assumption was successfully enqueued, and false otherwise
    pub(crate) fn enqueue_assumption_literal(&mut self, assumption_literal: Literal) -> bool {
        // Case 1: the assumption is unassigned, assign it
        if self
            .assignments_propositional
            .is_literal_unassigned(assumption_literal)
        {
            self.assignments_propositional
                .enqueue_decision_literal(assumption_literal);
            true
        // Case 2: the assumption has already been set to true
        //  this happens when other assumptions propagated the literal
        //  or the assumption is already set to true at the root level
        } else if self
            .assignments_propositional
            .is_literal_assigned_true(assumption_literal)
        {
            // in this case, do nothing
            //  note that the solver will then increase the decision level without enqueuing a
            // decision literal  this is necessary because by convention the solver will
            // try to assign the i-th assumption literal at decision level i+1
            true
        }
        // Case 3: the assumption literal is in conflict with the input assumption
        //  which means the instance is infeasible under the current assumptions
        else {
            self.state
                .declare_infeasible_under_assumptions(assumption_literal);
            false
        }
    }

    pub(crate) fn declare_new_decision_level(&mut self) {
        self.assignments_propositional.increase_decision_level();
        self.assignments_integer.increase_decision_level();
        self.reason_store.increase_decision_level();
    }

    /// Changes the state based on the conflict analysis result (stored in
    /// [`ConstraintSatisfactionSolver::analysis_result`]). It performs the following:
    /// - Adds the learned clause to the database
    /// - Performs backtracking
    /// - Enqueues the propagated [`Literal`] of the learned clause
    /// - Updates the internal data structures (e.g. for the restart strategy or the learned clause
    ///   manager)
    ///
    /// # Note
    /// This method performs no propagation, this is left up to the solver afterwards
    fn resolve_conflict(&mut self, brancher: &mut impl Brancher) {
        pumpkin_assert_moderate!(self.state.conflicting());

        self.analysis_result = self.compute_learned_clause(brancher);

        self.process_learned_clause(brancher);

        self.state.declare_solving();
    }

    fn compute_learned_clause(&mut self, brancher: &mut impl Brancher) -> ConflictAnalysisResult {
        let mut conflict_analysis_context = ConflictAnalysisContext {
            assumptions: &self.assumptions,
            clausal_propagator: &self.clausal_propagator,
            variable_literal_mappings: &self.variable_literal_mappings,
            assignments_integer: &self.assignments_integer,
            assignments_propositional: &self.assignments_propositional,
            internal_parameters: &self.internal_parameters,
            solver_state: &mut self.state,
            brancher,
            clause_allocator: &mut self.clause_allocator,
            explanation_clause_manager: &mut self.explanation_clause_manager,
            reason_store: &mut self.reason_store,
            counters: &mut self.counters,
            learned_clause_manager: &mut self.learned_clause_manager,
        };
        self.conflict_analyser
            .compute_1uip(&mut conflict_analysis_context)
    }

    fn process_learned_clause(&mut self, brancher: &mut impl Brancher) {
        if let Err(write_error) = self
            .internal_parameters
            .proof_log
            .log_learned_clause(self.analysis_result.learned_literals.iter().copied())
        {
            warn!(
                "Failed to update the certificate file, error message: {}",
                write_error
            );
        }

        // unit clauses are treated in a special way: they are added as root level decisions
        if self.analysis_result.learned_literals.len() == 1 {
            // important to notify about the conflict _before_ backtracking removes literals from
            // the trail
            self.restart_strategy
                .notify_conflict(1, self.assignments_propositional.num_trail_entries());

            self.backtrack(0, brancher);

            let unit_clause = self.analysis_result.learned_literals[0];

            self.assignments_propositional
                .enqueue_decision_literal(unit_clause);

            self.counters.num_unit_clauses_learned +=
                (self.analysis_result.learned_literals.len() == 1) as u64;
        } else {
            self.counters
                .average_learned_clause_length
                .add_term(self.analysis_result.learned_literals.len() as u64);

            // important to get trail length before the backtrack
            let num_variables_assigned_before_conflict =
                &self.assignments_propositional.num_trail_entries();

            self.counters
                .average_backtrack_amount
                .add_term((self.get_decision_level() - self.analysis_result.backjump_level) as u64);
            self.backtrack(self.analysis_result.backjump_level, brancher);

            self.learned_clause_manager.add_learned_clause(
                self.analysis_result.learned_literals.clone(), // todo not ideal with clone
                &mut self.clausal_propagator,
                &mut self.assignments_propositional,
                &mut self.clause_allocator,
            );

            let lbd = self.learned_clause_manager.compute_lbd_for_literals(
                &self.analysis_result.learned_literals,
                &self.assignments_propositional,
            );

            self.restart_strategy
                .notify_conflict(lbd, *num_variables_assigned_before_conflict);
        }
    }
    /// Performs a restart during the search process; it is only called when it has been determined
    /// to be necessary by the [`ConstraintSatisfactionSolver::restart_strategy`]. A 'restart'
    /// differs from backtracking to level zero in that a restart backtracks to decision level
    /// zero and then performs additional operations, e.g., clean up learned clauses, adjust
    /// restart frequency, etc.
    fn restart_during_search(&mut self, brancher: &mut impl Brancher) {
        pumpkin_assert_simple!(
            self.are_all_assumptions_assigned(),
            "Sanity check: restarts should not trigger whilst assigning assumptions"
        );

        // no point backtracking past the assumption level
        if self.get_decision_level() <= self.assumptions.len() {
            return;
        }

        self.backtrack(0, brancher);

        self.restart_strategy.notify_restart();
    }

    pub(crate) fn backtrack(&mut self, backtrack_level: usize, brancher: &mut impl Brancher) {
        pumpkin_assert_simple!(backtrack_level < self.get_decision_level());

        if self.watch_list_cp.is_watching_any_backtrack_events() {
<<<<<<< HEAD
=======
            // First we make sure that all of the domain events have been processed before we start
            // backtracking; we do this using the original assignments before backtracking since
            // that is the state in which the events occurred!
>>>>>>> b5df7da8
            let _ = self.process_domain_events();
        }

        let unassigned_literals = self.assignments_propositional.synchronise(backtrack_level);

        unassigned_literals.for_each(|literal| {
            brancher.on_unassign_literal(literal);
            // TODO: We should also backtrack on the integer variables here
        });

        self.clausal_propagator
            .synchronise(self.assignments_propositional.num_trail_entries());

        pumpkin_assert_simple!(
            self.assignments_propositional.get_decision_level()
                < self.assignments_integer.get_decision_level(),
            "assignments_propositional must be backtracked _before_ CPEngineDataStructures"
        );
        self.propositional_trail_index = min(
            self.propositional_trail_index,
            self.assignments_propositional.num_trail_entries(),
        );
        self.assignments_integer
            .synchronise(
                backtrack_level,
                self.watch_list_cp.is_watching_any_backtrack_events(),
            )
            .iter()
            .for_each(|(domain_id, previous_value)| {
                brancher.on_unassign_integer(*domain_id, *previous_value)
            });

        self.reason_store.synchronise(backtrack_level);
        //  note that variable_literal_mappings sync should be called after the sat/cp data
        // structures backtrack
        self.synchronise_assignments();
        // for now all propagators are called to synchronise
        //  in the future this will be improved in two ways:
        //      + allow incremental synchronisation
        //      + only call the subset of propagators that were notified since last backtrack
        for propagator_id in 0..self.cp_propagators.len() {
            let context =
                PropagationContext::new(&self.assignments_integer, &self.assignments_propositional);
            self.cp_propagators[propagator_id].synchronise(&context);
        }

        let _ = self.process_backtrack_events();
        self.propagator_queue.clear();
    }

    /// Main propagation loop.
    pub(crate) fn propagate_enqueued(&mut self) {
        let num_assigned_variables_old = self.assignments_integer.num_trail_entries();

        loop {
            let conflict_info = self.synchronise_propositional_trail_based_on_integer_trail();

            if let Some(conflict_info) = conflict_info {
                // The previous propagation triggered an empty domain.
                self.state
                    .declare_conflict(conflict_info.try_into().unwrap());
                break;
            }

            let clausal_propagation_status = self.clausal_propagator.propagate(
                &mut self.assignments_propositional,
                &mut self.clause_allocator,
            );

            if let Err(conflict_info) = clausal_propagation_status {
                self.state
                    .declare_conflict(conflict_info.try_into().unwrap());
                break;
            }

            self.synchronise_integer_trail_based_on_propositional_trail()
                .expect("should not be an error");

            // ask propagators to propagate
            let propagation_status_one_step_cp = self.propagate_cp_one_step();

            match propagation_status_one_step_cp {
                PropagationStatusOneStepCP::PropagationHappened => {
                    // do nothing, the result will be that the clausal propagator will go next
                    //  recall that the idea is to always propagate simpler propagators before more
                    // complex ones  after a cp propagation was done one step,
                    // it is time to go to the clausal propagator
                }
                PropagationStatusOneStepCP::FixedPoint => {
                    break;
                }
                PropagationStatusOneStepCP::ConflictDetected { conflict_info } => {
                    let result = self.synchronise_propositional_trail_based_on_integer_trail();

                    // If the clausal propagator found a conflict during synchronisation then we
                    // want to use that conflict; if we do not use that conflict then it could be
                    // the case that there are literals in the conflict_info found by the CP
                    // propagator which are not assigned in the SAT-view (which leads to an error
                    // during conflict analysis)
                    self.state.declare_conflict(
                        result
                            .map(|ci| {
                                ci.try_into()
                                    .expect("this is not a ConflictInfo::Explanation")
                            })
                            .unwrap_or(conflict_info),
                    );
                    break;
                }
            } // end match
        }

        self.counters.num_conflicts += self.state.conflicting() as u64;

        self.counters.num_propagations +=
            self.assignments_integer.num_trail_entries() as u64 - num_assigned_variables_old as u64;

        // Only check fixed point propagation if there was no reported conflict.
        pumpkin_assert_extreme!(
            self.state.conflicting()
                || DebugHelper::debug_fixed_point_propagation(
                    &self.clausal_propagator,
                    &self.assignments_integer,
                    &self.assignments_propositional,
                    &self.clause_allocator,
                    &self.cp_propagators,
                )
        );
    }

    /// Performs propagation using propagators, stops after a propagator propagates at least one
    /// domain change. The idea is to go to the clausal propagator first before proceeding with
    /// other propagators, in line with the idea of propagating simpler propagators before more
    /// complex ones.
    fn propagate_cp_one_step(&mut self) -> PropagationStatusOneStepCP {
        if self.propagator_queue.is_empty() {
            return PropagationStatusOneStepCP::FixedPoint;
        }

        let propagator_id = self.propagator_queue.pop();
        let propagator = &mut self.cp_propagators[propagator_id.0 as usize];
        let context = PropagationContextMut::new(
            &mut self.assignments_integer,
            &mut self.reason_store,
            &mut self.assignments_propositional,
            propagator_id,
        );

        match propagator.propagate(context) {
            // An empty domain conflict will be caught by the clausal propagator.
            Err(Inconsistency::EmptyDomain) => PropagationStatusOneStepCP::PropagationHappened,

            // A propagator-specific reason for the current conflict.
            Err(Inconsistency::Other(conflict_info)) => {
                if let ConflictInfo::Explanation(ref propositional_conjunction) = conflict_info {
                    pumpkin_assert_advanced!(DebugHelper::debug_reported_failure(
                        &self.assignments_integer,
                        &self.assignments_propositional,
                        &self.variable_literal_mappings,
                        propositional_conjunction,
                        propagator.as_ref(),
                        propagator_id,
                    ));
                }

                PropagationStatusOneStepCP::ConflictDetected {
                    conflict_info: conflict_info.into_stored(propagator_id),
                }
            }

            Ok(()) => {
                let _ = self.process_domain_events();
                PropagationStatusOneStepCP::PropagationHappened
            }
        }
    }

    fn are_all_assumptions_assigned(&self) -> bool {
        self.assignments_propositional.get_decision_level() > self.assumptions.len()
    }

    fn peek_next_assumption_literal(&self) -> Option<Literal> {
        if self.are_all_assumptions_assigned() {
            None
        } else {
            // the convention is that at decision level i, the (i-1)th assumption is set
            //  note that the decision level is increased before calling branching hence the minus
            // one
            Some(self.assumptions[self.assignments_propositional.get_decision_level() - 1])
        }
    }
}

// methods for adding constraints (propagators and clauses)
impl ConstraintSatisfactionSolver {
    /// Add a clause (of at least length 2) which could later be deleted. Be mindful of the effect
    /// of this on learned clauses etc. if a solve call were to be invoked after adding a clause
    /// through this function.
    ///
    /// The clause is marked as 'learned'.
    pub(crate) fn add_allocated_deletable_clause(
        &mut self,
        clause: Vec<Literal>,
    ) -> ClauseReference {
        self.clausal_propagator
            .add_clause_unchecked(clause, true, &mut self.clause_allocator)
            .unwrap()
    }

    /// Delete an allocated clause. Users of this method must ensure the state of the solver stays
    /// well-defined. In particular, if there are learned clauses derived through this clause, and
    /// it is removed, those learned clauses may no-longer be valid.
    pub(crate) fn delete_allocated_clause(&mut self, reference: ClauseReference) -> Vec<Literal> {
        let clause = self.clause_allocator[reference]
            .get_literal_slice()
            .to_vec();

        self.clausal_propagator
            .remove_clause_from_consideration(&clause, reference);
        self.clause_allocator.delete_clause(reference);

        clause
    }

    /// Post a new propagator to the solver. If unsatisfiability can be immediately determined
    /// through propagation, this will return `false`. If not, this returns `true`.
    ///
    /// The caller should ensure the solver is in the root state before calling this, either
    /// because no call to [`Self::solve()`] has been made, or because
    /// [`Self::restore_state_at_root()`] was called.
    ///
    /// If the solver is already in a conflicting state, i.e. a previous call to this method
    /// already returned `false`, calling this again will not alter the solver in any way, and
    /// `false` will be returned again.
    pub fn add_propagator<Constructor>(
        &mut self,
        constructor: Constructor,
    ) -> Result<(), ConstraintOperationError>
    where
        Constructor: PropagatorConstructor,
        Constructor::Propagator: 'static,
    {
        if self.state.is_inconsistent() {
            return Err(ConstraintOperationError::InfeasiblePropagator);
        }

        let new_propagator_id = PropagatorId(self.cp_propagators.len() as u32);
        let mut constructor_context = PropagatorConstructorContext::new(
            &mut self.watch_list_cp,
            &mut self.watch_list_propositional,
            new_propagator_id,
        );

        let propagator_to_add = constructor.create_boxed(&mut constructor_context);

        pumpkin_assert_simple!(
            propagator_to_add.priority() <= 3,
            "The propagator priority exceeds 3.
             Currently we only support values up to 3,
             but this can easily be changed if there is a good reason."
        );

        self.cp_propagators.push(propagator_to_add);

        let new_propagator = &mut self.cp_propagators[new_propagator_id];
        let initialisation_status = new_propagator.initialise_at_root(PropagationContext::new(
            &self.assignments_integer,
            &self.assignments_propositional,
        ));

        if initialisation_status.is_err() {
            self.state.declare_infeasible();
            Err(ConstraintOperationError::InfeasiblePropagator)
        } else {
            self.propagator_queue
                .enqueue_propagator(new_propagator_id, new_propagator.priority());

            self.propagate_enqueued();

            if self.state.no_conflict() {
                Ok(())
            } else {
                Err(ConstraintOperationError::InfeasiblePropagator)
            }
        }
    }

    /// Creates a clause from `literals` and adds it to the current formula.
    ///
    /// If the formula becomes trivially unsatisfiable, a [`ConstraintOperationError`] will be
    /// returned. Subsequent calls to this method will always return an error, and no
    /// modification of the solver will take place.
    pub fn add_clause(
        &mut self,
        literals: impl IntoIterator<Item = Literal>,
    ) -> Result<(), ConstraintOperationError> {
        pumpkin_assert_moderate!(!self.state.is_infeasible_under_assumptions());
        pumpkin_assert_moderate!(self.is_propagation_complete());

        if self.state.is_infeasible() {
            return Err(ConstraintOperationError::InfeasibleState);
        }

        let literals: Vec<Literal> = literals.into_iter().collect();

        let result = self.clausal_propagator.add_permanent_clause(
            literals,
            &mut self.assignments_propositional,
            &mut self.clause_allocator,
        );

        if result.is_err() {
            self.state.declare_infeasible();
            return Err(ConstraintOperationError::InfeasibleClause);
        }

        self.propagate_enqueued();

        if self.state.is_infeasible() {
            self.state.declare_infeasible();
            return Err(ConstraintOperationError::InfeasibleClause);
        }

        Ok(())
    }
}

// methods for getting simple info out of the solver
impl ConstraintSatisfactionSolver {
    pub fn is_propagation_complete(&self) -> bool {
        self.clausal_propagator
            .is_propagation_complete(self.assignments_propositional.num_trail_entries())
            && self.propagator_queue.is_empty()
    }

    pub(crate) fn get_decision_level(&self) -> usize {
        pumpkin_assert_moderate!(
            self.assignments_propositional.get_decision_level()
                == self.assignments_integer.get_decision_level()
        );
        self.assignments_propositional.get_decision_level()
    }
}

/// Structure responsible for storing several statistics of the solving process of the
/// [`ConstraintSatisfactionSolver`].
#[derive(Default, Debug, Copy, Clone)]
pub(crate) struct Counters {
    pub(crate) num_decisions: u64,
    pub(crate) num_conflicts: u64,
    pub(crate) average_conflict_size: CumulativeMovingAverage,
    num_propagations: u64,
    num_unit_clauses_learned: u64,
    average_learned_clause_length: CumulativeMovingAverage,
    time_spent_in_solver: u64,
    average_backtrack_amount: CumulativeMovingAverage,
    pub(crate) average_number_of_removed_literals_recursive: CumulativeMovingAverage,
    pub(crate) average_number_of_removed_literals_semantic: CumulativeMovingAverage,
}

impl Counters {
    fn log_statistics(&self) {
        log_statistic("numberOfDecisions", self.num_decisions);
        log_statistic("numberOfConflicts", self.num_conflicts);
        log_statistic(
            "averageSizeOfConflictExplanation",
            self.average_conflict_size.value(),
        );
        log_statistic("numberOfPropagations", self.num_propagations);
        log_statistic("numberOfLearnedUnitClauses", self.num_unit_clauses_learned);
        log_statistic(
            "averageLearnedClauseLength",
            self.average_learned_clause_length.value(),
        );
        log_statistic("timeSpentInSolverInMilliseconds", self.time_spent_in_solver);
        log_statistic(
            "averageBacktrackAmount",
            self.average_backtrack_amount.value(),
        );
        log_statistic(
            "averageNumberOfRemovedLiteralsRecursive",
            self.average_number_of_removed_literals_recursive.value(),
        );
        log_statistic(
            "averageNumberOfRemovedLiteralsSemantic",
            self.average_number_of_removed_literals_semantic.value(),
        );
    }
}

#[derive(Default, Debug)]
enum CSPSolverStateInternal {
    #[default]
    Ready,
    Solving,
    ContainsSolution,
    Conflict {
        conflict_info: StoredConflictInfo,
    },
    Infeasible,
    InfeasibleUnderAssumptions {
        violated_assumption: Literal,
    },
    Timeout,
}

#[derive(Default, Debug)]
pub struct CSPSolverState {
    internal_state: CSPSolverStateInternal,
}

impl CSPSolverState {
    pub fn is_ready(&self) -> bool {
        matches!(self.internal_state, CSPSolverStateInternal::Ready)
    }

    pub fn no_conflict(&self) -> bool {
        !self.conflicting()
    }

    pub fn conflicting(&self) -> bool {
        matches!(
            self.internal_state,
            CSPSolverStateInternal::Conflict { conflict_info: _ }
        )
        // self.is_clausal_conflict() || self.is_cp_conflict()
    }

    pub fn is_infeasible(&self) -> bool {
        matches!(self.internal_state, CSPSolverStateInternal::Infeasible)
    }

    /// Determines whether the current state is inconsistent; i.e. whether it is conflicting,
    /// infeasible or infeasible under assumptions
    pub fn is_inconsistent(&self) -> bool {
        self.conflicting() || self.is_infeasible() || self.is_infeasible_under_assumptions()
    }

    pub fn is_infeasible_under_assumptions(&self) -> bool {
        matches!(
            self.internal_state,
            CSPSolverStateInternal::InfeasibleUnderAssumptions {
                violated_assumption: _
            }
        )
    }

    pub fn get_violated_assumption(&self) -> Literal {
        if let CSPSolverStateInternal::InfeasibleUnderAssumptions {
            violated_assumption,
        } = self.internal_state
        {
            violated_assumption
        } else {
            panic!(
                "Cannot extract violated assumption without getting the solver into the infeasible
                 under assumptions state."
            );
        }
    }

    pub fn get_conflict_info(&self) -> &StoredConflictInfo {
        if let CSPSolverStateInternal::Conflict { conflict_info } = &self.internal_state {
            conflict_info
        } else {
            panic!("Cannot extract conflict clause if solver is not in a clausal conflict.");
        }
    }

    pub fn timeout(&self) -> bool {
        matches!(self.internal_state, CSPSolverStateInternal::Timeout)
    }

    pub fn has_solution(&self) -> bool {
        matches!(
            self.internal_state,
            CSPSolverStateInternal::ContainsSolution
        )
    }

    pub(crate) fn declare_ready(&mut self) {
        self.internal_state = CSPSolverStateInternal::Ready;
    }

    pub fn declare_solving(&mut self) {
        pumpkin_assert_simple!((self.is_ready() || self.conflicting()) && !self.is_infeasible());
        self.internal_state = CSPSolverStateInternal::Solving;
    }

    fn declare_infeasible(&mut self) {
        self.internal_state = CSPSolverStateInternal::Infeasible;
    }

    fn declare_conflict(&mut self, conflict_info: StoredConflictInfo) {
        pumpkin_assert_simple!(!self.conflicting());
        self.internal_state = CSPSolverStateInternal::Conflict { conflict_info };
    }

    fn declare_solution_found(&mut self) {
        pumpkin_assert_simple!(!self.is_infeasible());
        self.internal_state = CSPSolverStateInternal::ContainsSolution;
    }

    fn declare_timeout(&mut self) {
        pumpkin_assert_simple!(!self.is_infeasible());
        self.internal_state = CSPSolverStateInternal::Timeout;
    }

    fn declare_infeasible_under_assumptions(&mut self, violated_assumption: Literal) {
        pumpkin_assert_simple!(!self.is_infeasible());
        self.internal_state = CSPSolverStateInternal::InfeasibleUnderAssumptions {
            violated_assumption,
        }
    }
}

#[cfg(test)]
mod tests {
    use super::ConstraintSatisfactionSolver;
    use crate::basic_types::CSPSolverExecutionFlag;
    use crate::basic_types::PropagationStatusCP;
    use crate::basic_types::PropositionalConjunction;
    use crate::basic_types::StoredConflictInfo;
    use crate::conjunction;
    use crate::engine::constraint_satisfaction_solver::CSPSolverStateInternal;
    use crate::engine::predicates::integer_predicate::IntegerPredicate;
    use crate::engine::predicates::predicate::Predicate;
    use crate::engine::propagation::propagation_context::HasAssignments;
    use crate::engine::propagation::LocalId;
    use crate::engine::propagation::PropagationContextMut;
    use crate::engine::propagation::Propagator;
    use crate::engine::propagation::PropagatorConstructor;
    use crate::engine::propagation::PropagatorConstructorContext;
    use crate::engine::propagation::PropagatorId;
    use crate::engine::reason::ReasonRef;
    use crate::engine::termination::indefinite::Indefinite;
    use crate::engine::variables::DomainId;
    use crate::engine::variables::Literal;
    use crate::engine::DomainEvents;
    use crate::predicate;

    /// Constructor for the [`TestPropagator`], it takes as input a list of propagations and their
    /// explanations (in the forms of tuples of [`Predicate`]s and [`PropositionalConjunction`]s),
    /// and conflicts (also in the form of [`PropositionalConjunction`]s).
    struct TestPropagatorConstructor {
        propagations: Vec<(Predicate, PropositionalConjunction)>,
        conflicts: Vec<PropositionalConjunction>,
    }

    impl PropagatorConstructor for TestPropagatorConstructor {
        type Propagator = TestPropagator;

        fn create(self, context: &mut PropagatorConstructorContext<'_>) -> Self::Propagator {
            let propagations: Vec<(DomainId, Predicate, PropositionalConjunction)> = self
                .propagations
                .iter()
                .enumerate()
                .rev()
                .map(|(index, variable)| {
                    (
                        context.register(
                            variable.0.get_domain().unwrap(),
                            DomainEvents::BOUNDS,
                            LocalId::from(index as u32),
                        ),
                        variable.0,
                        variable.1.clone(),
                    )
                })
                .collect::<Vec<_>>();
            TestPropagator {
                original_propagations: propagations.clone(),
                propagations,
                conflicts: self.conflicts.into_iter().rev().collect::<Vec<_>>(),
                is_in_root: true,
            }
        }
    }

    /// A test propagator which propagates the stored propagations and then reports one of the
    /// stored conflicts. If multiple conflicts are stored then the next time it is called, it will
    /// return the next conflict.
    ///
    /// It is assumed that the propagations do not lead to conflict, if the propagations do lead to
    /// a conflict then this method will panic.
    struct TestPropagator {
        original_propagations: Vec<(DomainId, Predicate, PropositionalConjunction)>,
        propagations: Vec<(DomainId, Predicate, PropositionalConjunction)>,
        conflicts: Vec<PropositionalConjunction>,
        is_in_root: bool,
    }

    impl Propagator for TestPropagator {
        fn name(&self) -> &str {
            "TestPropagator"
        }

        fn propagate(&mut self, mut context: PropagationContextMut) -> PropagationStatusCP {
            if self.is_in_root {
                self.is_in_root = false;
                return Ok(());
            }

            while let Some(propagation) = self.propagations.pop() {
                match propagation.1 {
                    Predicate::IntegerPredicate(integer_predicate) => match integer_predicate {
                        IntegerPredicate::LowerBound {
                            domain_id: _,
                            lower_bound,
                        } => {
                            let result =
                                context.set_lower_bound(&propagation.0, lower_bound, propagation.2);
                            assert!(result.is_ok())
                        }
                        IntegerPredicate::UpperBound {
                            domain_id: _,
                            upper_bound,
                        } => {
                            let result =
                                context.set_upper_bound(&propagation.0, upper_bound, propagation.2);
                            assert!(result.is_ok())
                        }
                        IntegerPredicate::NotEqual {
                            domain_id: _,
                            not_equal_constant,
                        } => {
                            let result =
                                context.remove(&propagation.0, not_equal_constant, propagation.2);
                            assert!(result.is_ok())
                        }
                        IntegerPredicate::Equal {
                            domain_id: _,
                            equality_constant: _,
                        } => todo!(),
                    },
                    _ => todo!(),
                }
            }

            if let Some(conflict) = self.conflicts.pop() {
                return Err(conflict.into());
            }

            Ok(())
        }

        fn debug_propagate_from_scratch(
            &self,
            context: PropagationContextMut,
        ) -> PropagationStatusCP {
            // This method detects when a debug propagation method is called and it attempts to
            // return the correct result in this case
            if self.conflicts.is_empty()
                && self.original_propagations.iter().all(|propagation| {
                    context.assignments_integer().does_integer_predicate_hold(
                        propagation
                            .1
                            .try_into()
                            .expect("Expected provided predicate to be integer"),
                    )
                })
            {
                Err(crate::basic_types::Inconsistency::EmptyDomain)
            } else {
                Ok(())
            }
        }
    }

    fn is_same_core(core1: &[Literal], core2: &[Literal]) -> bool {
        core1.len() == core2.len() && core2.iter().all(|lit| core1.contains(lit))
    }

    fn is_result_the_same(
        res1: &Result<Vec<Literal>, Literal>,
        res2: &Result<Vec<Literal>, Literal>,
    ) -> bool {
        // if the two results disagree on the outcome, can already return false
        if res1.is_err() && res2.is_ok() || res1.is_ok() && res2.is_err() {
            println!("diff");
            println!("{:?}", res1.clone().unwrap());
            false
        }
        // if both results are errors, check if the two errors are the same
        else if res1.is_err() {
            println!("err");
            res1.clone().unwrap_err().get_propositional_variable()
                == res2.clone().unwrap_err().get_propositional_variable()
        }
        // otherwise the two results are both ok
        else {
            println!("ok");
            is_same_core(&res1.clone().unwrap(), &res2.clone().unwrap())
        }
    }

    fn run_test(
        mut solver: ConstraintSatisfactionSolver,
        assumptions: Vec<Literal>,
        expected_flag: CSPSolverExecutionFlag,
        expected_result: Result<Vec<Literal>, Literal>,
    ) {
        let mut brancher = solver.default_brancher_over_all_propositional_variables();
        let flag = solver.solve_under_assumptions(&assumptions, &mut Indefinite, &mut brancher);
        assert!(flag == expected_flag, "The flags do not match.");

        if matches!(flag, CSPSolverExecutionFlag::Infeasible) {
            assert!(
                is_result_the_same(
                    &solver.extract_clausal_core(&mut brancher),
                    &expected_result
                ),
                "The result is not the same"
            );
        }
    }

    fn create_instance1() -> (ConstraintSatisfactionSolver, Vec<Literal>) {
        let mut solver = ConstraintSatisfactionSolver::default();
        let lit1 = Literal::new(solver.create_new_propositional_variable(None), true);
        let lit2 = Literal::new(solver.create_new_propositional_variable(None), true);

        let _ = solver.add_clause([lit1, lit2]);
        let _ = solver.add_clause([lit1, !lit2]);
        let _ = solver.add_clause([!lit1, lit2]);
        (solver, vec![lit1, lit2])
    }

    /// Warning: This test is potentially flaky due to its dependence on the propagation order of
    /// the clausal propagator, please treat with caution.
    #[test]
    fn test_synchronisation_view() {
        let mut solver = ConstraintSatisfactionSolver::default();
        let variable = solver.create_new_integer_variable(1, 5, None);
        let other_variable = solver.create_new_integer_variable(3, 5, None);

        // We create a test solver which propagates such that there is a jump across a hole in the
        // domain and then we report a conflict based on the assigned values.
        let propagator_constructor = TestPropagatorConstructor {
            propagations: vec![
                (predicate!(variable != 2), conjunction!()),
                (predicate!(variable <= 3), conjunction!()),
                (predicate!(variable != 3), conjunction!()),
                (predicate!(other_variable != 4), conjunction!()),
                (predicate!(other_variable <= 4), conjunction!()),
            ],
            conflicts: vec![conjunction!([other_variable == 3] & [variable == 1])],
        };

        let result = solver.add_propagator(propagator_constructor);
        assert!(result.is_ok());

        // We add the clause that will lead to the conflict in the SAT-solver
        let result = solver.add_clause([
            solver.get_literal(predicate![variable == 2]),
            solver.get_literal(predicate![variable == 3]),
            solver.get_literal(predicate![variable == 4]),
            solver.get_literal(predicate![variable == 5]),
        ]);
        assert!(result.is_ok());

        solver.declare_new_decision_level();

        // We manually enqueue the propagator to mimic solver behaviour
        solver
            .propagator_queue
            .enqueue_propagator(PropagatorId(0), 0);

        // After propagating we expect that both the CP propagators and the SAT solver have found a
        // conflict, however, the CP conflict explanation contains variables which are not assigned
        // in the SAT view due to it finding a conflict. We expect the conflict info in the solver
        // to contain the conflict found by the clausal propagator.
        solver.propagate_enqueued();

        assert!(solver.state.is_inconsistent());
        assert_eq!(solver.get_assigned_integer_value(&variable), Some(1));

        // We check whether the conflict which is returned is the conflict found by the SAT-solver
        // rather than the one found by the CP solver.
        assert!(matches!(
            solver.state.internal_state,
            CSPSolverStateInternal::Conflict {
                conflict_info: StoredConflictInfo::Propagation {
                    reference: _,
                    literal: _,
                },
            }
        ));
    }

    #[test]
    fn simple_core_extraction_1_1() {
        let (solver, lits) = create_instance1();
        run_test(
            solver,
            vec![!lits[0], !lits[1]],
            CSPSolverExecutionFlag::Infeasible,
            Ok(vec![!lits[0]]),
        )
    }

    #[test]
    fn simple_core_extraction_1_2() {
        let (solver, lits) = create_instance1();
        run_test(
            solver,
            vec![!lits[1], !lits[0]],
            CSPSolverExecutionFlag::Infeasible,
            Ok(vec![!lits[1]]),
        );
    }

    #[test]
    fn simple_core_extraction_1_infeasible() {
        let (mut solver, lits) = create_instance1();
        let _ = solver.add_clause([!lits[0], !lits[1]]);
        run_test(
            solver,
            vec![!lits[1], !lits[0]],
            CSPSolverExecutionFlag::Infeasible,
            Ok(vec![]),
        );
    }

    #[test]
    fn simple_core_extraction_1_core_before_inconsistency() {
        let (solver, lits) = create_instance1();
        run_test(
            solver,
            vec![!lits[1], lits[1]],
            CSPSolverExecutionFlag::Infeasible,
            Ok(vec![!lits[1]]), // the core gets computed before inconsistency is detected
        );
    }

    fn create_instance2() -> (ConstraintSatisfactionSolver, Vec<Literal>) {
        let mut solver = ConstraintSatisfactionSolver::default();
        let lit1 = Literal::new(solver.create_new_propositional_variable(None), true);
        let lit2 = Literal::new(solver.create_new_propositional_variable(None), true);
        let lit3 = Literal::new(solver.create_new_propositional_variable(None), true);

        let _ = solver.add_clause([lit1, lit2, lit3]);
        let _ = solver.add_clause([lit1, !lit2, lit3]);
        (solver, vec![lit1, lit2, lit3])
    }

    #[test]
    fn simple_core_extraction_2_1() {
        let (solver, lits) = create_instance2();
        run_test(
            solver,
            vec![!lits[0], lits[1], !lits[2]],
            CSPSolverExecutionFlag::Infeasible,
            Ok(vec![lits[0], !lits[1], lits[2]]),
        );
    }

    #[test]
    fn simple_core_extraction_2_long_assumptions_with_inconsistency_at_the_end() {
        let (solver, lits) = create_instance2();
        run_test(
            solver,
            vec![!lits[0], lits[1], !lits[2], lits[0]],
            CSPSolverExecutionFlag::Infeasible,
            Ok(vec![lits[0], !lits[1], lits[2]]), /* could return inconsistent assumptions,
                                                   * however inconsistency will not be detected
                                                   * given the order of the assumptions */
        );
    }

    #[test]
    fn simple_core_extraction_2_inconsistent_long_assumptions() {
        let (solver, lits) = create_instance2();
        run_test(
            solver,
            vec![!lits[0], !lits[0], !lits[1], !lits[1], lits[0]],
            CSPSolverExecutionFlag::Infeasible,
            Err(lits[0]),
        );
    }

    fn create_instance3() -> (ConstraintSatisfactionSolver, Vec<Literal>) {
        let mut solver = ConstraintSatisfactionSolver::default();
        let lit1 = Literal::new(solver.create_new_propositional_variable(None), true);
        let lit2 = Literal::new(solver.create_new_propositional_variable(None), true);
        let lit3 = Literal::new(solver.create_new_propositional_variable(None), true);
        let _ = solver.add_clause([lit1, lit2, lit3]);
        (solver, vec![lit1, lit2, lit3])
    }

    #[test]
    fn simple_core_extraction_3_1() {
        let (solver, lits) = create_instance3();
        run_test(
            solver,
            vec![!lits[0], !lits[1], !lits[2]],
            CSPSolverExecutionFlag::Infeasible,
            Ok(vec![lits[0], lits[1], lits[2]]),
        );
    }

    #[test]
    fn simple_core_extraction_3_2() {
        let (solver, lits) = create_instance3();
        run_test(
            solver,
            vec![!lits[0], !lits[1]],
            CSPSolverExecutionFlag::Feasible,
            Ok(vec![]), // will be ignored in the test
        );
    }

    #[test]
    fn negative_upper_bound() {
        let mut solver = ConstraintSatisfactionSolver::default();
        let domain_id = solver.create_new_integer_variable(0, 10, None);

        let result = solver.get_literal(predicate![domain_id <= -2]);
        assert_eq!(result, solver.assignments_propositional.false_literal);
    }

    #[test]
    fn lower_bound_literal_lower_than_lower_bound_should_be_true_literal() {
        let mut solver = ConstraintSatisfactionSolver::default();
        let domain_id = solver.create_new_integer_variable(0, 10, None);
        let result = solver.get_literal(predicate![domain_id >= -2]);
        assert_eq!(result, solver.assignments_propositional.true_literal);
    }

    #[test]
    fn new_domain_with_negative_lower_bound() {
        let lb = -2;
        let ub = 2;

        let mut solver = ConstraintSatisfactionSolver::default();
        let domain_id = solver.create_new_integer_variable(lb, ub, None);

        assert_eq!(lb, solver.assignments_integer.get_lower_bound(domain_id));

        assert_eq!(ub, solver.assignments_integer.get_upper_bound(domain_id));

        assert_eq!(
            solver.assignments_propositional.true_literal,
            solver.get_literal(predicate![domain_id >= lb])
        );

        assert_eq!(
            solver.assignments_propositional.false_literal,
            solver.get_literal(predicate![domain_id <= lb - 1])
        );

        assert!(solver
            .assignments_propositional
            .is_literal_unassigned(solver.get_literal(predicate![domain_id == lb])));

        assert_eq!(
            solver.assignments_propositional.false_literal,
            solver.get_literal(predicate![domain_id == lb - 1])
        );

        for value in (lb + 1)..ub {
            let literal = solver.get_literal(predicate![domain_id >= value]);

            assert!(solver
                .assignments_propositional
                .is_literal_unassigned(literal));

            assert!(solver
                .assignments_propositional
                .is_literal_unassigned(solver.get_literal(predicate![domain_id == value])));
        }

        assert_eq!(
            solver.assignments_propositional.false_literal,
            solver.get_literal(predicate![domain_id >= ub + 1])
        );
        assert_eq!(
            solver.assignments_propositional.true_literal,
            solver.get_literal(predicate![domain_id <= ub])
        );
        assert!(solver
            .assignments_propositional
            .is_literal_unassigned(solver.get_literal(predicate![domain_id == ub])));
        assert_eq!(
            solver.assignments_propositional.false_literal,
            solver.get_literal(predicate![domain_id == ub + 1])
        );
    }

    #[test]
    fn clausal_propagation_is_synced_until_right_before_conflict() {
        let mut solver = ConstraintSatisfactionSolver::default();
        let domain_id = solver.create_new_integer_variable(0, 10, None);
        let dummy_reason = ReasonRef(0);

        let result =
            solver
                .assignments_integer
                .tighten_lower_bound(domain_id, 2, Some(dummy_reason));
        assert!(result.is_ok());
        assert_eq!(solver.assignments_integer.get_lower_bound(domain_id), 2);

        let result =
            solver
                .assignments_integer
                .tighten_lower_bound(domain_id, 8, Some(dummy_reason));
        assert!(result.is_ok());
        assert_eq!(solver.assignments_integer.get_lower_bound(domain_id), 8);

        let result =
            solver
                .assignments_integer
                .tighten_lower_bound(domain_id, 12, Some(dummy_reason));
        assert!(result.is_err());
        assert_eq!(solver.assignments_integer.get_lower_bound(domain_id), 12);

        let _ = solver.synchronise_propositional_trail_based_on_integer_trail();

        for lower_bound in 0..=8 {
            let literal = solver.get_literal(predicate!(domain_id >= lower_bound));
            assert!(
                solver
                    .assignments_propositional
                    .is_literal_assigned_true(literal),
                "Literal for lower-bound {lower_bound} is not assigned"
            );
        }
    }

    #[test]
    fn check_correspondence_predicates_creating_new_int_domain() {
        let mut solver = ConstraintSatisfactionSolver::default();

        let lower_bound = 0;
        let upper_bound = 10;
        let domain_id = solver.create_new_integer_variable(lower_bound, upper_bound, None);

        for bound in lower_bound + 1..upper_bound {
            let lower_bound_predicate = predicate![domain_id >= bound];
            let equality_predicate = predicate![domain_id == bound];
            for predicate in [lower_bound_predicate, equality_predicate] {
                let literal = solver.get_literal(predicate);
                assert!(
                    solver.variable_literal_mappings.literal_to_predicates[literal]
                        .contains(&predicate.try_into().unwrap())
                )
            }
        }
    }
}<|MERGE_RESOLUTION|>--- conflicted
+++ resolved
@@ -1201,12 +1201,9 @@
         pumpkin_assert_simple!(backtrack_level < self.get_decision_level());
 
         if self.watch_list_cp.is_watching_any_backtrack_events() {
-<<<<<<< HEAD
-=======
             // First we make sure that all of the domain events have been processed before we start
             // backtracking; we do this using the original assignments before backtracking since
             // that is the state in which the events occurred!
->>>>>>> b5df7da8
             let _ = self.process_domain_events();
         }
 
