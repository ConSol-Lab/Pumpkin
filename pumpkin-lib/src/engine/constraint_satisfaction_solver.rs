//! Houses the solver which attempts to find a solution to a Constraint Satisfaction Problem (CSP)
//! using a Lazy Clause Generation approach.

use std::cmp::min;
use std::fmt::Debug;
use std::marker::PhantomData;
use std::num::NonZero;
use std::time::Instant;

use drcp_format::steps::StepId;
use rand::rngs::SmallRng;
use rand::SeedableRng;

use super::clause_allocators::ClauseAllocatorInterface;
use super::clause_allocators::ClauseInterface;
use super::conflict_analysis::AnalysisStep;
use super::conflict_analysis::ConflictAnalysisResult;
use super::conflict_analysis::ResolutionConflictAnalyser;
use super::propagation::store::PropagatorStore;
use super::termination::TerminationCondition;
use super::variables::IntegerVariable;
use crate::basic_types::moving_averages::CumulativeMovingAverage;
use crate::basic_types::moving_averages::MovingAverage;
use crate::basic_types::statistic_logging::statistic_logger::log_statistic;
use crate::basic_types::CSPSolverExecutionFlag;
use crate::basic_types::ClauseReference;
use crate::basic_types::ConflictInfo;
use crate::basic_types::ConstraintOperationError;
use crate::basic_types::ConstraintReference;
use crate::basic_types::HashMap;
use crate::basic_types::Inconsistency;
use crate::basic_types::KeyedVec;
use crate::basic_types::PropagationStatusOneStepCP;
use crate::basic_types::Random;
use crate::basic_types::SolutionReference;
use crate::basic_types::StoredConflictInfo;
use crate::branching::branchers::independent_variable_value_brancher::IndependentVariableValueBrancher;
use crate::branching::Brancher;
use crate::branching::PhaseSaving;
use crate::branching::SelectionContext;
use crate::branching::SolutionGuidedValueSelector;
use crate::branching::Vsids;
use crate::engine::clause_allocators::ClauseAllocatorBasic;
use crate::engine::conflict_analysis::ConflictAnalysisContext;
use crate::engine::cp::PropagatorQueue;
use crate::engine::cp::WatchListCP;
use crate::engine::cp::WatchListPropositional;
use crate::engine::predicates::predicate::Predicate;
use crate::engine::proof::ProofLog;
use crate::engine::propagation::EnqueueDecision;
use crate::engine::propagation::PropagationContext;
use crate::engine::propagation::PropagationContextMut;
use crate::engine::propagation::Propagator;
use crate::engine::propagation::PropagatorInitialisationContext;
use crate::engine::reason::ReasonStore;
use crate::engine::variables::DomainId;
use crate::engine::variables::Literal;
use crate::engine::variables::PropositionalVariable;
use crate::engine::AssignmentsInteger;
use crate::engine::AssignmentsPropositional;
use crate::engine::BooleanDomainEvent;
use crate::engine::DebugHelper;
use crate::engine::EmptyDomain;
use crate::engine::ExplanationClauseManager;
use crate::engine::IntDomainEvent;
use crate::engine::LearnedClauseManager;
use crate::engine::LearningOptions;
use crate::engine::RestartOptions;
use crate::engine::RestartStrategy;
use crate::engine::VariableLiteralMappings;
use crate::propagators::clausal::BasicClausalPropagator;
use crate::propagators::clausal::ClausalPropagator;
use crate::pumpkin_assert_advanced;
use crate::pumpkin_assert_extreme;
use crate::pumpkin_assert_moderate;
use crate::pumpkin_assert_simple;
use crate::variable_names::VariableNames;
use crate::DefaultBrancher;
#[cfg(doc)]
use crate::Solver;

pub(crate) type ClausalPropagatorType = BasicClausalPropagator;
pub(crate) type ClauseAllocator = ClauseAllocatorBasic;

/// A solver which attempts to find a solution to a Constraint Satisfaction Problem (CSP) using
/// a Lazy Clause Generation (LCG [\[1\]](https://people.eng.unimelb.edu.au/pstuckey/papers/cp09-lc.pdf))
/// approach.
///
/// The solver maintains two views of the problem, a Constraint Programming (CP) view and a SAT
/// view. It requires that all of the propagators which are added, are able to explain the
/// propagations and conflicts they have made/found. It then uses standard SAT concepts such as
/// 1UIP (see \[2\]) to learn clauses (also called nogoods in the CP field, see \[3\]) to avoid
/// unnecessary exploration of the search space while utilizing the search procedure benefits from
/// constraint programming (e.g. by preventing the exponential blow-up of problem encodings).
///
/// # Practical
/// The [`ConstraintSatisfactionSolver`] makes use of certain options which allow the user to
/// influence the behaviour of the solver; see for example the [`SatisfactionSolverOptions`] and the
/// [`LearningOptions`].
///
/// The solver switches between making decisions using implementations of the [`Brancher`] (which
/// are passed to the [`ConstraintSatisfactionSolver::solve`] method) and propagation (use
/// [`ConstraintSatisfactionSolver::add_propagator`] to add a propagator). If a conflict is found by
/// any of the propagators (including the clausal one) then the solver will analyse the conflict
/// using 1UIP reasoning and backtrack if possible.
///
/// # Bibliography
/// \[1\] T. Feydy and P. J. Stuckey, ‘Lazy clause generation reengineered’, in International
/// Conference on Principles and Practice of Constraint Programming, 2009, pp. 352–366.
///
/// \[2\] J. Marques-Silva, I. Lynce, and S. Malik, ‘Conflict-driven clause learning SAT
/// solvers’, in Handbook of satisfiability, IOS press, 2021
///
/// \[3\] F. Rossi, P. Van Beek, and T. Walsh, ‘Constraint programming’, Foundations of Artificial
/// Intelligence, vol. 3, pp. 181–211, 2008.
#[derive(Debug)]
pub struct ConstraintSatisfactionSolver {
    /// The solver continuously changes states during the search.
    /// The state helps track additional information and contributes to making the code clearer.
    pub(crate) state: CSPSolverState,
    /// Tracks information related to the assignments of propositional variables.
    pub(crate) assignments_propositional: AssignmentsPropositional,
    /// Responsible for clausal propagation based on the two-watched scheme.
    /// Although technically just another propagator, we treat the clausal propagator in a special
    /// way due to efficiency and conflict analysis.
    clausal_propagator: ClausalPropagatorType,
    /// The list of propagators. Propagators live here and are queried when events (domain changes)
    /// happen. The list is only traversed during synchronisation for now.
    cp_propagators: PropagatorStore,
    /// Tracks information about all allocated clauses. All clause allocaton goes exclusively
    /// through the clause allocator. There are two notable exceptions:
    /// - Unit clauses are stored directly on the trail.
    /// - Binary clauses may be inlined in the watch lists of the clausal propagator.
    pub(crate) clause_allocator: ClauseAllocator,
    /// Tracks information about all learned clauses, with the exception of
    /// unit clauses which are directly stored on the trail.
    learned_clause_manager: LearnedClauseManager,
    /// Tracks information about the restarts. Occassionally the solver will undo all its decisions
    /// and start the search from the root note. Note that learned clauses and other state
    /// information is kept after a restart.
    restart_strategy: RestartStrategy,
    /// Holds the assumptions when the solver is queried to solve under assumptions.
    assumptions: Vec<Literal>,
    /// Performs conflict analysis, core extraction, and minimisation.
    conflict_analyser: ResolutionConflictAnalyser,
    /// Tracks information related to the assignments of integer variables.
    pub(crate) assignments_integer: AssignmentsInteger,
    /// Contains information on which propagator to notify upon
    /// integer events, e.g., lower or upper bound change of a variable.
    watch_list_cp: WatchListCP,
    /// Contains information on which propagator to notify upon
    /// literal assignment. Not to be confused with the watch list
    /// of the clausal propagator.
    watch_list_propositional: WatchListPropositional,
    /// Used in combination with the propositional watch list
    /// Indicates the next literal on the propositional trail that needs to be inspected to notify
    /// subscribed propagator(s).
    propositional_trail_index: usize,
    /// Indicates the next entry on the CP trail that needs to be inspected to notify the
    /// subscribed propagator(s).
    ///
    /// This variable is used to prevent propagators from being notified from backtrack events
    /// while they have not been notified of the "forward" event.
    last_notified_cp_trail_index: usize,
    /// Dictates the order in which propagators will be called to propagate.
    propagator_queue: PropagatorQueue,
    /// Handles storing information about propagation reasons, which are used later to construct
    /// explanations during conflict analysis
    pub(crate) reason_store: ReasonStore,
    /// Contains events that need to be processed to notify propagators of [`IntDomainEvent`]
    /// occurrences.
    event_drain: Vec<(IntDomainEvent, DomainId)>,
    /// Contains events that need to be processed to notify propagators of backtrack
    /// [`IntDomainEvent`] occurrences (i.e. [`IntDomainEvent`]s being undone).
    backtrack_event_drain: Vec<(IntDomainEvent, DomainId)>,
    /// Holds information needed to map atomic constraints (e.g., [x >= 5]) to literals
    pub(crate) variable_literal_mappings: VariableLiteralMappings,
    /// Used during synchronisation of the propositional and integer trail.
    /// [`AssignmentsInteger::trail`][`cp_trail_synced_position`] is the next entry
    /// that needs to be synchronised with [`AssignmentsPropositional::trail`].
    cp_trail_synced_position: usize,
    /// This is the SAT equivalent of the above, i.e., [`AssignmentsPropositional::trail`]
    /// [[`sat_trail_synced_position`]] is the next
    /// [`Literal`] on the trail that needs to be synchronised with [`AssignmentsInteger::trail`].
    sat_trail_synced_position: usize,
    /// Holds information about explanations during conflict analysis.
    explanation_clause_manager: ExplanationClauseManager,
    /// Convenience literals used in special cases.
    true_literal: Literal,
    false_literal: Literal,
    /// A set of counters updated during the search.
    counters: Counters,
    /// Used to store the learned clause.
    analysis_result: ConflictAnalysisResult,
    /// Miscellaneous constant parameters used by the solver.
    internal_parameters: SatisfactionSolverOptions,
    /// The names of the variables in the solver.
    variable_names: VariableNames,
    /// A map from clause references to nogood step ids in the proof.
    nogood_step_ids: KeyedVec<ClauseReference, Option<StepId>>,
    unit_nogood_step_ids: HashMap<Literal, StepId>,
}

impl Default for ConstraintSatisfactionSolver {
    fn default() -> Self {
        ConstraintSatisfactionSolver::new(
            LearningOptions::default(),
            SatisfactionSolverOptions::default(),
        )
    }
}

/// The result of [`ConstraintSatisfactionSolver::extract_clausal_core`]; there are 2 cases:
/// 1. In the case of [`CoreExtractionResult::ConflictingAssumption`], two assumptions have been
///    given which directly conflict with one another; e.g. if the assumptions `[x, !x]` have been
///    given then the result of [`ConstraintSatisfactionSolver::extract_clausal_core`] will be a
///    [`CoreExtractionResult::ConflictingAssumption`] containing `!x`.
/// 2. The standard case is when a [`CoreExtractionResult::Core`] is returned which contains (a
///    subset of) the assumptions which led to conflict.
#[derive(Debug, Clone)]
pub enum CoreExtractionResult {
    /// Conflicting assumptions were provided; e.g. in the case of the assumptions `[x, !x]`, this
    /// result will contain `!x`
    ConflictingAssumption(Literal),
    /// The standard case where this result contains the core consisting of (a
    ///    subset of) the assumptions which led to conflict.
    Core(Vec<Literal>),
}

/// Options for the [`Solver`] which determine how it behaves.
#[derive(Debug)]
pub struct SatisfactionSolverOptions {
    /// The options used by the restart strategy.
    pub restart_options: RestartOptions,
    /// Whether learned clause minimisation should take place
    pub learning_clause_minimisation: bool,

    /// The proof log.
    pub proof_log: ProofLog,

    /// A random generator which is used by the [`Solver`], passing it as an
    /// argument allows seeding of the randomization.
    pub random_generator: SmallRng,
}

impl Default for SatisfactionSolverOptions {
    fn default() -> Self {
        SatisfactionSolverOptions {
            restart_options: RestartOptions::default(),
            proof_log: ProofLog::default(),
            learning_clause_minimisation: true,
            random_generator: SmallRng::seed_from_u64(42),
        }
    }
}

impl ConstraintSatisfactionSolver {
    fn process_backtrack_events(&mut self) -> bool {
        // If there are no variables being watched then there is no reason to perform these
        // operations
        if self.watch_list_cp.is_watching_any_backtrack_events() {
            self.backtrack_event_drain
                .extend(self.assignments_integer.drain_backtrack_domain_events());

            if self.backtrack_event_drain.is_empty() {
                return false;
            }

            for (event, domain) in self.backtrack_event_drain.drain(..) {
                for propagator_var in self
                    .watch_list_cp
                    .get_backtrack_affected_propagators(event, domain)
                {
                    let propagator = &mut self.cp_propagators[propagator_var.propagator];
                    let context = PropagationContext::new(
                        &self.assignments_integer,
                        &self.assignments_propositional,
                    );

                    propagator.notify_backtrack(&context, propagator_var.variable, event.into())
                }
            }
        }
        true
    }

    /// Process the stored domain events. If no events were present, this returns false. Otherwise,
    /// true is returned.
    fn process_domain_events(&mut self) -> bool {
        // If there are no variables being watched then there is no reason to perform these
        // operations
        if self.watch_list_cp.is_watching_anything() {
            self.event_drain
                .extend(self.assignments_integer.drain_domain_events());

            if self.event_drain.is_empty()
                && self.propositional_trail_index
                    == self.assignments_propositional.num_trail_entries()
            {
                return false;
            }

            for (event, domain) in self.event_drain.drain(..) {
                for propagator_var in self.watch_list_cp.get_affected_propagators(event, domain) {
                    let propagator = &mut self.cp_propagators[propagator_var.propagator];
                    let context = PropagationContext::new(
                        &self.assignments_integer,
                        &self.assignments_propositional,
                    );

                    let enqueue_decision =
                        propagator.notify(context, propagator_var.variable, event.into());

                    if enqueue_decision == EnqueueDecision::Enqueue {
                        self.propagator_queue
                            .enqueue_propagator(propagator_var.propagator, propagator.priority());
                    }
                }
            }
            self.last_notified_cp_trail_index = self.assignments_integer.num_trail_entries();
        }
        // If there are no literals being watched then there is no reason to perform these
        // operations
        if self.watch_list_propositional.is_watching_anything() {
            for i in
                self.propositional_trail_index..self.assignments_propositional.num_trail_entries()
            {
                let literal = self.assignments_propositional.get_trail_entry(i);
                for (event, affected_literal) in BooleanDomainEvent::get_iterator(literal) {
                    for propagator_var in self
                        .watch_list_propositional
                        .get_affected_propagators(event, affected_literal)
                    {
                        let propagator = &mut self.cp_propagators[propagator_var.propagator];
                        let context = PropagationContext::new(
                            &self.assignments_integer,
                            &self.assignments_propositional,
                        );

                        let enqueue_decision =
                            propagator.notify_literal(context, propagator_var.variable, event);

                        if enqueue_decision == EnqueueDecision::Enqueue {
                            self.propagator_queue.enqueue_propagator(
                                propagator_var.propagator,
                                propagator.priority(),
                            );
                        }
                    }
                }
            }
            self.propositional_trail_index = self.assignments_propositional.num_trail_entries();
        }

        true
    }

    /// Given a predicate, returns the corresponding literal.
    pub fn get_literal(&self, predicate: Predicate) -> Literal {
        match predicate {
            Predicate::IntegerPredicate(integer_predicate) => {
                self.variable_literal_mappings.get_literal(
                    integer_predicate,
                    &self.assignments_propositional,
                    &self.assignments_integer,
                )
            }
            bool_predicate => bool_predicate
                .get_literal_of_bool_predicate(self.assignments_propositional.true_literal)
                .unwrap(),
        }
    }

    /// This is a temporary accessor to help refactoring.
    pub fn get_solution_reference(&self) -> SolutionReference<'_> {
        SolutionReference::new(&self.assignments_propositional, &self.assignments_integer)
    }

    pub(crate) fn is_conflicting(&self) -> bool {
        self.state.conflicting()
    }

    pub(crate) fn declare_ready(&mut self) {
        self.state.declare_ready()
    }

    /// Conclude the proof with the unsatisfiable claim.
    ///
    /// This method will finish the proof. Any new operation will not be logged to the proof.
    pub fn conclude_proof_unsat(&mut self) -> std::io::Result<()> {
        let proof = std::mem::take(&mut self.internal_parameters.proof_log);
        proof.unsat(&self.variable_names, &self.variable_literal_mappings)
    }

    /// Conclude the proof with the optimality claim.
    ///
    /// This method will finish the proof. Any new operation will not be logged to the proof.
    pub fn conclude_proof_optimal(&mut self, bound: Literal) -> std::io::Result<()> {
        let proof = std::mem::take(&mut self.internal_parameters.proof_log);
        proof.optimal(bound, &self.variable_names, &self.variable_literal_mappings)
    }

    fn complete_proof(&mut self) {
        pumpkin_assert_simple!(self.is_conflicting());

        let _ = self.compute_learned_clause(&mut DummyBrancher);
        let _ = self.internal_parameters.proof_log.log_learned_clause([]);
    }

    // fn debug_check_consistency(&self, cp_data_structures: &CPEngineDataStructures) -> bool {
    // pumpkin_assert_simple!(
    // assignments_integer.num_domains() as usize
    // == self.mapping_domain_to_lower_bound_literals.len()
    // );
    // pumpkin_assert_simple!(
    // assignments_integer.num_domains() as usize
    // == self.mapping_domain_to_equality_literals.len()
    // );
    // pumpkin_assert_simple!(
    // assignments_integer.num_domains() == cp_data_structures.watch_list_cp.num_domains()
    // );
    // true
    // }
}

// methods that offer basic functionality
impl ConstraintSatisfactionSolver {
    pub fn new(
        learning_options: LearningOptions,
        solver_options: SatisfactionSolverOptions,
    ) -> ConstraintSatisfactionSolver {
        let dummy_literal = Literal::new(PropositionalVariable::new(0), true);

        let mut csp_solver = ConstraintSatisfactionSolver {
            state: CSPSolverState::default(),
            assumptions: Vec::default(),
            assignments_propositional: AssignmentsPropositional::default(),
            clause_allocator: ClauseAllocator::default(),
            assignments_integer: AssignmentsInteger::default(),
            watch_list_cp: WatchListCP::default(),
            watch_list_propositional: WatchListPropositional::default(),
            propagator_queue: PropagatorQueue::new(5),
            reason_store: ReasonStore::default(),
            propositional_trail_index: 0,
            last_notified_cp_trail_index: 0,
            event_drain: vec![],
            backtrack_event_drain: vec![],
            variable_literal_mappings: VariableLiteralMappings::default(),
            cp_trail_synced_position: 0,
            sat_trail_synced_position: 0,
            explanation_clause_manager: ExplanationClauseManager::default(),
            true_literal: dummy_literal,
            false_literal: !dummy_literal,
            conflict_analyser: ResolutionConflictAnalyser::default(),
            clausal_propagator: ClausalPropagatorType::default(),
            learned_clause_manager: LearnedClauseManager::new(learning_options),
            restart_strategy: RestartStrategy::new(solver_options.restart_options),
            cp_propagators: PropagatorStore::default(),
            counters: Counters::default(),
            internal_parameters: solver_options,
            analysis_result: ConflictAnalysisResult::default(),
            variable_names: VariableNames::default(),
            nogood_step_ids: KeyedVec::default(),
            unit_nogood_step_ids: HashMap::default(),
        };

        // we introduce a dummy variable set to true at the root level
        //  this is useful for convenience when a fact needs to be expressed that is always true
        //  e.g., this makes writing propagator explanations easier for corner cases
        let root_variable = csp_solver.create_new_propositional_variable(Some("true".to_owned()));
        let true_literal = Literal::new(root_variable, true);

        csp_solver.assignments_propositional.true_literal = true_literal;
        csp_solver.assignments_propositional.false_literal = !true_literal;

        csp_solver.true_literal = true_literal;
        csp_solver.false_literal = !true_literal;

        let result = csp_solver.add_clause([true_literal]);
        pumpkin_assert_simple!(result.is_ok());

        csp_solver
    }

    pub fn solve(
        &mut self,
        termination: &mut impl TerminationCondition,
        brancher: &mut impl Brancher,
    ) -> CSPSolverExecutionFlag {
        let dummy_assumptions: Vec<Literal> = vec![];
        self.solve_under_assumptions(&dummy_assumptions, termination, brancher)
    }

    pub fn solve_under_assumptions(
        &mut self,
        assumptions: &[Literal],
        termination: &mut impl TerminationCondition,
        brancher: &mut impl Brancher,
    ) -> CSPSolverExecutionFlag {
        if self.state.is_inconsistent() {
            return CSPSolverExecutionFlag::Infeasible;
        }

        let start_time = Instant::now();

        self.initialise(assumptions);
        let result = self.solve_internal(termination, brancher);

        self.counters.time_spent_in_solver += start_time.elapsed().as_millis() as u64;

        result
    }

    pub fn default_brancher_over_all_propositional_variables(&self) -> DefaultBrancher {
        #[allow(deprecated)]
        let variables = self
            .get_propositional_assignments()
            .get_propositional_variables()
            .collect::<Vec<_>>();

        IndependentVariableValueBrancher {
            variable_selector: Vsids::new(&variables),
            value_selector: SolutionGuidedValueSelector::new(
                &variables,
                Vec::new(),
                PhaseSaving::new(&variables),
            ),
            variable_type: PhantomData,
        }
    }

    pub fn get_state(&self) -> &CSPSolverState {
        &self.state
    }

    pub fn get_random_generator(&mut self) -> &mut impl Random {
        &mut self.internal_parameters.random_generator
    }

    pub fn log_statistics(&self) {
        self.counters.log_statistics()
    }

    /// Create a new integer variable. Its domain will have the given lower and upper bounds.
    pub fn create_new_integer_variable(
        &mut self,
        lower_bound: i32,
        upper_bound: i32,
        name: Option<String>,
    ) -> DomainId {
        assert!(
            !self.state.is_inconsistent(),
            "Variables cannot be created in an inconsistent state"
        );

        let domain = self.variable_literal_mappings.create_new_domain(
            lower_bound,
            upper_bound,
            &mut self.assignments_integer,
            &mut self.watch_list_cp,
            &mut self.watch_list_propositional,
            &mut self.clausal_propagator,
            &mut self.assignments_propositional,
            &mut self.clause_allocator,
        );

        if let Some(name) = name {
            self.variable_names.add_integer(domain, name);
        }

        domain
    }

    /// Creates an integer variable with a domain containing only the values in `values`
    pub fn create_new_integer_variable_sparse(
        &mut self,
        mut values: Vec<i32>,
        name: Option<String>,
    ) -> DomainId {
        assert!(
            !values.is_empty(),
            "cannot create a variable with an empty domain"
        );

        values.sort();
        values.dedup();

        let lower_bound = values[0];
        let upper_bound = values[values.len() - 1];

        let domain_id = self.create_new_integer_variable(lower_bound, upper_bound, name);

        let mut next_idx = 0;
        for value in lower_bound..=upper_bound {
            if value == values[next_idx] {
                next_idx += 1;
            } else {
                self.assignments_integer
                    .remove_initial_value_from_domain(domain_id, value, None)
                    .expect("the domain should not be empty");
                self.assignments_propositional.enqueue_decision_literal(
                    self.variable_literal_mappings.get_inequality_literal(
                        domain_id,
                        value,
                        &self.assignments_propositional,
                        &self.assignments_integer,
                    ),
                )
            }
        }
        pumpkin_assert_simple!(
            next_idx == values.len(),
            "Expected all values to have been processed"
        );

        self.propagate_enqueued();
        pumpkin_assert_simple!(!self.is_conflicting());

        domain_id
    }

    /// Returns an unsatisfiable core or an [`Err`] if the provided assumptions were conflicting
    /// with one another ([`Err`] then contain the [`Literal`] which was conflicting).
    ///
    /// We define an unsatisfiable core as a clause containing only negated assumption literals,
    /// which is implied by the formula. Alternatively, it is the negation of a conjunction of
    /// assumptions which cannot be satisfied together with the rest of the formula. The clause is
    /// not necessarily unique or minimal.
    ///
    /// The unsatisfiable core can be verified with reverse unit propagation (RUP).
    ///
    /// *Notes:*
    ///   - If the solver is not in an unsatisfied state, this method will panic.
    ///   - If the solver is in an unsatisfied state, but solving was done without assumptions, this
    ///     will return an empty vector.
    ///   - If the assumptions are inconsistent, i.e. both literal x and !x are assumed, an error is
    ///     returned, with the literal being one of the inconsistent assumptions.
    ///
    /// # Example usage
    /// ```rust
    /// // We construct the following SAT instance:
    /// //   (x0 \/ x1 \/ x2) /\ (x0 \/ !x1 \/ x2)
    /// // And solve under the assumptions:
    /// //   !x0 /\ x1 /\ !x2
    /// # use pumpkin_lib::Solver;
    /// # use pumpkin_lib::variables::PropositionalVariable;
    /// # use pumpkin_lib::variables::Literal;
    /// # use pumpkin_lib::termination::Indefinite;
    /// # use pumpkin_lib::branching::branchers::independent_variable_value_brancher::IndependentVariableValueBrancher;
    /// # use pumpkin_lib::results::SatisfactionResultUnderAssumptions;
    /// let mut solver = Solver::default();
    /// let x = vec![
    ///     solver.new_literal(),
    ///     solver.new_literal(),
    ///     solver.new_literal(),
    /// ];
    ///
    /// solver.add_clause([x[0], x[1], x[2]]);
    /// solver.add_clause([x[0], !x[1], x[2]]);
    ///
    /// let assumptions = [!x[0], x[1], !x[2]];
    /// let mut termination = Indefinite;
    /// let mut brancher = solver.default_brancher_over_all_propositional_variables();
    /// let result =
    ///     solver.satisfy_under_assumptions(&mut brancher, &mut termination, &assumptions);
    ///
    /// if let SatisfactionResultUnderAssumptions::UnsatisfiableUnderAssumptions(
    ///     mut unsatisfiable,
    /// ) = result
    /// {
    ///     {
    ///         let core = unsatisfiable.extract_core();
    ///
    ///         // The order of the literals in the core is undefined, so we check for unordered
    ///         // equality.
    ///         assert_eq!(
    ///             core.len(),
    ///             assumptions.len(),
    ///             "The core has the length of the number of assumptions"
    ///         );
    ///         assert!(
    ///             core.iter().all(|&lit| assumptions.contains(&lit)),
    ///             "All literals in the core are assumptions"
    ///         );
    ///     }
    /// }
    /// ```
    pub fn extract_clausal_core(&mut self, brancher: &mut impl Brancher) -> CoreExtractionResult {
        let mut conflict_analysis_context = ConflictAnalysisContext {
            propagator_store: &self.cp_propagators,
            assumptions: &self.assumptions,
            clausal_propagator: &self.clausal_propagator,
            variable_literal_mappings: &self.variable_literal_mappings,
            assignments_integer: &self.assignments_integer,
            assignments_propositional: &self.assignments_propositional,
            internal_parameters: &mut self.internal_parameters,
            solver_state: &mut self.state,
            brancher,
            clause_allocator: &mut self.clause_allocator,
            explanation_clause_manager: &mut self.explanation_clause_manager,
            reason_store: &mut self.reason_store,
            counters: &mut self.counters,
            learned_clause_manager: &mut self.learned_clause_manager,
            nogood_step_ids: &self.nogood_step_ids,
        };

        let core = self
            .conflict_analyser
            .compute_clausal_core(&mut conflict_analysis_context);

        if !self.state.is_infeasible() {
            self.restore_state_at_root(brancher);
        }

        core
    }

    #[allow(unused)]
    pub(crate) fn get_conflict_reasons(
        &mut self,
        brancher: &mut impl Brancher,
        on_analysis_step: impl FnMut(AnalysisStep),
    ) {
        let mut conflict_analysis_context = ConflictAnalysisContext {
            propagator_store: &self.cp_propagators,
            assumptions: &self.assumptions,
            clausal_propagator: &self.clausal_propagator,
            variable_literal_mappings: &self.variable_literal_mappings,
            assignments_integer: &self.assignments_integer,
            assignments_propositional: &self.assignments_propositional,
            internal_parameters: &mut self.internal_parameters,
            solver_state: &mut self.state,
            brancher,
            clause_allocator: &mut self.clause_allocator,
            explanation_clause_manager: &mut self.explanation_clause_manager,
            reason_store: &mut self.reason_store,
            counters: &mut self.counters,
            learned_clause_manager: &mut self.learned_clause_manager,
            nogood_step_ids: &self.nogood_step_ids,
        };

        self.conflict_analyser
            .get_conflict_reasons(&mut conflict_analysis_context, on_analysis_step);
    }

    /// Returns an infinite iterator of positive literals of new variables. The new variables will
    /// be unnamed.
    ///
    /// Note that this method captures the lifetime of the immutable reference to `self`.
    pub fn new_literals(&mut self) -> impl Iterator<Item = Literal> + '_ {
        std::iter::from_fn(|| Some(self.create_new_propositional_variable(None)))
            .map(|var| Literal::new(var, true))
    }

    pub fn create_new_propositional_variable(
        &mut self,
        name: Option<String>,
    ) -> PropositionalVariable {
        let variable = self
            .variable_literal_mappings
            .create_new_propositional_variable(
                &mut self.watch_list_propositional,
                &mut self.clausal_propagator,
                &mut self.assignments_propositional,
            );

        if let Some(name) = name {
            self.variable_names.add_propositional(variable, name);
        }

        variable
    }

    /// Get a literal which is globally true.
    pub fn get_true_literal(&self) -> Literal {
        self.assignments_propositional.true_literal
    }

    /// Get a literal which is globally false.
    pub fn get_false_literal(&self) -> Literal {
        self.assignments_propositional.false_literal
    }

    /// Get the lower bound for the given variable.
    pub fn get_lower_bound(&self, variable: &impl IntegerVariable) -> i32 {
        variable.lower_bound(&self.assignments_integer)
    }

    /// Get the upper bound for the given variable.
    pub fn get_upper_bound(&self, variable: &impl IntegerVariable) -> i32 {
        variable.upper_bound(&self.assignments_integer)
    }

    /// Determine whether `value` is in the domain of `variable`.
    pub fn integer_variable_contains(&self, variable: &impl IntegerVariable, value: i32) -> bool {
        variable.contains(&self.assignments_integer, value)
    }

    /// Get the assigned integer for the given variable. If it is not assigned, `None` is returned.
    pub fn get_assigned_integer_value(&self, variable: &impl IntegerVariable) -> Option<i32> {
        let lb = self.get_lower_bound(variable);
        let ub = self.get_upper_bound(variable);

        if lb == ub {
            Some(lb)
        } else {
            None
        }
    }

    /// Get the value of the given literal, which could be unassigned.
    pub fn get_literal_value(&self, literal: Literal) -> Option<bool> {
        if self.assignments_propositional.is_literal_assigned(literal) {
            Some(
                self.assignments_propositional
                    .is_literal_assigned_true(literal),
            )
        } else {
            None
        }
    }

    #[deprecated = "users of the solvers should not have to access solver fields"]
    pub(crate) fn get_propositional_assignments(&self) -> &AssignmentsPropositional {
        &self.assignments_propositional
    }

    pub fn restore_state_at_root(&mut self, brancher: &mut impl Brancher) {
        if !self.assignments_propositional.is_at_the_root_level() {
            self.backtrack(0, brancher);
            self.state.declare_ready();
        }
    }

    fn synchronise_propositional_trail_based_on_integer_trail(&mut self) -> Option<ConflictInfo> {
        // for each entry on the integer trail, we now add the equivalent propositional
        // representation on the propositional trail  note that only one literal per
        // predicate will be stored      since the clausal propagator will propagate other
        // literals to ensure that the meaning of the literal is respected          e.g.,
        // placing [x >= 5] will prompt the clausal propagator to set [x >= 4] [x >= 3] ... [x >= 1]
        // to true
        for cp_trail_pos in
            self.cp_trail_synced_position..self.assignments_integer.num_trail_entries()
        {
            let entry = self.assignments_integer.get_trail_entry(cp_trail_pos);

            // It could be the case that the reason is `None`
            // due to a SAT propagation being put on the trail during
            // `synchronise_integer_trail_based_on_propositional_trail` In that case we
            // do not synchronise since we assume that the SAT trail is already aware of the
            // information
            if let Some(reason_ref) = entry.reason {
                let literal = self.variable_literal_mappings.get_literal(
                    entry.predicate,
                    &self.assignments_propositional,
                    &self.assignments_integer,
                );

                let constraint_reference = ConstraintReference::create_reason_reference(reason_ref);

                let conflict_info = self
                    .assignments_propositional
                    .enqueue_propagated_literal(literal, constraint_reference);

                if conflict_info.is_some() {
                    self.cp_trail_synced_position = cp_trail_pos + 1;
                    return conflict_info;
                }

                // It could occur that one of these propagations caused a conflict in which case the
                // SAT-view and the CP-view are unsynchronised We need to ensure
                // that the views are synchronised up to the CP trail entry which caused the
                // conflict
                if let Err(e) = self.clausal_propagator.propagate(
                    &mut self.assignments_propositional,
                    &mut self.clause_allocator,
                ) {
                    self.cp_trail_synced_position = cp_trail_pos + 1;
                    return Some(e);
                }
            }
        }
        self.cp_trail_synced_position = self.assignments_integer.num_trail_entries();
        None
    }

    fn synchronise_integer_trail_based_on_propositional_trail(
        &mut self,
    ) -> Result<(), EmptyDomain> {
        pumpkin_assert_moderate!(
            self.cp_trail_synced_position == self.assignments_integer.num_trail_entries(),
            "We can only sychronise the propositional trail if the integer trail is already
             sychronised."
        );

        // this could possibly be improved if it shows up as a performance hotspot
        //  in some cases when we push e.g., [x >= a] on the stack, then we could also add the
        // literals to the propositional stack  and update the next_domain_trail_position
        // pointer to go pass the entries that surely are not going to lead to any changes
        //  this would only work if the next_domain_trail pointer is already at the end of the
        // stack, think about this, could be useful for propagators      and might be useful
        // for a custom domain propagator  this would also simplify the code below, no
        // additional checks would be needed? Not sure.

        if self.assignments_integer.num_domains() == 0 {
            self.sat_trail_synced_position = self.assignments_propositional.num_trail_entries();
            return Ok(());
        }

        for sat_trail_pos in
            self.sat_trail_synced_position..self.assignments_propositional.num_trail_entries()
        {
            let literal = self
                .assignments_propositional
                .get_trail_entry(sat_trail_pos);
            self.synchronise_literal(literal)?;
        }
        self.sat_trail_synced_position = self.assignments_propositional.num_trail_entries();
        // the newly added entries to the trail do not need to be synchronise with the propositional
        // trail  this is because the integer trail was already synchronise when this method
        // was called  and the newly added entries are already present on the propositional
        // trail
        self.cp_trail_synced_position = self.assignments_integer.num_trail_entries();

        let _ = self.process_domain_events();

        Ok(())
    }

    fn synchronise_literal(&mut self, literal: Literal) -> Result<(), EmptyDomain> {
        // recall that a literal may be linked to multiple predicates
        //  e.g., this may happen when in preprocessing two literals are detected to be equal
        //  so now we loop for each predicate and make necessary updates
        //  (although currently we do not have any serious preprocessing!)
        for j in 0..self.variable_literal_mappings.literal_to_predicates[literal].len() {
            let predicate = self.variable_literal_mappings.literal_to_predicates[literal][j];
            self.assignments_integer
                .apply_integer_predicate(predicate, None)?;
        }
        Ok(())
    }

    fn synchronise_assignments(&mut self) {
        pumpkin_assert_simple!(
            self.sat_trail_synced_position >= self.assignments_propositional.num_trail_entries()
        );
        pumpkin_assert_simple!(
            self.cp_trail_synced_position >= self.assignments_integer.num_trail_entries()
        );
        self.cp_trail_synced_position = self.assignments_integer.num_trail_entries();
        self.sat_trail_synced_position = self.assignments_propositional.num_trail_entries();
    }
}

// methods that serve as the main building blocks
impl ConstraintSatisfactionSolver {
    fn initialise(&mut self, assumptions: &[Literal]) {
        pumpkin_assert_simple!(
            !self.state.is_infeasible_under_assumptions(),
            "Solver is not expected to be in the infeasible under assumptions state when initialising.
             Missed extracting the core?"
        );
        self.state.declare_solving();
        assumptions.clone_into(&mut self.assumptions);
    }

    fn solve_internal(
        &mut self,
        termination: &mut impl TerminationCondition,
        brancher: &mut impl Brancher,
    ) -> CSPSolverExecutionFlag {
        loop {
            if termination.should_stop() {
                self.state.declare_timeout();
                return CSPSolverExecutionFlag::Timeout;
            }

            self.learned_clause_manager
                .shrink_learned_clause_database_if_needed(
                    &self.assignments_propositional,
                    &mut self.clause_allocator,
                    &mut self.clausal_propagator,
                );

            self.propagate_enqueued();

            if self.state.no_conflict() {
                self.declare_new_decision_level();

                // Restarts should only occur after a new decision level has been declared to
                // account for the fact that all assumptions should be assigned when restarts take
                // place. Since one assumption is posted per decision level, all assumptions are
                // assigned when the decision level is strictly larger than the number of
                // assumptions.
                if self.restart_strategy.should_restart() {
                    self.restart_during_search(brancher);
                }

                let branching_result = self.enqueue_next_decision(brancher);
                if let Err(flag) = branching_result {
                    return flag;
                }
            }
            // conflict
            else {
                if self.assignments_propositional.is_at_the_root_level() {
                    if self.assumptions.is_empty() {
                        // Only complete the proof when _not_ solving under assumptions. It is
                        // unclear what a proof would look like with assumptions, as there is extra
                        // state to consider. It also means that the learned clause could be
                        // non-empty, messing with all kinds of asserts.
                        self.complete_proof();
                    }

                    self.state.declare_infeasible();

                    return CSPSolverExecutionFlag::Infeasible;
                }

                self.resolve_conflict(brancher);

                self.learned_clause_manager.decay_clause_activities();

                brancher.on_conflict()
            }
        }
    }

    fn enqueue_next_decision(
        &mut self,
        brancher: &mut impl Brancher,
    ) -> Result<(), CSPSolverExecutionFlag> {
        if let Some(assumption_literal) = self.peek_next_assumption_literal() {
            let success = self.enqueue_assumption_literal(assumption_literal);
            if !success {
                return Err(CSPSolverExecutionFlag::Infeasible);
            }
            Ok(())
        } else {
            let decided_predicate = brancher.next_decision(&mut SelectionContext::new(
                &self.assignments_integer,
                &self.assignments_propositional,
                &mut self.internal_parameters.random_generator,
            ));
            if let Some(predicate) = decided_predicate {
                self.counters.num_decisions += 1;
                self.assignments_propositional
                    .enqueue_decision_literal(match predicate {
                        Predicate::IntegerPredicate(integer_predicate) => {
                            self.variable_literal_mappings.get_literal(
                                integer_predicate,
                                &self.assignments_propositional,
                                &self.assignments_integer,
                            )
                        }
                        bool_predicate => bool_predicate
                            .get_literal_of_bool_predicate(
                                self.assignments_propositional.true_literal,
                            )
                            .unwrap(),
                    });
                Ok(())
            } else {
                self.state.declare_solution_found();
                Err(CSPSolverExecutionFlag::Feasible)
            }
        }
    }

    /// Returns true if the assumption was successfully enqueued, and false otherwise
    pub(crate) fn enqueue_assumption_literal(&mut self, assumption_literal: Literal) -> bool {
        // Case 1: the assumption is unassigned, assign it
        if self
            .assignments_propositional
            .is_literal_unassigned(assumption_literal)
        {
            self.assignments_propositional
                .enqueue_decision_literal(assumption_literal);
            true
        // Case 2: the assumption has already been set to true
        //  this happens when other assumptions propagated the literal
        //  or the assumption is already set to true at the root level
        } else if self
            .assignments_propositional
            .is_literal_assigned_true(assumption_literal)
        {
            // in this case, do nothing
            //  note that the solver will then increase the decision level without enqueuing a
            // decision literal  this is necessary because by convention the solver will
            // try to assign the i-th assumption literal at decision level i+1
            true
        }
        // Case 3: the assumption literal is in conflict with the input assumption
        //  which means the instance is infeasible under the current assumptions
        else {
            self.state
                .declare_infeasible_under_assumptions(assumption_literal);
            false
        }
    }

    pub(crate) fn declare_new_decision_level(&mut self) {
        self.assignments_propositional.increase_decision_level();
        self.assignments_integer.increase_decision_level();
        self.reason_store.increase_decision_level();
    }

    /// Changes the state based on the conflict analysis result (stored in
    /// [`ConstraintSatisfactionSolver::analysis_result`]). It performs the following:
    /// - Adds the learned clause to the database
    /// - Performs backtracking
    /// - Enqueues the propagated [`Literal`] of the learned clause
    /// - Updates the internal data structures (e.g. for the restart strategy or the learned clause
    ///   manager)
    ///
    /// # Note
    /// This method performs no propagation, this is left up to the solver afterwards
    fn resolve_conflict(&mut self, brancher: &mut impl Brancher) {
        pumpkin_assert_moderate!(self.state.conflicting());

        self.analysis_result = self.compute_learned_clause(brancher);

        self.process_learned_clause(brancher);

        self.state.declare_solving();
    }

    fn compute_learned_clause(&mut self, brancher: &mut impl Brancher) -> ConflictAnalysisResult {
        let mut conflict_analysis_context = ConflictAnalysisContext {
            propagator_store: &self.cp_propagators,
            assumptions: &self.assumptions,
            clausal_propagator: &self.clausal_propagator,
            variable_literal_mappings: &self.variable_literal_mappings,
            assignments_integer: &self.assignments_integer,
            assignments_propositional: &self.assignments_propositional,
            internal_parameters: &mut self.internal_parameters,
            solver_state: &mut self.state,
            brancher,
            clause_allocator: &mut self.clause_allocator,
            explanation_clause_manager: &mut self.explanation_clause_manager,
            reason_store: &mut self.reason_store,
            counters: &mut self.counters,
            learned_clause_manager: &mut self.learned_clause_manager,
            nogood_step_ids: &self.nogood_step_ids,
        };
        self.conflict_analyser
            .compute_1uip(&mut conflict_analysis_context)
    }

    fn process_learned_clause(&mut self, brancher: &mut impl Brancher) {
        let proof_step_id = self
            .internal_parameters
            .proof_log
            .log_learned_clause(self.analysis_result.learned_literals.iter().copied())
            .expect("Failed to write proof log");

        // unit clauses are treated in a special way: they are added as root level decisions
        if self.analysis_result.learned_literals.len() == 1 {
            // important to notify about the conflict _before_ backtracking removes literals from
            // the trail
            self.restart_strategy
                .notify_conflict(1, self.assignments_propositional.num_trail_entries());

            self.backtrack(0, brancher);

            let unit_clause = self.analysis_result.learned_literals[0];
            let _ = self.unit_nogood_step_ids.insert(unit_clause, proof_step_id);

            self.assignments_propositional
                .enqueue_decision_literal(unit_clause);

            self.counters.num_unit_clauses_learned +=
                (self.analysis_result.learned_literals.len() == 1) as u64;
        } else {
            self.counters
                .average_learned_clause_length
                .add_term(self.analysis_result.learned_literals.len() as u64);

            // important to get trail length before the backtrack
            let num_variables_assigned_before_conflict =
                &self.assignments_propositional.num_trail_entries();

            self.counters
                .average_backtrack_amount
                .add_term((self.get_decision_level() - self.analysis_result.backjump_level) as u64);
            self.backtrack(self.analysis_result.backjump_level, brancher);

            let clause_reference = self.learned_clause_manager.add_learned_clause(
                self.analysis_result.learned_literals.clone(), // todo not ideal with clone
                &mut self.clausal_propagator,
                &mut self.assignments_propositional,
                &mut self.clause_allocator,
            );

            self.nogood_step_ids.accomodate(clause_reference, None);
            self.nogood_step_ids[clause_reference] = Some(proof_step_id);

            let lbd = self.learned_clause_manager.compute_lbd_for_literals(
                &self.analysis_result.learned_literals,
                &self.assignments_propositional,
            );

            self.restart_strategy
                .notify_conflict(lbd, *num_variables_assigned_before_conflict);
        }
    }
    /// Performs a restart during the search process; it is only called when it has been determined
    /// to be necessary by the [`ConstraintSatisfactionSolver::restart_strategy`]. A 'restart'
    /// differs from backtracking to level zero in that a restart backtracks to decision level
    /// zero and then performs additional operations, e.g., clean up learned clauses, adjust
    /// restart frequency, etc.
    ///
    /// This method will also increase the decision level after backtracking.
    ///
    /// Returns true if a restart took place and false otherwise.
    fn restart_during_search(&mut self, brancher: &mut impl Brancher) {
        pumpkin_assert_simple!(
            self.are_all_assumptions_assigned(),
            "Sanity check: restarts should not trigger whilst assigning assumptions"
        );

        // no point backtracking past the assumption level
        if self.get_decision_level() <= self.assumptions.len() {
            return;
        }

        if brancher.is_restart_pointless() {
            // If the brancher is static then there is no point in restarting as it would make the
            // exact same decision
            return;
        }

        self.counters.num_restarts += 1;

        self.backtrack(0, brancher);

        self.restart_strategy.notify_restart();

        self.declare_new_decision_level();
    }

    pub(crate) fn backtrack(&mut self, backtrack_level: usize, brancher: &mut impl Brancher) {
        pumpkin_assert_simple!(backtrack_level < self.get_decision_level());

        // We clear all of the unprocessed events from the watch list since synchronisation, we do
        // not need to process these events
        if self.watch_list_cp.is_watching_anything() {
            pumpkin_assert_simple!(self.event_drain.is_empty());
            self.assignments_integer
                .drain_domain_events()
                .for_each(drop);
        }

        // We synchronise the assignments propositional and for each unassigned literal, we notify
        // the brancher that it has been unassigned
        let unassigned_literals = self.assignments_propositional.synchronise(backtrack_level);
        unassigned_literals.for_each(|literal| {
            brancher.on_unassign_literal(literal);
        });

        // We synchronise the clausal propagator which sets the next variable on the trail to
        // propagate
        self.clausal_propagator
            .synchronise(self.assignments_propositional.num_trail_entries());
        pumpkin_assert_simple!(
            self.assignments_propositional.get_decision_level()
                < self.assignments_integer.get_decision_level(),
            "assignments_propositional must be backtracked _before_ CPEngineDataStructures"
        );

        // We also set the last processed trail entry of the propositional trail
        self.propositional_trail_index = min(
            self.propositional_trail_index,
            self.assignments_propositional.num_trail_entries(),
        );

        // We synchronise the assignments integer and for each of the unassigned integer variables,
        // we notify the brancher that it has been unassigned
        self.assignments_integer
            .synchronise(
                backtrack_level,
                self.watch_list_cp.is_watching_any_backtrack_events(),
                self.last_notified_cp_trail_index,
            )
            .iter()
            .for_each(|(domain_id, previous_value)| {
                brancher.on_unassign_integer(*domain_id, *previous_value)
            });
        pumpkin_assert_simple!(
            !self.watch_list_cp.is_watching_anything()
                || self.last_notified_cp_trail_index
                    >= self.assignments_integer.num_trail_entries(),
        );
        self.last_notified_cp_trail_index = self.assignments_integer.num_trail_entries();

        self.reason_store.synchronise(backtrack_level);
        //  note that variable_literal_mappings sync should be called after the sat/cp data
        // structures backtrack
        self.synchronise_assignments();
        // for now all propagators are called to synchronise
        //  in the future this will be improved in two ways:
        //      + allow incremental synchronisation
        //      + only call the subset of propagators that were notified since last backtrack
        for propagator in self.cp_propagators.iter_propagators_mut() {
            let context =
                PropagationContext::new(&self.assignments_integer, &self.assignments_propositional);
            propagator.synchronise(&context);
        }

        let _ = self.process_backtrack_events();
        self.propagator_queue.clear();
    }

    /// Main propagation loop.
    pub(crate) fn propagate_enqueued(&mut self) {
        let num_assigned_variables_old = self.assignments_integer.num_trail_entries();

        loop {
            let conflict_info = self.synchronise_propositional_trail_based_on_integer_trail();

            if let Some(conflict_info) = conflict_info {
                // The previous propagation triggered an empty domain.
                self.state
                    .declare_conflict(conflict_info.try_into().unwrap());
                break;
            }

            let clausal_propagation_status = self.clausal_propagator.propagate(
                &mut self.assignments_propositional,
                &mut self.clause_allocator,
            );

            if let Err(conflict_info) = clausal_propagation_status {
                self.state
                    .declare_conflict(conflict_info.try_into().unwrap());
                break;
            }

            self.synchronise_integer_trail_based_on_propositional_trail()
                .expect("should not be an error");

            // ask propagators to propagate
            let propagation_status_one_step_cp = self.propagate_cp_one_step();

            match propagation_status_one_step_cp {
                PropagationStatusOneStepCP::PropagationHappened => {
                    // do nothing, the result will be that the clausal propagator will go next
                    //  recall that the idea is to always propagate simpler propagators before more
                    // complex ones  after a cp propagation was done one step,
                    // it is time to go to the clausal propagator
                }
                PropagationStatusOneStepCP::FixedPoint => {
                    break;
                }
                PropagationStatusOneStepCP::ConflictDetected { conflict_info } => {
                    let result = self.synchronise_propositional_trail_based_on_integer_trail();

                    // If the clausal propagator found a conflict during synchronisation then we
                    // want to use that conflict; if we do not use that conflict then it could be
                    // the case that there are literals in the conflict_info found by the CP
                    // propagator which are not assigned in the SAT-view (which leads to an error
                    // during conflict analysis)
                    self.state.declare_conflict(
                        result
                            .map(|ci| {
                                ci.try_into()
                                    .expect("this is not a ConflictInfo::Explanation")
                            })
                            .unwrap_or(conflict_info),
                    );
                    break;
                }
            } // end match
        }

        self.counters.num_conflicts += self.state.conflicting() as u64;

        self.counters.num_propagations +=
            self.assignments_integer.num_trail_entries() as u64 - num_assigned_variables_old as u64;

        // Only check fixed point propagation if there was no reported conflict.
        pumpkin_assert_extreme!(
            self.state.conflicting()
                || DebugHelper::debug_fixed_point_propagation(
                    &self.clausal_propagator,
                    &self.assignments_integer,
                    &self.assignments_propositional,
                    &self.clause_allocator,
                    &self.cp_propagators,
                )
        );
    }

    /// Performs propagation using propagators, stops after a propagator propagates at least one
    /// domain change. The idea is to go to the clausal propagator first before proceeding with
    /// other propagators, in line with the idea of propagating simpler propagators before more
    /// complex ones.
    fn propagate_cp_one_step(&mut self) -> PropagationStatusOneStepCP {
        if self.propagator_queue.is_empty() {
            return PropagationStatusOneStepCP::FixedPoint;
        }

<<<<<<< HEAD
        let cp_trail_length = self.assignments_integer.num_trail_entries();
        let is_at_root = self.get_decision_level() == 0;
=======
        let num_trail_entries_before = self.assignments_integer.num_trail_entries();
>>>>>>> faa5b959

        let propagator_id = self.propagator_queue.pop();
        let tag = self.cp_propagators.get_tag(propagator_id);
        let propagator = &mut self.cp_propagators[propagator_id];

<<<<<<< HEAD
        let propagation_status = {
            let context = PropagationContextMut::new(
                &mut self.assignments_integer,
                &mut self.reason_store,
                &mut self.assignments_propositional,
                propagator_id,
            );

            propagator.propagate(context)
        };

        if is_at_root && self.internal_parameters.proof_log.is_logging_inferences() {
            for trail_idx in cp_trail_length..self.assignments_integer.num_trail_entries() {
                let entry = self.assignments_integer.get_trail_entry(trail_idx);
                let reason = entry
                    .reason
                    .expect("Added by a propagator and must therefore have a reason");

                let reason = self
                    .reason_store
                    .get_or_compute(
                        reason,
                        &PropagationContext::new(
                            &self.assignments_integer,
                            &self.assignments_propositional,
                        ),
                    )
                    .expect("Reason ref is valid");

                let propagated = self.variable_literal_mappings.get_literal(
                    entry.predicate,
                    &self.assignments_propositional,
                    &self.assignments_integer,
                );

                let premises = reason
                    .iter()
                    .map(|predicate| match predicate {
                        Predicate::IntegerPredicate(predicate) => {
                            self.variable_literal_mappings.get_literal(
                                *predicate,
                                &self.assignments_propositional,
                                &self.assignments_integer,
                            )
                        }
                        Predicate::Literal(literal) => *literal,
                        Predicate::False => self.false_literal,
                        Predicate::True => self.true_literal,
                    })
                    .collect::<Vec<_>>();

                let _ = self
                    .internal_parameters
                    .proof_log
                    .log_inference(tag, premises.clone(), propagated)
                    .and_then(|id| {
                        let _ = self.unit_nogood_step_ids.insert(propagated, id);

                        for premise in premises {
                            let step_id = self
                                .unit_nogood_step_ids
                                .get(&premise)
                                .copied()
                                .expect("All unit nogoods are logged at this point");

                            self.internal_parameters.proof_log.add_propagation(step_id);
                        }

                        self.internal_parameters
                            .proof_log
                            .log_learned_clause([propagated])
                    });
            }
        }

        match propagation_status {
=======
        let result = match propagator.propagate(context) {
>>>>>>> faa5b959
            // An empty domain conflict will be caught by the clausal propagator.
            Err(Inconsistency::EmptyDomain) => PropagationStatusOneStepCP::PropagationHappened,

            // A propagator-specific reason for the current conflict.
            Err(Inconsistency::Other(conflict_info)) => {
                if let ConflictInfo::Explanation(ref propositional_conjunction) = conflict_info {
                    pumpkin_assert_advanced!(DebugHelper::debug_reported_failure(
                        &self.assignments_integer,
                        &self.assignments_propositional,
                        &self.variable_literal_mappings,
                        propositional_conjunction,
                        propagator,
                        propagator_id,
                    ));
                }

                PropagationStatusOneStepCP::ConflictDetected {
                    conflict_info: conflict_info.into_stored(propagator_id),
                }
            }

            Ok(()) => {
                let _ = self.process_domain_events();

                PropagationStatusOneStepCP::PropagationHappened
            }
        };
        pumpkin_assert_extreme!(
            DebugHelper::debug_check_propagations(
                num_trail_entries_before,
                propagator_id,
                &self.assignments_integer,
                &self.assignments_propositional,
                &mut self.reason_store,
                &self.variable_literal_mappings,
                &self.cp_propagators
            ),
            "Checking the propagations performed by the propagator led to inconsistencies!"
        );
        result
    }

    fn are_all_assumptions_assigned(&self) -> bool {
        self.assignments_propositional.get_decision_level() > self.assumptions.len()
    }

    fn peek_next_assumption_literal(&self) -> Option<Literal> {
        if self.are_all_assumptions_assigned() {
            None
        } else {
            // the convention is that at decision level i, the (i-1)th assumption is set
            //  note that the decision level is increased before calling branching hence the minus
            // one
            Some(self.assumptions[self.assignments_propositional.get_decision_level() - 1])
        }
    }
}

// methods for adding constraints (propagators and clauses)
impl ConstraintSatisfactionSolver {
    /// Add a clause (of at least length 2) which could later be deleted. Be mindful of the effect
    /// of this on learned clauses etc. if a solve call were to be invoked after adding a clause
    /// through this function.
    ///
    /// The clause is marked as 'learned'.
    pub(crate) fn add_allocated_deletable_clause(
        &mut self,
        clause: Vec<Literal>,
    ) -> ClauseReference {
        self.clausal_propagator
            .add_clause_unchecked(clause, true, &mut self.clause_allocator)
            .unwrap()
    }

    /// Delete an allocated clause. Users of this method must ensure the state of the solver stays
    /// well-defined. In particular, if there are learned clauses derived through this clause, and
    /// it is removed, those learned clauses may no-longer be valid.
    pub(crate) fn delete_allocated_clause(&mut self, reference: ClauseReference) -> Vec<Literal> {
        let clause = self.clause_allocator[reference]
            .get_literal_slice()
            .to_vec();

        self.clausal_propagator
            .remove_clause_from_consideration(&clause, reference);
        self.clause_allocator.delete_clause(reference);

        clause
    }

    /// Post a new propagator to the solver. If unsatisfiability can be immediately determined
    /// through propagation, this will return `false`. If not, this returns `true`.
    ///
    /// The caller should ensure the solver is in the root state before calling this, either
    /// because no call to [`Self::solve()`] has been made, or because
    /// [`Self::restore_state_at_root()`] was called.
    ///
    /// If the solver is already in a conflicting state, i.e. a previous call to this method
    /// already returned `false`, calling this again will not alter the solver in any way, and
    /// `false` will be returned again.
    pub fn add_propagator(
        &mut self,
        propagator_to_add: impl Propagator + 'static,
        tag: Option<NonZero<u32>>,
    ) -> Result<(), ConstraintOperationError> {
        if self.state.is_inconsistent() {
            return Err(ConstraintOperationError::InfeasiblePropagator);
        }

        pumpkin_assert_simple!(
            propagator_to_add.priority() <= 3,
            "The propagator priority exceeds 3.
             Currently we only support values up to 3,
             but this can easily be changed if there is a good reason."
        );

        let new_propagator_id = self.cp_propagators.alloc(Box::new(propagator_to_add), tag);

        let new_propagator = &mut self.cp_propagators[new_propagator_id];

        let mut initialisation_context = PropagatorInitialisationContext::new(
            &mut self.watch_list_cp,
            &mut self.watch_list_propositional,
            new_propagator_id,
            &self.assignments_integer,
            &self.assignments_propositional,
        );

        let initialisation_status = new_propagator.initialise_at_root(&mut initialisation_context);

        if initialisation_status.is_err() {
            self.complete_proof();
            self.state.declare_infeasible();
            Err(ConstraintOperationError::InfeasiblePropagator)
        } else {
            self.propagator_queue
                .enqueue_propagator(new_propagator_id, new_propagator.priority());

            self.propagate_enqueued();

            if self.state.no_conflict() {
                Ok(())
            } else {
                self.complete_proof();
                Err(ConstraintOperationError::InfeasiblePropagator)
            }
        }
    }

    /// Creates a clause from `literals` and adds it to the current formula.
    ///
    /// If the formula becomes trivially unsatisfiable, a [`ConstraintOperationError`] will be
    /// returned. Subsequent calls to this method will always return an error, and no
    /// modification of the solver will take place.
    pub fn add_clause(
        &mut self,
        literals: impl IntoIterator<Item = Literal>,
    ) -> Result<(), ConstraintOperationError> {
        pumpkin_assert_moderate!(!self.state.is_infeasible_under_assumptions());
        pumpkin_assert_moderate!(self.is_propagation_complete());

        if self.state.is_infeasible() {
            return Err(ConstraintOperationError::InfeasibleState);
        }

        let literals: Vec<Literal> = literals.into_iter().collect();

        let result = self.clausal_propagator.add_permanent_clause(
            literals,
            &mut self.assignments_propositional,
            &mut self.clause_allocator,
        );

        if result.is_err() {
            self.state.declare_infeasible();
            return Err(ConstraintOperationError::InfeasibleClause);
        }

        self.propagate_enqueued();

        if self.state.is_infeasible() {
            self.state.declare_infeasible();
            return Err(ConstraintOperationError::InfeasibleClause);
        }

        Ok(())
    }
}

// methods for getting simple info out of the solver
impl ConstraintSatisfactionSolver {
    pub fn is_propagation_complete(&self) -> bool {
        self.clausal_propagator
            .is_propagation_complete(self.assignments_propositional.num_trail_entries())
            && self.propagator_queue.is_empty()
    }

    pub(crate) fn get_decision_level(&self) -> usize {
        pumpkin_assert_moderate!(
            self.assignments_propositional.get_decision_level()
                == self.assignments_integer.get_decision_level()
        );
        self.assignments_propositional.get_decision_level()
    }
}

/// Structure responsible for storing several statistics of the solving process of the
/// [`ConstraintSatisfactionSolver`].
#[derive(Default, Debug, Copy, Clone)]
pub(crate) struct Counters {
    pub(crate) num_decisions: u64,
    pub(crate) num_conflicts: u64,
    num_restarts: u64,
    pub(crate) average_conflict_size: CumulativeMovingAverage,
    num_propagations: u64,
    num_unit_clauses_learned: u64,
    average_learned_clause_length: CumulativeMovingAverage,
    time_spent_in_solver: u64,
    average_backtrack_amount: CumulativeMovingAverage,
    pub(crate) average_number_of_removed_literals_recursive: CumulativeMovingAverage,
    pub(crate) average_number_of_removed_literals_semantic: CumulativeMovingAverage,
}

impl Counters {
    fn log_statistics(&self) {
        log_statistic("numberOfDecisions", self.num_decisions);
        log_statistic("numberOfConflicts", self.num_conflicts);
        log_statistic("numberOfRestarts", self.num_restarts);
        log_statistic(
            "averageSizeOfConflictExplanation",
            self.average_conflict_size.value(),
        );
        log_statistic("numberOfPropagations", self.num_propagations);
        log_statistic("numberOfLearnedUnitClauses", self.num_unit_clauses_learned);
        log_statistic(
            "averageLearnedClauseLength",
            self.average_learned_clause_length.value(),
        );
        log_statistic("timeSpentInSolverInMilliseconds", self.time_spent_in_solver);
        log_statistic(
            "averageBacktrackAmount",
            self.average_backtrack_amount.value(),
        );
        log_statistic(
            "averageNumberOfRemovedLiteralsRecursive",
            self.average_number_of_removed_literals_recursive.value(),
        );
        log_statistic(
            "averageNumberOfRemovedLiteralsSemantic",
            self.average_number_of_removed_literals_semantic.value(),
        );
    }
}

#[derive(Default, Debug)]
enum CSPSolverStateInternal {
    #[default]
    Ready,
    Solving,
    ContainsSolution,
    Conflict {
        conflict_info: StoredConflictInfo,
    },
    Infeasible,
    InfeasibleUnderAssumptions {
        violated_assumption: Literal,
    },
    Timeout,
}

#[derive(Default, Debug)]
pub struct CSPSolverState {
    internal_state: CSPSolverStateInternal,
}

impl CSPSolverState {
    pub fn is_ready(&self) -> bool {
        matches!(self.internal_state, CSPSolverStateInternal::Ready)
    }

    pub fn no_conflict(&self) -> bool {
        !self.conflicting()
    }

    pub fn conflicting(&self) -> bool {
        matches!(
            self.internal_state,
            CSPSolverStateInternal::Conflict { conflict_info: _ }
        )
        // self.is_clausal_conflict() || self.is_cp_conflict()
    }

    pub fn is_infeasible(&self) -> bool {
        matches!(self.internal_state, CSPSolverStateInternal::Infeasible)
    }

    /// Determines whether the current state is inconsistent; i.e. whether it is conflicting,
    /// infeasible or infeasible under assumptions
    pub fn is_inconsistent(&self) -> bool {
        self.conflicting() || self.is_infeasible() || self.is_infeasible_under_assumptions()
    }

    pub fn is_infeasible_under_assumptions(&self) -> bool {
        matches!(
            self.internal_state,
            CSPSolverStateInternal::InfeasibleUnderAssumptions {
                violated_assumption: _
            }
        )
    }

    pub fn get_violated_assumption(&self) -> Literal {
        if let CSPSolverStateInternal::InfeasibleUnderAssumptions {
            violated_assumption,
        } = self.internal_state
        {
            violated_assumption
        } else {
            panic!(
                "Cannot extract violated assumption without getting the solver into the infeasible
                 under assumptions state."
            );
        }
    }

    pub fn get_conflict_info(&self) -> &StoredConflictInfo {
        if let CSPSolverStateInternal::Conflict { conflict_info } = &self.internal_state {
            conflict_info
        } else {
            panic!("Cannot extract conflict clause if solver is not in a clausal conflict.");
        }
    }

    pub fn timeout(&self) -> bool {
        matches!(self.internal_state, CSPSolverStateInternal::Timeout)
    }

    pub fn has_solution(&self) -> bool {
        matches!(
            self.internal_state,
            CSPSolverStateInternal::ContainsSolution
        )
    }

    pub(crate) fn declare_ready(&mut self) {
        self.internal_state = CSPSolverStateInternal::Ready;
    }

    pub fn declare_solving(&mut self) {
        pumpkin_assert_simple!((self.is_ready() || self.conflicting()) && !self.is_infeasible());
        self.internal_state = CSPSolverStateInternal::Solving;
    }

    fn declare_infeasible(&mut self) {
        self.internal_state = CSPSolverStateInternal::Infeasible;
    }

    fn declare_conflict(&mut self, conflict_info: StoredConflictInfo) {
        pumpkin_assert_simple!(!self.conflicting());
        self.internal_state = CSPSolverStateInternal::Conflict { conflict_info };
    }

    fn declare_solution_found(&mut self) {
        pumpkin_assert_simple!(!self.is_infeasible());
        self.internal_state = CSPSolverStateInternal::ContainsSolution;
    }

    fn declare_timeout(&mut self) {
        pumpkin_assert_simple!(!self.is_infeasible());
        self.internal_state = CSPSolverStateInternal::Timeout;
    }

    fn declare_infeasible_under_assumptions(&mut self, violated_assumption: Literal) {
        pumpkin_assert_simple!(!self.is_infeasible());
        self.internal_state = CSPSolverStateInternal::InfeasibleUnderAssumptions {
            violated_assumption,
        }
    }
}

struct DummyBrancher;

impl Brancher for DummyBrancher {
    fn next_decision(&mut self, _: &mut SelectionContext) -> Option<Predicate> {
        panic!("DummyBrancher should only be used when `next_decision` will not be called")
    }
}

#[cfg(test)]
mod tests {
    use super::ConstraintSatisfactionSolver;
    use super::CoreExtractionResult;
    use crate::basic_types::CSPSolverExecutionFlag;
    use crate::engine::reason::ReasonRef;
    use crate::engine::termination::indefinite::Indefinite;
    use crate::engine::variables::Literal;
    use crate::predicate;

    /// A test propagator which propagates the stored propagations and then reports one of the
    /// stored conflicts. If multiple conflicts are stored then the next time it is called, it will
    /// return the next conflict.
    ///
    /// It is assumed that the propagations do not lead to conflict, if the propagations do lead to
    /// a conflict then this method will panic.
    fn is_same_core(core1: &[Literal], core2: &[Literal]) -> bool {
        core1.len() == core2.len() && core2.iter().all(|lit| core1.contains(lit))
    }

    fn is_result_the_same(res1: &CoreExtractionResult, res2: &CoreExtractionResult) -> bool {
        match (res1, res2) {
            (
                CoreExtractionResult::ConflictingAssumption(literal1),
                CoreExtractionResult::ConflictingAssumption(literal2),
            ) => {
                // The results are both conflicting assumptions, we check whether it is the same
                // assumption
                literal1 == literal2
            }
            (CoreExtractionResult::Core(core1), CoreExtractionResult::Core(core2)) => {
                // The results are both cores, we check whether they are the same
                is_same_core(core1, core2)
            }
            _ => {
                // The results are different
                false
            }
        }
    }

    fn run_test(
        mut solver: ConstraintSatisfactionSolver,
        assumptions: Vec<Literal>,
        expected_flag: CSPSolverExecutionFlag,
        expected_result: CoreExtractionResult,
    ) {
        let mut brancher = solver.default_brancher_over_all_propositional_variables();
        let flag = solver.solve_under_assumptions(&assumptions, &mut Indefinite, &mut brancher);
        assert!(flag == expected_flag, "The flags do not match.");

        if matches!(flag, CSPSolverExecutionFlag::Infeasible) {
            assert!(
                is_result_the_same(
                    &solver.extract_clausal_core(&mut brancher),
                    &expected_result
                ),
                "The result is not the same"
            );
        }
    }

    fn create_instance1() -> (ConstraintSatisfactionSolver, Vec<Literal>) {
        let mut solver = ConstraintSatisfactionSolver::default();
        let lit1 = Literal::new(solver.create_new_propositional_variable(None), true);
        let lit2 = Literal::new(solver.create_new_propositional_variable(None), true);

        let _ = solver.add_clause([lit1, lit2]);
        let _ = solver.add_clause([lit1, !lit2]);
        let _ = solver.add_clause([!lit1, lit2]);
        (solver, vec![lit1, lit2])
    }

    #[test]
    fn core_extraction_unit_core() {
        let mut solver = ConstraintSatisfactionSolver::default();
        let lit1 = Literal::new(solver.create_new_propositional_variable(None), true);
        let _ = solver.add_clause(vec![lit1]);

        run_test(
            solver,
            vec![!lit1],
            CSPSolverExecutionFlag::Infeasible,
            CoreExtractionResult::Core(vec![!lit1]),
        )
    }

    #[test]
    fn simple_core_extraction_1_1() {
        let (solver, lits) = create_instance1();
        run_test(
            solver,
            vec![!lits[0], !lits[1]],
            CSPSolverExecutionFlag::Infeasible,
            CoreExtractionResult::Core(vec![!lits[0]]),
        )
    }

    #[test]
    fn simple_core_extraction_1_2() {
        let (solver, lits) = create_instance1();
        run_test(
            solver,
            vec![!lits[1], !lits[0]],
            CSPSolverExecutionFlag::Infeasible,
            CoreExtractionResult::Core(vec![!lits[1]]),
        );
    }

    #[test]
    fn simple_core_extraction_1_infeasible() {
        let (mut solver, lits) = create_instance1();
        let _ = solver.add_clause([!lits[0], !lits[1]]);
        run_test(
            solver,
            vec![!lits[1], !lits[0]],
            CSPSolverExecutionFlag::Infeasible,
            CoreExtractionResult::Core(vec![]),
        );
    }

    #[test]
    fn simple_core_extraction_1_core_before_inconsistency() {
        let (solver, lits) = create_instance1();
        run_test(
            solver,
            vec![!lits[1], lits[1]],
            CSPSolverExecutionFlag::Infeasible,
            CoreExtractionResult::Core(vec![!lits[1]]), /* The core gets computed before
                                                         * inconsistency is detected */
        );
    }

    fn create_instance2() -> (ConstraintSatisfactionSolver, Vec<Literal>) {
        let mut solver = ConstraintSatisfactionSolver::default();
        let lit1 = Literal::new(solver.create_new_propositional_variable(None), true);
        let lit2 = Literal::new(solver.create_new_propositional_variable(None), true);
        let lit3 = Literal::new(solver.create_new_propositional_variable(None), true);

        let _ = solver.add_clause([lit1, lit2, lit3]);
        let _ = solver.add_clause([lit1, !lit2, lit3]);
        (solver, vec![lit1, lit2, lit3])
    }

    #[test]
    fn simple_core_extraction_2_1() {
        let (solver, lits) = create_instance2();
        run_test(
            solver,
            vec![!lits[0], lits[1], !lits[2]],
            CSPSolverExecutionFlag::Infeasible,
            CoreExtractionResult::Core(vec![!lits[0], lits[1], !lits[2]]),
        );
    }

    #[test]
    fn simple_core_extraction_2_long_assumptions_with_inconsistency_at_the_end() {
        let (solver, lits) = create_instance2();
        run_test(
            solver,
            vec![!lits[0], lits[1], !lits[2], lits[0]],
            CSPSolverExecutionFlag::Infeasible,
            CoreExtractionResult::Core(vec![!lits[0], lits[1], !lits[2]]), /* could return
                                                                            * inconsistent
                                                                            * assumptions,
                                                                            * however inconsistency will not be detected
                                                                            * given the order of
                                                                            * the assumptions */
        );
    }

    #[test]
    fn simple_core_extraction_2_inconsistent_long_assumptions() {
        let (solver, lits) = create_instance2();
        run_test(
            solver,
            vec![!lits[0], !lits[0], !lits[1], !lits[1], lits[0]],
            CSPSolverExecutionFlag::Infeasible,
            CoreExtractionResult::ConflictingAssumption(lits[0]),
        );
    }

    fn create_instance3() -> (ConstraintSatisfactionSolver, Vec<Literal>) {
        let mut solver = ConstraintSatisfactionSolver::default();
        let lit1 = Literal::new(solver.create_new_propositional_variable(None), true);
        let lit2 = Literal::new(solver.create_new_propositional_variable(None), true);
        let lit3 = Literal::new(solver.create_new_propositional_variable(None), true);
        let _ = solver.add_clause([lit1, lit2, lit3]);
        (solver, vec![lit1, lit2, lit3])
    }

    #[test]
    fn simple_core_extraction_3_1() {
        let (solver, lits) = create_instance3();
        run_test(
            solver,
            vec![!lits[0], !lits[1], !lits[2]],
            CSPSolverExecutionFlag::Infeasible,
            CoreExtractionResult::Core(vec![!lits[0], !lits[1], !lits[2]]),
        );
    }

    #[test]
    fn simple_core_extraction_3_2() {
        let (solver, lits) = create_instance3();
        run_test(
            solver,
            vec![!lits[0], !lits[1]],
            CSPSolverExecutionFlag::Feasible,
            CoreExtractionResult::Core(vec![]), // will be ignored in the test
        );
    }

    #[test]
    fn negative_upper_bound() {
        let mut solver = ConstraintSatisfactionSolver::default();
        let domain_id = solver.create_new_integer_variable(0, 10, None);

        let result = solver.get_literal(predicate![domain_id <= -2]);
        assert_eq!(result, solver.assignments_propositional.false_literal);
    }

    #[test]
    fn lower_bound_literal_lower_than_lower_bound_should_be_true_literal() {
        let mut solver = ConstraintSatisfactionSolver::default();
        let domain_id = solver.create_new_integer_variable(0, 10, None);
        let result = solver.get_literal(predicate![domain_id >= -2]);
        assert_eq!(result, solver.assignments_propositional.true_literal);
    }

    #[test]
    fn new_domain_with_negative_lower_bound() {
        let lb = -2;
        let ub = 2;

        let mut solver = ConstraintSatisfactionSolver::default();
        let domain_id = solver.create_new_integer_variable(lb, ub, None);

        assert_eq!(lb, solver.assignments_integer.get_lower_bound(domain_id));

        assert_eq!(ub, solver.assignments_integer.get_upper_bound(domain_id));

        assert_eq!(
            solver.assignments_propositional.true_literal,
            solver.get_literal(predicate![domain_id >= lb])
        );

        assert_eq!(
            solver.assignments_propositional.false_literal,
            solver.get_literal(predicate![domain_id <= lb - 1])
        );

        assert!(solver
            .assignments_propositional
            .is_literal_unassigned(solver.get_literal(predicate![domain_id == lb])));

        assert_eq!(
            solver.assignments_propositional.false_literal,
            solver.get_literal(predicate![domain_id == lb - 1])
        );

        for value in (lb + 1)..ub {
            let literal = solver.get_literal(predicate![domain_id >= value]);

            assert!(solver
                .assignments_propositional
                .is_literal_unassigned(literal));

            assert!(solver
                .assignments_propositional
                .is_literal_unassigned(solver.get_literal(predicate![domain_id == value])));
        }

        assert_eq!(
            solver.assignments_propositional.false_literal,
            solver.get_literal(predicate![domain_id >= ub + 1])
        );
        assert_eq!(
            solver.assignments_propositional.true_literal,
            solver.get_literal(predicate![domain_id <= ub])
        );
        assert!(solver
            .assignments_propositional
            .is_literal_unassigned(solver.get_literal(predicate![domain_id == ub])));
        assert_eq!(
            solver.assignments_propositional.false_literal,
            solver.get_literal(predicate![domain_id == ub + 1])
        );
    }

    #[test]
    fn clausal_propagation_is_synced_until_right_before_conflict() {
        let mut solver = ConstraintSatisfactionSolver::default();
        let domain_id = solver.create_new_integer_variable(0, 10, None);
        let dummy_reason = ReasonRef(0);

        let result =
            solver
                .assignments_integer
                .tighten_lower_bound(domain_id, 2, Some(dummy_reason));
        assert!(result.is_ok());
        assert_eq!(solver.assignments_integer.get_lower_bound(domain_id), 2);

        let result =
            solver
                .assignments_integer
                .tighten_lower_bound(domain_id, 8, Some(dummy_reason));
        assert!(result.is_ok());
        assert_eq!(solver.assignments_integer.get_lower_bound(domain_id), 8);

        let result =
            solver
                .assignments_integer
                .tighten_lower_bound(domain_id, 12, Some(dummy_reason));
        assert!(result.is_err());
        assert_eq!(solver.assignments_integer.get_lower_bound(domain_id), 12);

        let _ = solver.synchronise_propositional_trail_based_on_integer_trail();

        for lower_bound in 0..=8 {
            let literal = solver.get_literal(predicate!(domain_id >= lower_bound));
            assert!(
                solver
                    .assignments_propositional
                    .is_literal_assigned_true(literal),
                "Literal for lower-bound {lower_bound} is not assigned"
            );
        }
    }

    #[test]
    fn check_correspondence_predicates_creating_new_int_domain() {
        let mut solver = ConstraintSatisfactionSolver::default();

        let lower_bound = 0;
        let upper_bound = 10;
        let domain_id = solver.create_new_integer_variable(lower_bound, upper_bound, None);

        for bound in lower_bound + 1..upper_bound {
            let lower_bound_predicate = predicate![domain_id >= bound];
            let equality_predicate = predicate![domain_id == bound];
            for predicate in [lower_bound_predicate, equality_predicate] {
                let literal = solver.get_literal(predicate);
                assert!(
                    solver.variable_literal_mappings.literal_to_predicates[literal]
                        .contains(&predicate.try_into().unwrap())
                )
            }
        }
    }
}<|MERGE_RESOLUTION|>--- conflicted
+++ resolved
@@ -1400,18 +1400,12 @@
             return PropagationStatusOneStepCP::FixedPoint;
         }
 
-<<<<<<< HEAD
         let cp_trail_length = self.assignments_integer.num_trail_entries();
         let is_at_root = self.get_decision_level() == 0;
-=======
-        let num_trail_entries_before = self.assignments_integer.num_trail_entries();
->>>>>>> faa5b959
-
         let propagator_id = self.propagator_queue.pop();
         let tag = self.cp_propagators.get_tag(propagator_id);
         let propagator = &mut self.cp_propagators[propagator_id];
 
-<<<<<<< HEAD
         let propagation_status = {
             let context = PropagationContextMut::new(
                 &mut self.assignments_integer,
@@ -1487,10 +1481,7 @@
             }
         }
 
-        match propagation_status {
-=======
-        let result = match propagator.propagate(context) {
->>>>>>> faa5b959
+        let result = match propagation_status {
             // An empty domain conflict will be caught by the clausal propagator.
             Err(Inconsistency::EmptyDomain) => PropagationStatusOneStepCP::PropagationHappened,
 
@@ -1518,9 +1509,10 @@
                 PropagationStatusOneStepCP::PropagationHappened
             }
         };
+
         pumpkin_assert_extreme!(
             DebugHelper::debug_check_propagations(
-                num_trail_entries_before,
+                cp_trail_length,
                 propagator_id,
                 &self.assignments_integer,
                 &self.assignments_propositional,
@@ -1530,6 +1522,7 @@
             ),
             "Checking the propagations performed by the propagator led to inconsistencies!"
         );
+
         result
     }
 
