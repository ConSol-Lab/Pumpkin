--- conflicted
+++ resolved
@@ -17,15 +17,9 @@
 ///
 /// The event sink will ensure duplicate events are ignored.
 #[derive(Default, Clone, Debug)]
-<<<<<<< HEAD
-pub struct EventSink {
-    pub present: KeyedVec<DomainId, EnumSet<IntDomainEvent>>,
-    pub events: Vec<(IntDomainEvent, DomainId)>,
-=======
 pub(crate) struct EventSink {
     present: KeyedVec<DomainId, EnumSet<IntDomainEvent>>,
     events: Vec<(IntDomainEvent, DomainId)>,
->>>>>>> f5fcf01d
 }
 
 impl EventSink {
