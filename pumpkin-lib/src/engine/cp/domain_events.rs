--- conflicted
+++ resolved
@@ -39,19 +39,6 @@
     ) -> DomainEvents {
         DomainEvents {
             int_events: Some(int_events),
-<<<<<<< HEAD
-=======
-            boolean_events: None,
-        }
-    }
-
-    pub(crate) const fn create_with_bool_events(
-        boolean_events: EnumSet<BooleanDomainEvent>,
-    ) -> DomainEvents {
-        DomainEvents {
-            int_events: None,
-            boolean_events: Some(boolean_events),
->>>>>>> f5fcf01d
         }
     }
 
@@ -59,12 +46,4 @@
         self.int_events
             .expect("Tried to retrieve int_events when it was not initialized")
     }
-<<<<<<< HEAD
-=======
-
-    pub(crate) fn get_bool_events(&self) -> EnumSet<BooleanDomainEvent> {
-        self.boolean_events
-            .expect("Tried to retrieve boolean_events when it was not initialized")
-    }
->>>>>>> f5fcf01d
 }