use super::PropagatorInitialisationContext;
#[cfg(doc)]
use crate::basic_types::Inconsistency;
use crate::basic_types::PropagationStatusCP;
use crate::engine::opaque_domain_event::OpaqueDomainEvent;
use crate::engine::propagation::local_id::LocalId;
use crate::engine::propagation::propagation_context::PropagationContext;
use crate::engine::propagation::propagation_context::PropagationContextMut;
use crate::engine::BooleanDomainEvent;
#[cfg(doc)]
use crate::engine::ConstraintSatisfactionSolver;
use crate::predicates::PropositionalConjunction;
#[cfg(doc)]
use crate::propagators::clausal::BasicClausalPropagator;
#[cfg(doc)]
use crate::pumpkin_asserts::PUMPKIN_ASSERT_ADVANCED;
#[cfg(doc)]
use crate::pumpkin_asserts::PUMPKIN_ASSERT_EXTREME;

/// All propagators implement the [`Propagator`] trait, with the exception of the
/// clausal propagator. Structs implementing the trait defines the main propagator logic with
/// regards to propagation, detecting conflicts, and providing explanations.
///
/// The only required functions are [`Propagator::name`],
/// [`Propagator::initialise_at_root`], and [`Propagator::debug_propagate_from_scratch`]; all other
/// functions have default implementations. For initial development, the required functions are
/// enough, but a more mature implementation considers all functions in most cases.
///
/// See the [`crate::engine::cp::propagation`] documentation for more details.
pub trait Propagator {
    /// Return the name of the propagator, this is a convenience method that is used for printing.
    fn name(&self) -> &str;

    /// A propagation method that is used to help debugging.
    ///
    /// This method propagates without relying on internal data structures, hence the immutable
    /// &self parameter. It is usually best to implement this propagation method in the simplest
    /// but correct way. When the assert level is set to [`PUMPKIN_ASSERT_ADVANCED`] or
    /// [`PUMPKIN_ASSERT_EXTREME`] (see [`crate::pumpkin_asserts`]) this method will be called
    /// to double check the reasons for failures and propagations that have been reported by
    /// this propagator.
    ///
    /// Propagators are not required to propagate until a fixed point. It will be called again by
    /// the solver until no further propagations happen.
    fn debug_propagate_from_scratch(&self, context: PropagationContextMut) -> PropagationStatusCP;

    /// Propagate method that will be called during search (e.g. in
    /// [`ConstraintSatisfactionSolver::solve`]).
    ///
    /// This method extends the current partial
    /// assignments with inferred domain changes found by the
    /// [`Propagator`]. In case no conflict has been detected it should return
    /// [`Result::Ok`], otherwise it should return a [`Result::Err`] with an [`Inconsistency`] which
    /// contains the reason for the failure; either because a propagation caused an
    /// an empty domain ([`Inconsistency::EmptyDomain`]) or because the logic of the propagator
    /// found the current state to be inconsistent ([`Inconsistency::Other`]).
    ///
    /// Note that the failure (explanation) is given as a conjunction of predicates that lead to the
    /// failure
    ///
    /// Propagators are not required to propagate until a fixed point. It will be called
    /// again by the solver until no further propagations happen.
    ///
    /// By default, this function calls [`Propagator::debug_propagate_from_scratch`].
    fn propagate(&mut self, context: PropagationContextMut) -> PropagationStatusCP {
        self.debug_propagate_from_scratch(context)
    }

    /// Called when an event happens to one of the variables the propagator is subscribed to. It
    /// indicates whether the provided event should cause the propagator to be enqueued.
    ///
    /// This can be used to incrementally maintain data structures or perform propagations, and
    /// should only be used for computationally cheap logic. Expensive computation should be
    /// performed in the [`Propagator::propagate()`] method.
    ///
    /// By default the propagator is always enqueued for every event. Not all propagators will
    /// benefit from implementing this, so it is not required to do so.
    ///
    /// Note that the variables and events to which the propagator is subscribed to are determined
<<<<<<< HEAD
    /// upon propagator construction via [`PropagatorConstructor`].
    ///
    /// Additionally, it could be the case that the [`PropagationContext`] passed to this method
    /// could be conflicting, this should be handled by the propagator itself
    /// (for more information see [here](https://github.com/ConSol-Lab/Pumpkin/issues/25)).
=======
    /// upon propagator initialisation via [`Propagator::initialise_at_root`] by calling
    /// [`PropagatorInitialisationContext::register()`].
>>>>>>> a8eda944
    fn notify(
        &mut self,
        _context: PropagationContext,
        _local_id: LocalId,
        _event: OpaqueDomainEvent,
    ) -> EnqueueDecision {
        EnqueueDecision::Enqueue
    }

    /// Called when an event happens to one of the variables the propagator is subscribed to. This
    /// method is called during backtrack when the domain of a variable has been undone.
    ///
    /// This can be used to incrementally maintain data structures or perform propagations, and
    /// should only be used for computationally cheap logic. Expensive computation should be
    /// performed in the [`Propagator::propagate`] method.
    ///
    /// By default the propagator does nothing when this method is called. Not all propagators will
    /// benefit from implementing this, so it is not required to do so.
    ///
    /// Note that the variables and events to which the propagator is subscribed to are determined
    /// upon propagator initialisation via [`Propagator::initialise_at_root`] by calling
    /// [`PropagatorInitialisationContext::register()`].
    fn notify_backtrack(
        &mut self,
        _context: &PropagationContext,
        _local_id: LocalId,
        _event: OpaqueDomainEvent,
    ) {
    }

    /// Notifies the propagator when the domain of a literal has changed (i.e. it is assigned). See
    /// [`Propagator::notify`] for a more general explanation.
    ///
    /// By default the propagator is always enqueued for every event. Not all propagators will
    /// benefit from implementing this, so it is not required to do so.
    fn notify_literal(
        &mut self,
        _context: PropagationContext,
        _local_id: LocalId,
        _event: BooleanDomainEvent,
    ) -> EnqueueDecision {
        EnqueueDecision::Enqueue
    }

    /// Called each time the [`ConstraintSatisfactionSolver`] backtracks, the propagator can then
    /// update its internal data structures given the new variable domains.
    ///
    /// By default this function does nothing.
    fn synchronise(&mut self, _context: &PropagationContext) {}

    /// Returns the priority of the propagator represented as an integer. Lower values mean higher
    /// priority and the priority determines the order in which propagators will be asked to
    /// propagate.
    ///
    /// In other words, after the [`BasicClausalPropagator`] has propagated, propagators
    /// with lower priority values are called before those with higher priority. It is custom
    /// for simpler propagators to have lower priority values
    ///
    /// By default the priority is set to 3. It is expected that propagator implementations would
    /// set this value to some appropriate value.
    fn priority(&self) -> u32 {
        // setting an arbitrary priority by default
        3
    }

    /// Initialises the propagator without performing propagation. This method is called only once
    /// by the [`ConstraintSatisfactionSolver`] when the propagator is added using
    /// [`ConstraintSatisfactionSolver::add_propagator`].
    ///
    /// The method can be used to detect root-level inconsistencies and to register variables used
    /// for notifications (see [`Propagator::notify`]) by calling
    /// [`PropagatorInitialisationContext::register`].
    ///
    /// The solver will call this before any call to [`Propagator::propagate`] is made.
    fn initialise_at_root(
        &mut self,
        _: &mut PropagatorInitialisationContext,
    ) -> Result<(), PropositionalConjunction>;

    /// A check whether this propagator can detect an inconsistency.
    ///
    /// By implementing this function, if the propagator is reified, it can propagate the
    /// reification literal based on the detected inconsistency. Yet, an implementation is not
    /// needed for correctness, as [`Propagator::propagate`] should still check for
    /// inconsistency as well.
    fn detect_inconsistency(
        &self,
        _context: PropagationContext,
    ) -> Option<PropositionalConjunction> {
        None
    }
}

/// Indicator of what to do when a propagator is notified.
#[derive(Clone, Copy, Debug, PartialEq, Eq)]
pub enum EnqueueDecision {
    /// The propagator should be enqueued.
    Enqueue,
    /// The propagator should not be enqueued.
    Skip,
}<|MERGE_RESOLUTION|>--- conflicted
+++ resolved
@@ -77,16 +77,8 @@
     /// benefit from implementing this, so it is not required to do so.
     ///
     /// Note that the variables and events to which the propagator is subscribed to are determined
-<<<<<<< HEAD
-    /// upon propagator construction via [`PropagatorConstructor`].
-    ///
-    /// Additionally, it could be the case that the [`PropagationContext`] passed to this method
-    /// could be conflicting, this should be handled by the propagator itself
-    /// (for more information see [here](https://github.com/ConSol-Lab/Pumpkin/issues/25)).
-=======
     /// upon propagator initialisation via [`Propagator::initialise_at_root`] by calling
     /// [`PropagatorInitialisationContext::register()`].
->>>>>>> a8eda944
     fn notify(
         &mut self,
         _context: PropagationContext,
