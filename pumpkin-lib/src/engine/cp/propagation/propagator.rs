--- conflicted
+++ resolved
@@ -1,5 +1,6 @@
 use crate::basic_types::ConstraintOperationError;
 use crate::basic_types::Inconsistency;
+use crate::basic_types::PropagationStatusCP;
 use crate::engine::opaque_domain_event::OpaqueDomainEvent;
 use crate::engine::predicates::predicate::Predicate;
 use crate::engine::propagation::local_id::LocalId;
@@ -9,10 +10,6 @@
 use crate::engine::propagation::PropagatorConstructor;
 #[cfg(doc)]
 use crate::engine::propagation::PropagatorConstructorContext;
-<<<<<<< HEAD
-=======
-use crate::engine::BooleanDomainEvent;
->>>>>>> f5fcf01d
 #[cfg(doc)]
 use crate::engine::ConstraintSatisfactionSolver;
 use crate::predicates::PropositionalConjunction;
@@ -46,14 +43,7 @@
     ///
     /// Propagators are not required to propagate until a fixed point. It will be called again by
     /// the solver until no further propagations happen.
-<<<<<<< HEAD
-    fn debug_propagate_from_scratch(
-        &self,
-        context: &mut PropagationContextMut,
-    ) -> Result<(), Inconsistency>;
-=======
     fn debug_propagate_from_scratch(&self, context: PropagationContextMut) -> PropagationStatusCP;
->>>>>>> f5fcf01d
 
     /// Propagate method that will be called during search (e.g. in
     /// [`ConstraintSatisfactionSolver::solve`]).
@@ -73,11 +63,7 @@
     /// again by the solver until no further propagations happen.
     ///
     /// By default, this function calls [`Propagator::debug_propagate_from_scratch`].
-<<<<<<< HEAD
-    fn propagate(&mut self, context: &mut PropagationContextMut) -> Result<(), Inconsistency> {
-=======
     fn propagate(&mut self, context: PropagationContextMut) -> PropagationStatusCP {
->>>>>>> f5fcf01d
         self.debug_propagate_from_scratch(context)
     }
 
@@ -102,23 +88,6 @@
         EnqueueDecision::Enqueue
     }
 
-<<<<<<< HEAD
-=======
-    /// Notifies the propagator when the domain of a literal has changed (i.e. it is assigned). See
-    /// [`Propagator::notify`] for a more general explanation.
-    ///
-    /// By default the propagator is always enqueued for every event. Not all propagators will
-    /// benefit from implementing this, so it is not required to do so.
-    fn notify_literal(
-        &mut self,
-        _context: PropagationContext,
-        _local_id: LocalId,
-        _event: BooleanDomainEvent,
-    ) -> EnqueueDecision {
-        EnqueueDecision::Enqueue
-    }
-
->>>>>>> f5fcf01d
     /// Called each time the [`ConstraintSatisfactionSolver`] backtracks, the propagator can then
     /// update its internal data structures given the new variable domains.
     ///
@@ -136,19 +105,6 @@
         3
     }
 
-<<<<<<< HEAD
-    /// Initialises the propagator and performs root propagation. This method is called only once by
-    /// the [`ConstraintSatisfactionSolver`] when the propagator is added using
-    /// [`ConstraintSatisfactionSolver::add_propagator`]. The return value is the same as for
-    /// the [`Propagator::propagate`] method.
-    ///
-    /// By default this function calls [`Propagator::propagate`] at the root level.
-    fn initialise_at_root(
-        &mut self,
-        context: &mut PropagationContextMut,
-    ) -> Result<(), Inconsistency> {
-        self.propagate(context)
-=======
     /// Initialises the propagator without performing propagation. This method is called only once
     /// by the [`ConstraintSatisfactionSolver`] when the propagator is added using
     /// [`ConstraintSatisfactionSolver::add_propagator`].
@@ -174,7 +130,6 @@
         _context: PropagationContext,
     ) -> Option<PropositionalConjunction> {
         None
->>>>>>> f5fcf01d
     }
 
     /// Temporary hack, used to add nogoods.
