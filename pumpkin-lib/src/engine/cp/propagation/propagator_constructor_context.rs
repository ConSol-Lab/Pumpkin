use crate::engine::domain_events::DomainEvents;
use crate::engine::propagation::LocalId;
#[cfg(doc)]
use crate::engine::propagation::Propagator;
use crate::engine::propagation::PropagatorId;
use crate::engine::propagation::PropagatorVarId;
use crate::engine::variables::IntegerVariable;
use crate::engine::variables::Literal;
use crate::engine::WatchListCP;
use crate::engine::WatchListPropositional;
use crate::engine::Watchers;
use crate::engine::WatchersPropositional;

/// [`PropagatorConstructorContext`] is used by when adding propagators to the solver.
/// It represents a communication point between the solver and the propagator.
/// Propagators use the [`PropagatorConstructorContext`] to register to domain changes
/// of variables.
#[derive(Debug)]
pub struct PropagatorConstructorContext<'a> {
    watch_list: &'a mut WatchListCP,
    watch_list_propositional: &'a mut WatchListPropositional,
    propagator_id: PropagatorId,
}

impl PropagatorConstructorContext<'_> {
    pub(crate) fn new<'a>(
        watch_list: &'a mut WatchListCP,
        watch_list_propositional: &'a mut WatchListPropositional,
        propagator_id: PropagatorId,
    ) -> PropagatorConstructorContext<'a> {
        PropagatorConstructorContext {
            watch_list,
            watch_list_propositional,
            propagator_id,
        }
    }

    /// Subscribes the propagator to the given [`DomainEvents`].
    ///
    /// The domain events determine when [`Propagator::notify()`] will be called on the propagator.
    /// The [`LocalId`] is internal information related to the propagator,
    /// which is used when calling [`Propagator::notify()`] to identify the variable.
    ///
    /// Each variable *must* have a unique [`LocalId`]. Most often this would be its index of the
    /// variable in the internal array of variables.
    ///
    /// Note that the [`LocalId`] is used since internally the propagator variable is a wrapper
    /// around a variable 'view'.
    ///
    /// If `register_for_backtrack_events` is set to false then the propagator will not be
    /// registered for backtrack events. See [`Propagator::notify_backtrack`] for more information.
    pub fn register<Var: IntegerVariable>(
        &mut self,
        var: Var,
        domain_events: DomainEvents,
        local_id: LocalId,
<<<<<<< HEAD
        register_for_backtrack_events: bool,
    ) -> PropagatorVariable<Var> {
=======
    ) -> Var {
>>>>>>> 6bf4bca2
        let propagator_var = PropagatorVarId {
            propagator: self.propagator_id,
            variable: local_id,
        };

        let mut watchers = Watchers::new(propagator_var, self.watch_list);
        var.watch_all(
            &mut watchers,
            domain_events.get_int_events(),
            register_for_backtrack_events,
        );

        var
    }

    pub fn register_literal(
        &mut self,
        var: Literal,
        domain_events: DomainEvents,
        local_id: LocalId,
    ) -> Literal {
        let propagator_var = PropagatorVarId {
            propagator: self.propagator_id,
            variable: local_id,
        };

        let mut watchers =
            WatchersPropositional::new(propagator_var, self.watch_list_propositional);
        watchers.watch_all(var, domain_events.get_bool_events());

        var
    }
}<|MERGE_RESOLUTION|>--- conflicted
+++ resolved
@@ -54,12 +54,8 @@
         var: Var,
         domain_events: DomainEvents,
         local_id: LocalId,
-<<<<<<< HEAD
         register_for_backtrack_events: bool,
-    ) -> PropagatorVariable<Var> {
-=======
     ) -> Var {
->>>>>>> 6bf4bca2
         let propagator_var = PropagatorVarId {
             propagator: self.propagator_id,
             variable: local_id,
