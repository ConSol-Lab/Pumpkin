--- conflicted
+++ resolved
@@ -58,32 +58,9 @@
         var.watch_all(&mut watchers, domain_events.get_int_events());
 
         var
-<<<<<<< HEAD
-=======
-    }
-
-    pub fn register_literal(
-        &mut self,
-        var: Literal,
-        domain_events: DomainEvents,
-        local_id: LocalId,
-    ) -> Literal {
-        let propagator_var = PropagatorVarId {
-            propagator: self.propagator_id,
-            variable: local_id,
-        };
-
-        self.next_local_id = self.next_local_id.max(LocalId::from(local_id.unpack() + 1));
-
-        let mut watchers =
-            WatchersPropositional::new(propagator_var, self.watch_list_propositional);
-        watchers.watch_all(var, domain_events.get_bool_events());
-
-        var
     }
 
     pub fn get_next_local_id(&self) -> LocalId {
         self.next_local_id
->>>>>>> f5fcf01d
     }
 }