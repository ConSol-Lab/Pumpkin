use crate::basic_types::KeyedVec;
use crate::basic_types::Trail;
use crate::engine::cp::event_sink::EventSink;
use crate::engine::cp::reason::ReasonRef;
use crate::engine::cp::IntDomainEvent;
use crate::engine::predicates::integer_predicate::IntegerPredicate;
use crate::engine::predicates::predicate::Predicate;
#[cfg(doc)]
use crate::engine::propagation::Propagator;
use crate::engine::variables::DomainGeneratorIterator;
use crate::engine::variables::DomainId;
use crate::predicate;
use crate::pumpkin_assert_moderate;
use crate::pumpkin_assert_simple;

#[derive(Clone, Default, Debug)]
pub struct AssignmentsInteger {
    trail: Trail<ConstraintProgrammingTrailEntry>,
    /// indicates if value j is in the domain of the integer variable
    domains: KeyedVec<DomainId, IntegerDomainExplicit>,

    /// Keeps track of the [`IntDomainEvent`]s which occur while propagating/making decisions, this
    /// is used to implement [`Propagator::notify`].
    events: EventSink,

    /// Keeps track of the [`IntDomainEvent`]s which are undone while backtracking, this is used to
    /// implement [`Propagator::notify_backtrack`].
    backtrack_events: EventSink,
}

#[derive(Clone, Copy, Debug)]
pub struct EmptyDomain;

impl AssignmentsInteger {
    pub fn increase_decision_level(&mut self) {
        self.trail.increase_decision_level()
    }

    pub fn get_decision_level(&self) -> usize {
        self.trail.get_decision_level()
    }

    pub fn num_domains(&self) -> u32 {
        self.domains.len() as u32
    }

    pub fn get_domains(&self) -> DomainGeneratorIterator {
        DomainGeneratorIterator::new(0, self.num_domains())
    }

    pub fn num_trail_entries(&self) -> usize {
        self.trail.len()
    }

    pub fn get_trail_entry(&self, index: usize) -> ConstraintProgrammingTrailEntry {
        self.trail[index]
    }

    pub fn get_last_entry_on_trail(&self) -> ConstraintProgrammingTrailEntry {
        *self.trail.last().unwrap()
    }

    pub fn get_last_predicates_on_trail(
        &self,
        num_predicates: usize,
    ) -> impl Iterator<Item = IntegerPredicate> + '_ {
        self.trail[(self.num_trail_entries() - num_predicates)..self.num_trail_entries()]
            .iter()
            .map(|e| e.predicate)
    }

    pub fn get_last_entries_on_trail(
        &self,
        num_predicates: usize,
    ) -> &[ConstraintProgrammingTrailEntry] {
        &self.trail[(self.num_trail_entries() - num_predicates)..self.num_trail_entries()]
    }

    // registers the domain of a new integer variable
    // note that this is an internal method that does _not_ allocate additional information
    // necessary for the solver apart from the domain when creating a new integer variable, use
    // create_new_domain_id in the ConstraintSatisfactionSolver
    pub fn grow(&mut self, lower_bound: i32, upper_bound: i32) -> DomainId {
        let id = DomainId {
            id: self.num_domains(),
        };

        self.domains
            .push(IntegerDomainExplicit::new(lower_bound, upper_bound, id));

        self.events.grow();
        self.backtrack_events.grow();

        id
    }

    pub fn drain_domain_events(&mut self) -> impl Iterator<Item = (IntDomainEvent, DomainId)> + '_ {
        self.events.drain()
    }

    pub fn drain_backtrack_domain_events(
        &mut self,
    ) -> impl Iterator<Item = (IntDomainEvent, DomainId)> + '_ {
        self.backtrack_events.drain()
    }

    pub fn debug_create_empty_clone(&self) -> Self {
        let mut domains = self.domains.clone();
        let event_sink = EventSink::new(domains.len());
        let backtrack_sink = EventSink::new(domains.len());
        self.trail.iter().rev().for_each(|entry| {
            domains[entry.predicate.get_domain()].undo_trail_entry(entry);
        });
        AssignmentsInteger {
            trail: Default::default(),
            domains,
            events: event_sink,
            backtrack_events: backtrack_sink,
        }
    }
}

// methods for getting info about the domains
impl AssignmentsInteger {
    pub fn get_lower_bound(&self, domain_id: DomainId) -> i32 {
        self.domains[domain_id].lower_bound
    }

    pub fn get_upper_bound(&self, domain_id: DomainId) -> i32 {
        self.domains[domain_id].upper_bound
    }

    pub fn get_initial_lower_bound(&self, domain_id: DomainId) -> i32 {
        self.domains[domain_id].initial_lower_bound
    }

    pub fn get_initial_upper_bound(&self, domain_id: DomainId) -> i32 {
        self.domains[domain_id].initial_upper_bound
    }

    pub fn get_initial_holes(&self, domain_id: DomainId) -> impl Iterator<Item = i32> + '_ {
        self.domains[domain_id]
            .initial_removed_values
            .iter()
            .copied()
    }

    pub fn get_assigned_value(&self, domain_id: DomainId) -> i32 {
        pumpkin_assert_simple!(self.is_domain_assigned(domain_id));
        self.domains[domain_id].lower_bound
    }

    pub fn get_domain_description(&self, domain_id: DomainId) -> Vec<Predicate> {
        let mut predicates = Vec::new();
        let domain = &self.domains[domain_id];
        // if fixed, this is just one predicate
        if domain.lower_bound == domain.upper_bound {
            predicates.push(predicate![domain_id == domain.lower_bound]);
            return predicates;
        }
        // if not fixed, start with the bounds...
        predicates.push(predicate![domain_id >= domain.lower_bound]);
        predicates.push(predicate![domain_id <= domain.upper_bound]);
        // then the holes...
        for i in (domain.lower_bound + 1)..domain.upper_bound {
            if !domain.is_value_in_domain[domain.get_index(i)] {
                predicates.push(predicate![domain_id != i]);
            }
        }
        predicates
    }

    pub fn is_value_in_domain(&self, domain_id: DomainId, value: i32) -> bool {
        let domain = &self.domains[domain_id];
        domain.contains(value)
    }

    pub fn is_domain_assigned(&self, domain_id: DomainId) -> bool {
        self.get_lower_bound(domain_id) == self.get_upper_bound(domain_id)
    }

    pub fn is_domain_assigned_to_value(&self, domain_id: DomainId, value: i32) -> bool {
        self.is_domain_assigned(domain_id) && self.get_lower_bound(domain_id) == value
    }
}

// methods to change the domains
impl AssignmentsInteger {
    pub fn tighten_lower_bound(
        &mut self,
        domain_id: DomainId,
        new_lower_bound: i32,
        reason: Option<ReasonRef>,
    ) -> Result<(), EmptyDomain> {
        if new_lower_bound <= self.get_lower_bound(domain_id) {
            return self.domains[domain_id].verify_consistency();
        }

        let predicate = IntegerPredicate::LowerBound {
            domain_id,
            lower_bound: new_lower_bound,
        };

        let old_lower_bound = self.get_lower_bound(domain_id);
        let old_upper_bound = self.get_upper_bound(domain_id);

        self.trail.push(ConstraintProgrammingTrailEntry {
            predicate,
            old_lower_bound,
            old_upper_bound,
            reason,
        });

        let domain = &mut self.domains[domain_id];
        domain.set_lower_bound(new_lower_bound, &mut self.events);

        domain.verify_consistency()
    }

    pub fn tighten_upper_bound(
        &mut self,
        domain_id: DomainId,
        new_upper_bound: i32,
        reason: Option<ReasonRef>,
    ) -> Result<(), EmptyDomain> {
        if new_upper_bound >= self.get_upper_bound(domain_id) {
            return self.domains[domain_id].verify_consistency();
        }

        let predicate = IntegerPredicate::UpperBound {
            domain_id,
            upper_bound: new_upper_bound,
        };

        let old_lower_bound = self.get_lower_bound(domain_id);
        let old_upper_bound = self.get_upper_bound(domain_id);

        self.trail.push(ConstraintProgrammingTrailEntry {
            predicate,
            old_lower_bound,
            old_upper_bound,
            reason,
        });

        let domain = &mut self.domains[domain_id];
        domain.set_upper_bound(new_upper_bound, &mut self.events);

        domain.verify_consistency()
    }

    pub fn make_assignment(
        &mut self,
        domain_id: DomainId,
        assigned_value: i32,
        reason: Option<ReasonRef>,
    ) -> Result<(), EmptyDomain> {
        pumpkin_assert_moderate!(!self.is_domain_assigned_to_value(domain_id, assigned_value));

        // only tighten the lower bound if needed
        if self.get_lower_bound(domain_id) < assigned_value {
            self.tighten_lower_bound(domain_id, assigned_value, reason)?;
        }

        // only tighten the uper bound if needed
        if self.get_upper_bound(domain_id) > assigned_value {
            self.tighten_upper_bound(domain_id, assigned_value, reason)?;
        }

        self.domains[domain_id].verify_consistency()
    }

    pub fn remove_initial_value_from_domain(
        &mut self,
        domain_id: DomainId,
        removed_value_from_domain: i32,
        reason: Option<ReasonRef>,
    ) -> Result<(), EmptyDomain> {
        if !self.domains[domain_id].contains(removed_value_from_domain) {
            return self.domains[domain_id].verify_consistency();
        }

        let predicate = IntegerPredicate::NotEqual {
            domain_id,
            not_equal_constant: removed_value_from_domain,
        };

        let old_lower_bound = self.get_lower_bound(domain_id);
        let old_upper_bound = self.get_upper_bound(domain_id);

        self.trail.push(ConstraintProgrammingTrailEntry {
            predicate,
            old_lower_bound,
            old_upper_bound,
            reason,
        });

        let domain = &mut self.domains[domain_id];
        domain.remove_initial_value(removed_value_from_domain, &mut self.events);

        domain.verify_consistency()
    }

    pub fn remove_value_from_domain(
        &mut self,
        domain_id: DomainId,
        removed_value_from_domain: i32,
        reason: Option<ReasonRef>,
    ) -> Result<(), EmptyDomain> {
        if !self.domains[domain_id].contains(removed_value_from_domain) {
            return self.domains[domain_id].verify_consistency();
        }

        let predicate = IntegerPredicate::NotEqual {
            domain_id,
            not_equal_constant: removed_value_from_domain,
        };

        let old_lower_bound = self.get_lower_bound(domain_id);
        let old_upper_bound = self.get_upper_bound(domain_id);

        self.trail.push(ConstraintProgrammingTrailEntry {
            predicate,
            old_lower_bound,
            old_upper_bound,
            reason,
        });

        let domain = &mut self.domains[domain_id];
        domain.remove_value(removed_value_from_domain, &mut self.events);

        domain.verify_consistency()
    }

    /// Apply the given [`Predicate`] to the integer domains.
    ///
    /// In case where the [`Predicate`] is already true, this does nothing. If instead applying the
    /// [`Predicate`] leads to an [`EmptyDomain`], the error variant is returned.
    pub fn apply_integer_predicate(
        &mut self,
        predicate: IntegerPredicate,
        reason: Option<ReasonRef>,
    ) -> Result<(), EmptyDomain> {
        if self.does_integer_predicate_hold(predicate) {
            return Ok(());
        }

        match predicate {
            IntegerPredicate::LowerBound {
                domain_id,
                lower_bound,
            } => self.tighten_lower_bound(domain_id, lower_bound, reason),
            IntegerPredicate::UpperBound {
                domain_id,
                upper_bound,
            } => self.tighten_upper_bound(domain_id, upper_bound, reason),
            IntegerPredicate::NotEqual {
                domain_id,
                not_equal_constant,
            } => self.remove_value_from_domain(domain_id, not_equal_constant, reason),
            IntegerPredicate::Equal {
                domain_id,
                equality_constant,
            } => self.make_assignment(domain_id, equality_constant, reason),
        }
    }

    /// Determines whether the provided [`Predicate`] holds in the current state of the
    /// [`AssignmentsInteger`].
    pub fn does_integer_predicate_hold(&self, predicate: IntegerPredicate) -> bool {
        match predicate {
            IntegerPredicate::LowerBound {
                domain_id,
                lower_bound,
            } => self.get_lower_bound(domain_id) >= lower_bound,
            IntegerPredicate::UpperBound {
                domain_id,
                upper_bound,
            } => self.get_upper_bound(domain_id) <= upper_bound,
            IntegerPredicate::NotEqual {
                domain_id,
                not_equal_constant,
            } => !self.is_value_in_domain(domain_id, not_equal_constant),
            IntegerPredicate::Equal {
                domain_id,
                equality_constant,
            } => self.is_domain_assigned_to_value(domain_id, equality_constant),
        }
    }

    /// Synchronises the internal structures of [`AssignmentsInteger`] based on the fact that
    /// backtracking to `new_decision_level` is taking place. This method returns the list of
    /// [`DomainId`]s and their values which were fixed (i.e. domain of size one) before
    /// backtracking and are unfixed (i.e. domain of two or more values) after synchronisation.
    ///
    /// The `last_notified_trail_index` is used to only create backtrack events for events for
    /// which the propagators have been notified of the "forward" event.
    pub fn synchronise(
        &mut self,
        new_decision_level: usize,
        is_watching_any_backtrack_events: bool,
        last_notified_trail_index: usize,
    ) -> Vec<(DomainId, i32)> {
        let mut unfixed_variables = Vec::new();

        // Used to calculate the index on the trail of the current entry; we only create the
        // backtrack events for entries for which the notification of the "forward" event has
        // occurred.
        let num_trail_entries_before_synchronisation = self.num_trail_entries();

        self.trail.synchronise(new_decision_level).enumerate().for_each(|(index, entry)| {
            pumpkin_assert_moderate!(
                !entry.predicate.is_equality_predicate(),
                "For now we do not expect equality predicates on the trail, since currently equality predicates are split into lower and upper bound predicates."
            );
            let domain_id = entry.predicate.get_domain();
<<<<<<< HEAD

            let lower_bound_before = self.domains[domain_id].lower_bound;
            let upper_bound_before = self.domains[domain_id].upper_bound;
            let fixed_before = upper_bound_before == lower_bound_before;


            self.domains[domain_id].undo_trail_entry(&entry);

            if fixed_before && self.domains[domain_id].lower_bound != self.domains[domain_id].upper_bound {
                if is_watching_any_backtrack_events {
                    // This `domain_id` was unassigned while backtracking
                    self.backtrack_events.event_occurred(IntDomainEvent::Assign, domain_id);
                }

=======

            let lower_bound_before = self.domains[domain_id].lower_bound;
            let upper_bound_before = self.domains[domain_id].upper_bound;
            let fixed_before = upper_bound_before == lower_bound_before;

            let trail_index = num_trail_entries_before_synchronisation - index - 1;

            self.domains[domain_id].undo_trail_entry(&entry);

            if fixed_before && self.domains[domain_id].lower_bound != self.domains[domain_id].upper_bound {
                if is_watching_any_backtrack_events && trail_index < last_notified_trail_index {
                    // This `domain_id` was unassigned while backtracking
                    self.backtrack_events.event_occurred(IntDomainEvent::Assign, domain_id);
                }

>>>>>>> 65e599fb
                // Variable used to be fixed but is not after backtracking
                unfixed_variables.push((domain_id, lower_bound_before));
            }

<<<<<<< HEAD
            if is_watching_any_backtrack_events {
=======
            if is_watching_any_backtrack_events && trail_index < last_notified_trail_index {
>>>>>>> 65e599fb
                // Now we add the remaining events which can occur while backtracking, note that the case of equality has already been handled!
                if lower_bound_before != self.domains[domain_id].lower_bound {
                    self.backtrack_events.event_occurred(IntDomainEvent::LowerBound, domain_id)
                }
                if upper_bound_before != self.domains[domain_id].upper_bound {
                    self.backtrack_events.event_occurred(IntDomainEvent::UpperBound, domain_id)
                }
                if matches!(entry.predicate, IntegerPredicate::NotEqual { domain_id: _, not_equal_constant: _ }) {
                    self.backtrack_events.event_occurred(IntDomainEvent::Removal, domain_id)
                }
            }

        });
        unfixed_variables
    }
}

#[cfg(test)]
impl AssignmentsInteger {
    pub fn get_reason_for_predicate(&self, predicate: IntegerPredicate) -> ReasonRef {
        self.trail
            .iter()
            .find_map(|entry| {
                if entry.predicate == predicate {
                    entry.reason
                } else {
                    None
                }
            })
            .unwrap_or_else(|| panic!("found no reason with predicate {}", predicate))
    }
}

#[derive(Clone, Copy, Debug)]
pub struct ConstraintProgrammingTrailEntry {
    pub predicate: IntegerPredicate,
    /// Explicitly store the bound before the predicate was applied so that it is easier later on
    ///  to update the bounds when backtracking.
    pub old_lower_bound: i32,
    pub old_upper_bound: i32,
    /// Stores the a reference to the reason in the `ReasonStore`, only makes sense if a
    /// propagation  took place, e.g., does _not_ make sense in the case of a decision or if
    /// the update was due  to synchronisation from the propositional trail.
    pub reason: Option<ReasonRef>,
}

/// This is the CP representation of a domain. It stores the individual values that are in the
/// domain, alongside the current bounds. To support negative values, and to prevent allocating
/// more memory than the size of the domain, an offset is determined which is used to index into
/// the slice that keeps track of whether an individual value is in the domain.
///
/// When the domain is in an empty state, `lower_bound > upper_bound` and the state of the
/// `is_value_in_domain` field is undefined.
#[derive(Clone, Debug)]
struct IntegerDomainExplicit {
    id: DomainId,

    lower_bound: i32,
    upper_bound: i32,
    initial_lower_bound: i32,
    initial_upper_bound: i32,
    initial_removed_values: Vec<i32>,

    offset: i32,

    is_value_in_domain: Box<[bool]>,
}

impl IntegerDomainExplicit {
    fn new(lower_bound: i32, upper_bound: i32, id: DomainId) -> IntegerDomainExplicit {
        pumpkin_assert_simple!(lower_bound <= upper_bound, "Cannot create an empty domain.");

        let size = upper_bound - lower_bound + 1;
        let is_value_in_domain = vec![true; size as usize];

        let offset = -lower_bound;

        IntegerDomainExplicit {
            id,
            lower_bound,
            upper_bound,
            initial_removed_values: vec![],
            initial_lower_bound: lower_bound,
            initial_upper_bound: upper_bound,
            offset,
            is_value_in_domain: is_value_in_domain.into(),
        }
    }

    fn contains(&self, value: i32) -> bool {
        let idx = self.get_index(value);

        self.lower_bound <= value && value <= self.upper_bound && self.is_value_in_domain[idx]
    }

    fn remove_initial_value(&mut self, value: i32, events: &mut EventSink) {
        self.initial_removed_values.push(value);
        self.remove_value(value, events)
    }

    fn remove_value(&mut self, value: i32, events: &mut EventSink) {
        if value < self.lower_bound || value > self.upper_bound {
            return;
        }

        let idx = self.get_index(value);

        if self.is_value_in_domain[idx] {
            events.event_occurred(IntDomainEvent::Removal, self.id);
        }

        self.is_value_in_domain[idx] = false;

        self.update_lower_bound(events);
        self.update_upper_bound(events);

        if self.lower_bound == self.upper_bound {
            events.event_occurred(IntDomainEvent::Assign, self.id);
        }
    }

    fn set_upper_bound(&mut self, value: i32, events: &mut EventSink) {
        if value >= self.upper_bound {
            return;
        }

        events.event_occurred(IntDomainEvent::UpperBound, self.id);

        self.upper_bound = value;
        self.update_upper_bound(events);

        if self.lower_bound == self.upper_bound {
            events.event_occurred(IntDomainEvent::Assign, self.id);
        }
    }

    fn set_lower_bound(&mut self, value: i32, events: &mut EventSink) {
        if value <= self.lower_bound {
            return;
        }

        events.event_occurred(IntDomainEvent::LowerBound, self.id);

        self.lower_bound = value;
        self.update_lower_bound(events);

        if self.lower_bound == self.upper_bound {
            events.event_occurred(IntDomainEvent::Assign, self.id);
        }
    }

    fn update_lower_bound(&mut self, events: &mut EventSink) {
        while self.get_index(self.lower_bound) < self.is_value_in_domain.len()
            && !self.is_value_in_domain[self.get_index(self.lower_bound)]
        {
            events.event_occurred(IntDomainEvent::LowerBound, self.id);
            self.lower_bound += 1;
        }
    }

    fn update_upper_bound(&mut self, events: &mut EventSink) {
        while self.upper_bound + self.offset >= 0
            && !self.is_value_in_domain[self.get_index(self.upper_bound)]
        {
            events.event_occurred(IntDomainEvent::UpperBound, self.id);
            self.upper_bound -= 1;
        }
    }

    fn get_index(&self, value: i32) -> usize {
        (value + self.offset) as usize
    }

    fn debug_bounds_check(&self) -> bool {
        // If the domain is empty, the lower bound will be greater than the upper bound.
        if self.lower_bound > self.upper_bound {
            true
        } else {
            let lb_idx = self.get_index(self.lower_bound);
            let ub_idx = self.get_index(self.upper_bound);

            lb_idx < self.is_value_in_domain.len()
                && ub_idx < self.is_value_in_domain.len()
                && self.is_value_in_domain[lb_idx]
                && self.is_value_in_domain[ub_idx]
        }
    }

    fn verify_consistency(&self) -> Result<(), EmptyDomain> {
        if self.lower_bound > self.upper_bound {
            Err(EmptyDomain)
        } else {
            Ok(())
        }
    }

    fn undo_trail_entry(&mut self, entry: &ConstraintProgrammingTrailEntry) {
        if let IntegerPredicate::NotEqual {
            domain_id: _,
            not_equal_constant,
        } = entry.predicate
        {
            let value_idx = self.get_index(not_equal_constant);
            self.is_value_in_domain[value_idx] = true;
        }

        self.lower_bound = entry.old_lower_bound;
        self.upper_bound = entry.old_upper_bound;

        pumpkin_assert_moderate!(self.debug_bounds_check());
    }
}

#[cfg(test)]
mod tests {
    use super::*;

    #[test]
    fn jump_in_bound_change_lower_and_upper_bound_event_backtrack() {
        let mut assignment = AssignmentsInteger::default();
        let d1 = assignment.grow(1, 5);

        assignment.increase_decision_level();

        assignment
            .remove_value_from_domain(d1, 1, None)
            .expect("non-empty domain");
        assignment
            .remove_value_from_domain(d1, 5, None)
            .expect("non-empty domain");

        let _ = assignment.synchronise(0, true, usize::MAX);

        let events = assignment
            .drain_backtrack_domain_events()
            .collect::<Vec<_>>();
        assert_eq!(events.len(), 3);

        assert_contains_events(&events, d1, [IntDomainEvent::LowerBound]);
        assert_contains_events(&events, d1, [IntDomainEvent::UpperBound]);
        assert_contains_events(&events, d1, [IntDomainEvent::Removal]);
    }

    #[test]
    fn jump_in_bound_change_assign_event_backtrack() {
        let mut assignment = AssignmentsInteger::default();
        let d1 = assignment.grow(1, 5);

        assignment.increase_decision_level();

        assignment
            .remove_value_from_domain(d1, 2, None)
            .expect("non-empty domain");
        assignment
            .remove_value_from_domain(d1, 3, None)
            .expect("non-empty domain");
        assignment
            .remove_value_from_domain(d1, 4, None)
            .expect("non-empty domain");
        assignment
            .remove_value_from_domain(d1, 5, None)
            .expect("non-empty domain");
        let _ = assignment.remove_value_from_domain(d1, 1, None);

        let _ = assignment.synchronise(0, true, usize::MAX);

        let events = assignment
            .drain_backtrack_domain_events()
            .collect::<Vec<_>>();
        assert_eq!(events.len(), 4);

        assert_contains_events(&events, d1, [IntDomainEvent::LowerBound]);
        assert_contains_events(&events, d1, [IntDomainEvent::UpperBound]);
        assert_contains_events(&events, d1, [IntDomainEvent::Removal]);
        assert_contains_events(&events, d1, [IntDomainEvent::Assign]);
    }

    #[test]
    fn jump_in_bound_change_upper_bound_event_backtrack() {
        let mut assignment = AssignmentsInteger::default();
        let d1 = assignment.grow(1, 5);

        assignment.increase_decision_level();

        assignment
            .remove_value_from_domain(d1, 3, None)
            .expect("non-empty domain");
        assignment
            .remove_value_from_domain(d1, 4, None)
            .expect("non-empty domain");
        assignment
            .remove_value_from_domain(d1, 5, None)
            .expect("non-empty domain");

        let _ = assignment.synchronise(0, true, usize::MAX);

        let events = assignment
            .drain_backtrack_domain_events()
            .collect::<Vec<_>>();
        assert_eq!(events.len(), 2);

        assert_contains_events(&events, d1, [IntDomainEvent::UpperBound]);
        assert_contains_events(&events, d1, [IntDomainEvent::Removal]);
    }

    #[test]
    fn jump_in_bound_change_lower_bound_event_backtrack() {
        let mut assignment = AssignmentsInteger::default();
        let d1 = assignment.grow(1, 5);

        assignment.increase_decision_level();

        assignment
            .remove_value_from_domain(d1, 3, None)
            .expect("non-empty domain");
        assignment
            .remove_value_from_domain(d1, 2, None)
            .expect("non-empty domain");
        assignment
            .remove_value_from_domain(d1, 1, None)
            .expect("non-empty domain");

        let _ = assignment.synchronise(0, true, usize::MAX);

        let events = assignment
            .drain_backtrack_domain_events()
            .collect::<Vec<_>>();
        assert_eq!(events.len(), 2);

        assert_contains_events(&events, d1, [IntDomainEvent::LowerBound]);
        assert_contains_events(&events, d1, [IntDomainEvent::Removal]);
    }

    #[test]
    fn lower_bound_change_lower_bound_event_backtrack() {
        let mut assignment = AssignmentsInteger::default();
        let d1 = assignment.grow(1, 5);

        assignment.increase_decision_level();

        assignment
            .tighten_lower_bound(d1, 2, None)
            .expect("non-empty domain");

        let _ = assignment.synchronise(0, true, usize::MAX);

        let events = assignment
            .drain_backtrack_domain_events()
            .collect::<Vec<_>>();
        assert_eq!(events.len(), 1);

        assert_contains_events(&events, d1, [IntDomainEvent::LowerBound]);
    }

    #[test]
    fn upper_bound_change_upper_bound_event_backtrack() {
        let mut assignment = AssignmentsInteger::default();
        let d1 = assignment.grow(1, 5);

        assignment.increase_decision_level();

        assignment
            .tighten_upper_bound(d1, 2, None)
            .expect("non-empty domain");

        let _ = assignment.synchronise(0, true, usize::MAX);

        let events = assignment
            .drain_backtrack_domain_events()
            .collect::<Vec<_>>();
        assert_eq!(events.len(), 1);

        assert_contains_events(&events, d1, [IntDomainEvent::UpperBound]);
    }

    #[test]
    fn removal_change_addition_event_backtrack() {
        let mut assignment = AssignmentsInteger::default();
        let d1 = assignment.grow(1, 5);

        assignment.increase_decision_level();

        assignment
            .remove_value_from_domain(d1, 2, None)
            .expect("non-empty domain");

        let _ = assignment.synchronise(0, true, usize::MAX);

        let events = assignment
            .drain_backtrack_domain_events()
            .collect::<Vec<_>>();
        assert_eq!(events.len(), 1);

        assert_contains_events(&events, d1, [IntDomainEvent::Removal]);
    }

    #[test]
    fn assign_change_unassign_event_backtrack() {
        let mut assignment = AssignmentsInteger::default();
        let d1 = assignment.grow(1, 5);

        assignment.increase_decision_level();

        assignment
            .make_assignment(d1, 2, None)
            .expect("non-empty domain");

        let _ = assignment.synchronise(0, true, usize::MAX);

        let events = assignment
            .drain_backtrack_domain_events()
            .collect::<Vec<_>>();
        assert_eq!(events.len(), 3);

        assert_contains_events(&events, d1, [IntDomainEvent::Assign]);
    }

    #[test]
    fn lower_bound_change_lower_bound_event() {
        let mut assignment = AssignmentsInteger::default();
        let d1 = assignment.grow(1, 5);

        assignment
            .tighten_lower_bound(d1, 2, None)
            .expect("non-empty domain");

        let events = assignment.drain_domain_events().collect::<Vec<_>>();
        assert_eq!(events.len(), 1);

        assert_contains_events(&events, d1, [IntDomainEvent::LowerBound]);
    }

    #[test]
    fn upper_bound_change_triggers_upper_bound_event() {
        let mut assignment = AssignmentsInteger::default();
        let d1 = assignment.grow(1, 5);

        assignment
            .tighten_upper_bound(d1, 2, None)
            .expect("non-empty domain");

        let events = assignment.drain_domain_events().collect::<Vec<_>>();
        assert_eq!(events.len(), 1);
        assert_contains_events(&events, d1, [IntDomainEvent::UpperBound]);
    }

    #[test]
    fn bounds_change_can_also_trigger_assign_event() {
        let mut assignment = AssignmentsInteger::default();

        let d1 = assignment.grow(1, 5);
        let d2 = assignment.grow(1, 5);

        assignment
            .tighten_lower_bound(d1, 5, None)
            .expect("non-empty domain");
        assignment
            .tighten_upper_bound(d2, 1, None)
            .expect("non-empty domain");

        let events = assignment.drain_domain_events().collect::<Vec<_>>();
        assert_eq!(events.len(), 4);

        assert_contains_events(
            &events,
            d1,
            [IntDomainEvent::LowerBound, IntDomainEvent::Assign],
        );
        assert_contains_events(
            &events,
            d2,
            [IntDomainEvent::UpperBound, IntDomainEvent::Assign],
        );
    }

    #[test]
    fn making_assignment_triggers_appropriate_events() {
        let mut assignment = AssignmentsInteger::default();

        let d1 = assignment.grow(1, 5);
        let d2 = assignment.grow(1, 5);
        let d3 = assignment.grow(1, 5);

        assignment
            .make_assignment(d1, 1, None)
            .expect("non-empty domain");
        assignment
            .make_assignment(d2, 5, None)
            .expect("non-empty domain");
        assignment
            .make_assignment(d3, 3, None)
            .expect("non-empty domain");

        let events = assignment.drain_domain_events().collect::<Vec<_>>();
        assert_eq!(events.len(), 7);

        assert_contains_events(
            &events,
            d1,
            [IntDomainEvent::Assign, IntDomainEvent::UpperBound],
        );
        assert_contains_events(
            &events,
            d2,
            [IntDomainEvent::Assign, IntDomainEvent::LowerBound],
        );
        assert_contains_events(
            &events,
            d3,
            [
                IntDomainEvent::Assign,
                IntDomainEvent::LowerBound,
                IntDomainEvent::UpperBound,
            ],
        );
    }

    #[test]
    fn removal_triggers_removal_event() {
        let mut assignment = AssignmentsInteger::default();
        let d1 = assignment.grow(1, 5);

        assignment
            .remove_value_from_domain(d1, 2, None)
            .expect("non-empty domain");

        let events = assignment.drain_domain_events().collect::<Vec<_>>();
        assert_eq!(events.len(), 1);
        assert!(events.contains(&(IntDomainEvent::Removal, d1)));
    }

    #[test]
    fn values_can_be_removed_from_domains() {
        let mut events = EventSink::default();
        events.grow();

        let mut domain = IntegerDomainExplicit::new(1, 5, DomainId::new(0));
        domain.remove_value(2, &mut events);

        assert!(!domain.contains(2));
    }

    #[test]
    fn removing_the_lower_bound_updates_that_lower_bound() {
        let mut events = EventSink::default();
        events.grow();

        let mut domain = IntegerDomainExplicit::new(1, 5, DomainId::new(0));
        domain.remove_value(2, &mut events);
        domain.remove_value(1, &mut events);

        assert_eq!(3, domain.lower_bound);
    }

    #[test]
    fn removing_the_upper_bound_updates_the_upper_bound() {
        let mut events = EventSink::default();
        events.grow();

        let mut domain = IntegerDomainExplicit::new(1, 5, DomainId::new(0));
        domain.remove_value(4, &mut events);
        domain.remove_value(5, &mut events);

        assert_eq!(3, domain.upper_bound);
    }

    #[test]
    fn an_empty_domain_accepts_removal_operations() {
        let mut events = EventSink::default();
        events.grow();

        let mut domain = IntegerDomainExplicit::new(1, 5, DomainId::new(0));
        domain.remove_value(4, &mut events);
        domain.remove_value(1, &mut events);
        domain.remove_value(1, &mut events);
    }

    #[test]
    fn setting_lower_bound_rounds_up_to_nearest_value_in_domain() {
        let mut events = EventSink::default();
        events.grow();

        let mut domain = IntegerDomainExplicit::new(1, 5, DomainId::new(0));
        domain.remove_value(2, &mut events);
        domain.set_lower_bound(2, &mut events);

        assert_eq!(3, domain.lower_bound);
    }

    #[test]
    fn setting_upper_bound_rounds_down_to_nearest_value_in_domain() {
        let mut events = EventSink::default();
        events.grow();

        let mut domain = IntegerDomainExplicit::new(1, 5, DomainId::new(0));
        domain.remove_value(4, &mut events);
        domain.set_upper_bound(4, &mut events);

        assert_eq!(3, domain.upper_bound);
    }

    #[test]
    fn undo_removal_at_bounds_indexes_into_values_domain_correctly() {
        let mut assignment = AssignmentsInteger::default();
        let d1 = assignment.grow(1, 5);

        assignment.increase_decision_level();

        assignment
            .remove_value_from_domain(d1, 5, None)
            .expect("non-empty domain");

        let _ = assignment.synchronise(0, false, usize::MAX);

        assert_eq!(5, assignment.get_upper_bound(d1));
    }

    fn assert_contains_events<DomainEvent: PartialEq + Copy>(
        slice: &[(DomainEvent, DomainId)],
        domain: DomainId,
        required_events: impl AsRef<[DomainEvent]>,
    ) {
        for event in required_events.as_ref() {
            assert!(slice.contains(&(*event, domain)));
        }
    }
}<|MERGE_RESOLUTION|>--- conflicted
+++ resolved
@@ -413,22 +413,6 @@
                 "For now we do not expect equality predicates on the trail, since currently equality predicates are split into lower and upper bound predicates."
             );
             let domain_id = entry.predicate.get_domain();
-<<<<<<< HEAD
-
-            let lower_bound_before = self.domains[domain_id].lower_bound;
-            let upper_bound_before = self.domains[domain_id].upper_bound;
-            let fixed_before = upper_bound_before == lower_bound_before;
-
-
-            self.domains[domain_id].undo_trail_entry(&entry);
-
-            if fixed_before && self.domains[domain_id].lower_bound != self.domains[domain_id].upper_bound {
-                if is_watching_any_backtrack_events {
-                    // This `domain_id` was unassigned while backtracking
-                    self.backtrack_events.event_occurred(IntDomainEvent::Assign, domain_id);
-                }
-
-=======
 
             let lower_bound_before = self.domains[domain_id].lower_bound;
             let upper_bound_before = self.domains[domain_id].upper_bound;
@@ -444,16 +428,11 @@
                     self.backtrack_events.event_occurred(IntDomainEvent::Assign, domain_id);
                 }
 
->>>>>>> 65e599fb
                 // Variable used to be fixed but is not after backtracking
                 unfixed_variables.push((domain_id, lower_bound_before));
             }
 
-<<<<<<< HEAD
-            if is_watching_any_backtrack_events {
-=======
             if is_watching_any_backtrack_events && trail_index < last_notified_trail_index {
->>>>>>> 65e599fb
                 // Now we add the remaining events which can occur while backtracking, note that the case of equality has already been handled!
                 if lower_bound_before != self.domains[domain_id].lower_bound {
                     self.backtrack_events.event_occurred(IntDomainEvent::LowerBound, domain_id)
