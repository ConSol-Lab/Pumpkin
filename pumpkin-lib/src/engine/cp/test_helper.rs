--- conflicted
+++ resolved
@@ -211,26 +211,15 @@
     }
 
     fn notify_propagator(&mut self, propagator: &mut BoxedPropagator) {
-<<<<<<< HEAD
-        #[allow(clippy::useless_conversion)]
         let events = self
             .assignments_integer
             .drain_domain_events()
-            .into_iter()
-=======
-        let events = self
-            .assignments_integer
-            .drain_domain_events()
->>>>>>> 83cabad4
             .collect::<Vec<_>>();
         let mut context = PropagationContextMut::new(
             &mut self.assignments_integer,
             &mut self.reason_store,
             &mut self.assignments_propositional,
-<<<<<<< HEAD
-=======
             PropagatorId(0),
->>>>>>> 83cabad4
         );
         for (event, domain) in events {
             for propagator_var in self.watch_list.get_affected_propagators(event, domain) {
