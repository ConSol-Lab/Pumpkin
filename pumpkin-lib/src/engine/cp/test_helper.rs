#![cfg(test)]
//! This module exposes helpers that aid testing of CP propagators. The [`TestSolver`] allows
//! setting up specific scenarios under which to test the various operations of a propagator.
use crate::basic_types::{DomainId, Inconsistency, PropagationStatusCP, PropositionalConjunction};
use crate::engine::{
    AssignmentsInteger, CPPropagatorConstructor, ConstraintProgrammingPropagator, Delta,
    DomainChange, DomainEvent, EmptyDomain, EnqueueDecision, LocalId, OpaqueDomainEvent,
    PropagationContext, PropagatorConstructorContext, PropagatorId, WatchListCP,
};
<<<<<<< HEAD
use super::{EnqueueDecision, LocalId};
=======
use std::fmt::{Debug, Formatter};
>>>>>>> 1c14cde3

/// A container for CP variables, which can be used to test propagators.
#[derive(Default)]
pub struct TestSolver {
    assignment: AssignmentsInteger,
    watch_list: WatchListCP,
    next_id: u32,
}

/// A wrapper around a propagator which also keeps track of the ID of the propagator in the test solver.
pub struct TestPropagator {
    propagator: Box<dyn ConstraintProgrammingPropagator>,
    id: PropagatorId,
}

impl Debug for TestPropagator {
    fn fmt(&self, f: &mut Formatter<'_>) -> std::fmt::Result {
        write!(
            f,
            "TestPropagator for {} (id: {})",
            self.propagator.name(),
            self.id
        )
    }
}

impl TestSolver {
    pub fn new_variable(&mut self, lb: i32, ub: i32) -> DomainId {
        self.watch_list.grow();
        self.assignment.grow(lb, ub)
    }

    pub fn initialise_at_root(&mut self, propagator: &mut TestPropagator) -> PropagationStatusCP {
        let mut context = PropagationContext::new(&mut self.assignment, propagator.id);
        propagator.propagator.initialise_at_root(&mut context)
    }

    pub fn new_propagator<Constructor: CPPropagatorConstructor>(
        &mut self,
        args: Constructor::Args,
    ) -> Result<TestPropagator, Inconsistency> {
        let id = PropagatorId(self.next_id);
        self.next_id += 1;

        let propagator = Constructor::create(
            args,
            PropagatorConstructorContext::new(&mut self.watch_list, id),
        );

        let mut propagator1 = TestPropagator { propagator, id };
        self.initialise_at_root(&mut propagator1)?;

        Ok(propagator1)
    }

    pub fn initialise_at_root(&mut self, propagator: &mut TestPropagator) -> PropagationStatusCP {
        propagator
            .propagator
            .initialise_at_root(&mut PropagationContext::new(
                &mut self.assignment,
                propagator.id,
            ))
    }

    pub fn contains(&self, var: DomainId, value: i32) -> bool {
        self.assignment.is_value_in_domain(var, value)
    }

    pub fn lower_bound(&self, var: DomainId) -> i32 {
        self.assignment.get_lower_bound(var)
    }

    pub fn increase_lower_bound(
        &mut self,
        propagator: &mut TestPropagator,
        id: i32,
        var: DomainId,
        value: i32,
    ) -> EnqueueDecision {
        let _ = self.assignment.tighten_lower_bound(var, value, None);
        let mut context = PropagationContext::new(&mut self.assignment, propagator.id);
        propagator.propagator.notify(
            &mut context,
            LocalId::from(id as u32),
            crate::engine::OpaqueDomainEvent::from(crate::engine::DomainEvent::LowerBound),
        )
    }

    pub fn upper_bound(&self, var: DomainId) -> i32 {
        self.assignment.get_upper_bound(var)
    }

    pub fn set_upper_bound(&mut self, var: DomainId, ub: i32) -> Result<(), EmptyDomain> {
        self.assignment.tighten_upper_bound(var, ub, None)
    }

    pub fn set_lower_bound(&mut self, var: DomainId, ub: i32) -> Result<(), EmptyDomain> {
        self.assignment.tighten_lower_bound(var, ub, None)
    }

    pub fn remove(&mut self, var: DomainId, value: i32) -> Result<(), EmptyDomain> {
        self.assignment.remove_value_from_domain(var, value, None)
    }

    pub fn propagate(&mut self, propagator: &mut TestPropagator) -> PropagationStatusCP {
        let mut context = PropagationContext::new(&mut self.assignment, propagator.id);
        propagator.propagator.propagate(&mut context)
    }

    pub fn notify(
        &mut self,
        propagator: &mut TestPropagator,
        event: OpaqueDomainEvent,
        local_id: LocalId,
    ) -> EnqueueDecision {
        propagator.propagator.notify(
            &mut PropagationContext::new(&mut self.assignment, propagator.id),
            local_id,
            event,
        )
    }

    pub fn get_affected_locals(
        &self,
        propagator: &TestPropagator,
        domain_id: DomainId,
        event: DomainEvent,
    ) -> impl Iterator<Item = LocalId> + '_ {
        let id = propagator.id;
        self.watch_list
            .get_affected_propagators(event, domain_id)
            .iter()
            .filter_map(move |pvi| {
                if pvi.propagator == id {
                    Some(pvi.variable)
                } else {
                    None
                }
            })
    }

    pub fn notify_changed(
        &mut self,
        propagator: &mut TestPropagator,
        domain_id: DomainId,
        event: DomainEvent,
    ) {
        for local_id in self
            .get_affected_locals(propagator, domain_id, event)
            .collect::<Vec<_>>()
        {
            self.notify(propagator, event.into(), local_id);
        }
    }

    pub fn get_reason(
        &mut self,
        propagator: &mut TestPropagator,
        delta: Delta,
    ) -> PropositionalConjunction {
        let context = PropagationContext::new(&mut self.assignment, propagator.id);
        propagator
            .propagator
            .get_reason_for_propagation(&context, delta)
    }

    pub fn to_deltas(
        &self,
        propagator: &TestPropagator,
        var: DomainId,
        change: DomainChange,
    ) -> Vec<Delta> {
        self.watch_list
            .get_affected_propagators(change.into(), var)
            .iter()
            .filter(|pv| pv.propagator == propagator.id)
            .map(|pv| Delta::new(pv.variable, change))
            .collect()
    }

    pub fn assert_bounds(&self, var: DomainId, lb: i32, ub: i32) {
        let actual_lb = self.lower_bound(var);
        let actual_ub = self.upper_bound(var);

        assert_eq!((lb, ub), (actual_lb, actual_ub), "The expected bounds [{lb}..{ub}] did not match the actual bounds [{actual_lb}..{actual_ub}]");
    }
}<|MERGE_RESOLUTION|>--- conflicted
+++ resolved
@@ -7,11 +7,7 @@
     DomainChange, DomainEvent, EmptyDomain, EnqueueDecision, LocalId, OpaqueDomainEvent,
     PropagationContext, PropagatorConstructorContext, PropagatorId, WatchListCP,
 };
-<<<<<<< HEAD
-use super::{EnqueueDecision, LocalId};
-=======
 use std::fmt::{Debug, Formatter};
->>>>>>> 1c14cde3
 
 /// A container for CP variables, which can be used to test propagators.
 #[derive(Default)]
@@ -65,15 +61,6 @@
         self.initialise_at_root(&mut propagator1)?;
 
         Ok(propagator1)
-    }
-
-    pub fn initialise_at_root(&mut self, propagator: &mut TestPropagator) -> PropagationStatusCP {
-        propagator
-            .propagator
-            .initialise_at_root(&mut PropagationContext::new(
-                &mut self.assignment,
-                propagator.id,
-            ))
     }
 
     pub fn contains(&self, var: DomainId, value: i32) -> bool {
