--- conflicted
+++ resolved
@@ -23,11 +23,8 @@
 /// allow the following types of proofs:
 /// - A CP proof log - This can be created using [`ProofLog::cp`].
 /// - A DIMACS proof log - This can be created using [`ProofLog::dimacs`].
-<<<<<<< HEAD
-=======
 ///
 /// When a proof log should not be generated, use the implementation of [`Default`].
->>>>>>> 6bf4bca2
 #[derive(Debug, Default)]
 pub struct ProofLog {
     internal_proof: Option<ProofImpl>,
