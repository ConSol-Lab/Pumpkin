--- conflicted
+++ resolved
@@ -11,14 +11,11 @@
   * the linear_ne constraint
   * the 'satisfy' goal
 * Started supporting solution logging according to the FlatZinc specification
-<<<<<<< HEAD
-* Added cumulative propagator(s)
-  * Added propagator utilising time-table reasoning per time point
-=======
 * Added support for propagating literals in CP propagators.
 * Implemented reified linear leq propagator.
 * Added disjunctive scheduling example through a difference logic model.
->>>>>>> c87dc883
+* Added cumulative propagator(s)
+  * Added propagator utilising time-table reasoning per time point
 
 ## Bugfixes
 
