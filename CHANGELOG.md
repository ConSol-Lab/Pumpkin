--- conflicted
+++ resolved
@@ -16,11 +16,9 @@
 * Added disjunctive scheduling example through a difference logic model.
 * Added cumulative propagator(s)
   * Added propagator utilising time-table reasoning per time point
-<<<<<<< HEAD
-=======
+  * Added incremental version of a propagator utilising time-table reasoning per time point
 * Extended collection of statistics to include conflict size, learned clause length and backtrack amount
 * Added logging of statistics using `info!` when using the `OptimisationSolver` 
->>>>>>> 390ccede
 * Refactored the CP and propositional trails, and extracted a trail abstraction.
 * Added a deterministic hashing function for reproducibility + added pre-commit hook to detect hash-based structure usage from std
 * Added explicit support for constraints as an abstraction over propagators. The 
