--- conflicted
+++ resolved
@@ -14,12 +14,9 @@
 * Added support for propagating literals in CP propagators.
 * Implemented reified linear leq propagator.
 * Added disjunctive scheduling example through a difference logic model.
-<<<<<<< HEAD
 * Added cumulative propagator(s)
   * Added propagator utilising time-table reasoning per time point
-=======
 * Refactored the CP and propositional trails, and extracted a trail abstraction.
->>>>>>> b64967ac
 
 ## Bugfixes
 
